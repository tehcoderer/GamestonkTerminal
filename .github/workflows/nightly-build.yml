name: Nightly Build

env:
  OPENBB_ENABLE_QUICK_EXIT: true
  OPENBB_LOG_COLLECT: false
  OPENBB_USE_ION: false
  OPENBB_USE_PROMPT_TOOLKIT: false
  PIP_DEFAULT_TIMEOUT: 100
  OPENBB_FILE_OVERWRITE: true
  PYTHONNOUSERSITE: 1

on:
  schedule:
    - cron: "0 0 * * *"

permissions:
  actions: write

jobs:
  trigger-windows-build:
    runs-on: ubuntu-latest
    steps:
      - name: Trigger Windows Build
        uses: aurelien-baudet/workflow-dispatch@v2
        with:
          workflow: windows10_build.yml
          token: ${{ secrets.GITHUB_TOKEN }}
          wait-for-completion-timeout: 3h

  trigger-macos-build:
    runs-on: ubuntu-latest
    steps:
      - name: Trigger M1 & Intel MacOs Build
        uses: aurelien-baudet/workflow-dispatch@v2
        with:
          workflow: macos-build.yml
          token: ${{ secrets.GITHUB_TOKEN }}
          wait-for-completion-timeout: 2h

  trigger-docker-build:
    runs-on: ubuntu-latest
    steps:
      - name: Trigger Docker Build
        uses: aurelien-baudet/workflow-dispatch@v2
        with:
          workflow: docker-build.yml
          token: ${{ secrets.GITHUB_TOKEN }}
  
  trigger-pypi-build:
    runs-on: ubuntu-latest
    steps:
      - name: Trigger PyPI Build
        uses: aurelien-baudet/workflow-dispatch@v2
        with:
<<<<<<< HEAD
          workflow: docker.yml
          token: ${{ secrets.GITHUB_TOKEN }}
  
  trigger-pypi-build:
    runs-on: ubuntu-latest
    steps:
      - name: Trigger PyPI Build
        uses: aurelien-baudet/workflow-dispatch@v2
        with:
          workflow: nightly-pypi.yml
=======
          workflow: pypi-nightly.yml
>>>>>>> 1e619b8b
          token: ${{ secrets.GITHUB_TOKEN }}<|MERGE_RESOLUTION|>--- conflicted
+++ resolved
@@ -52,8 +52,7 @@
       - name: Trigger PyPI Build
         uses: aurelien-baudet/workflow-dispatch@v2
         with:
-<<<<<<< HEAD
-          workflow: docker.yml
+          workflow: pypi-nightly.yml
           token: ${{ secrets.GITHUB_TOKEN }}
   
   trigger-pypi-build:
@@ -63,7 +62,4 @@
         uses: aurelien-baudet/workflow-dispatch@v2
         with:
           workflow: nightly-pypi.yml
-=======
-          workflow: pypi-nightly.yml
->>>>>>> 1e619b8b
           token: ${{ secrets.GITHUB_TOKEN }}