--- conflicted
+++ resolved
@@ -70,10 +70,7 @@
           if [ -n "${{ env.platform_files }}" ]; then
             pylint ${{ env.platform_files }}
             mypy ${{ env.platform_files }}  --ignore-missing-imports  --scripts-are-modules --check-untyped-defs
-<<<<<<< HEAD
-=======
             pydocstyle ${{ env.platform_files }}
->>>>>>> e1af0a7d
           else
             echo "No Python files changed in openbb_platform"
           fi
