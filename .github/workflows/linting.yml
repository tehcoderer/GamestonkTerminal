--- conflicted
+++ resolved
@@ -43,11 +43,7 @@
           restore-keys: ${{ runner.os }}-linting-${{ hashFiles('**/poetry.lock') }}
 
       - run: |
-<<<<<<< HEAD
-          pip install bandit black codespell mypy==1.0.0 pyupgrade safety pylint==2.15.2 packaging==22 ruff==0.0.236
-=======
-          pip install bandit black codespell mypy==0.982 safety pylint==2.15.2 packaging==22 ruff==0.0.243
->>>>>>> 14a1b8bd
+          pip install bandit black codespell mypy==1.0.0 safety pylint==2.15.2 packaging==22 ruff==0.0.243
           pip install types-pytz types-requests types-termcolor types-tabulate types-PyYAML types-python-dateutil types-setuptools types-six
       - run: bandit -x ./tests -r . || true
       - run: black --diff --check .
