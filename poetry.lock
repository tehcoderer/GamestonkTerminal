[[package]]
name = "absl-py"
version = "1.0.0"
description = "Abseil Python Common Libraries, see https://github.com/abseil/abseil-py."
category = "main"
optional = true
python-versions = ">=3.6"

[package.dependencies]
six = "*"

[[package]]
name = "aiohttp"
version = "3.8.1"
description = "Async http client/server framework (asyncio)"
category = "main"
optional = false
python-versions = ">=3.6"

[package.dependencies]
aiosignal = ">=1.1.2"
async-timeout = ">=4.0.0a3,<5.0"
attrs = ">=17.3.0"
charset-normalizer = ">=2.0,<3.0"
frozenlist = ">=1.1.1"
multidict = ">=4.5,<7.0"
yarl = ">=1.0,<2.0"

[package.extras]
speedups = ["aiodns", "brotli", "cchardet"]

[[package]]
name = "aiosignal"
version = "1.2.0"
description = "aiosignal: a list of registered asynchronous callbacks"
category = "main"
optional = false
python-versions = ">=3.6"

[package.dependencies]
frozenlist = ">=1.1.0"

[[package]]
name = "alabaster"
version = "0.7.12"
description = "A configurable sidebar-enabled Sphinx theme"
category = "main"
optional = false
python-versions = "*"

[[package]]
name = "alpha-vantage"
version = "2.3.1"
description = "Python module to get stock data from the Alpha Vantage Api"
category = "main"
optional = false
python-versions = "*"

[package.dependencies]
aiohttp = "*"
requests = "*"

[[package]]
name = "altgraph"
version = "0.17.2"
description = "Python graph (network) package"
category = "main"
optional = true
python-versions = "*"

[[package]]
name = "ansiwrap"
version = "0.8.4"
description = "textwrap, but savvy to ANSI colors and styles"
category = "main"
optional = false
python-versions = "*"

[package.dependencies]
textwrap3 = ">=0.9.2"

[[package]]
name = "anyio"
version = "3.5.0"
description = "High level compatibility layer for multiple asynchronous event loop implementations"
category = "main"
optional = false
python-versions = ">=3.6.2"

[package.dependencies]
idna = ">=2.8"
sniffio = ">=1.1"

[package.extras]
doc = ["packaging", "sphinx-rtd-theme", "sphinx-autodoc-typehints (>=1.2.0)"]
test = ["coverage[toml] (>=4.5)", "hypothesis (>=4.0)", "pytest (>=6.0)", "pytest-mock (>=3.6.1)", "trustme", "contextlib2", "uvloop (<0.15)", "mock (>=4)", "uvloop (>=0.15)"]
trio = ["trio (>=0.16)"]

[[package]]
name = "appnope"
version = "0.1.3"
description = "Disable App Nap on macOS >= 10.9"
category = "main"
optional = false
python-versions = "*"

[[package]]
name = "argon2-cffi"
version = "21.3.0"
description = "The secure Argon2 password hashing algorithm."
category = "main"
optional = false
python-versions = ">=3.6"

[package.dependencies]
argon2-cffi-bindings = "*"

[package.extras]
dev = ["pre-commit", "cogapp", "tomli", "coverage[toml] (>=5.0.2)", "hypothesis", "pytest", "sphinx", "sphinx-notfound-page", "furo"]
docs = ["sphinx", "sphinx-notfound-page", "furo"]
tests = ["coverage[toml] (>=5.0.2)", "hypothesis", "pytest"]

[[package]]
name = "argon2-cffi-bindings"
version = "21.2.0"
description = "Low-level CFFI bindings for Argon2"
category = "main"
optional = false
python-versions = ">=3.6"

[package.dependencies]
cffi = ">=1.0.1"

[package.extras]
dev = ["pytest", "cogapp", "pre-commit", "wheel"]
tests = ["pytest"]

[[package]]
name = "ascii-magic"
version = "1.6"
description = "Converts pictures into ASCII art"
category = "main"
optional = false
python-versions = ">=3.5"

[package.dependencies]
colorama = "*"
Pillow = "*"

[[package]]
name = "asgiref"
version = "3.5.0"
description = "ASGI specs, helper code, and adapters"
category = "main"
optional = true
python-versions = ">=3.7"

[package.extras]
tests = ["pytest", "pytest-asyncio", "mypy (>=0.800)"]

[[package]]
name = "astor"
version = "0.7.1"
description = "Read/rewrite/write Python ASTs"
category = "main"
optional = false
python-versions = ">=2.7, !=3.0.*, !=3.1.*, !=3.2.*, !=3.3.*"

[[package]]
name = "astroid"
version = "2.11.2"
description = "An abstract syntax tree for Python with inference support."
category = "dev"
optional = false
python-versions = ">=3.6.2"

[package.dependencies]
lazy-object-proxy = ">=1.4.0"
typing-extensions = {version = ">=3.10", markers = "python_version < \"3.10\""}
wrapt = ">=1.11,<2"

[[package]]
name = "asttokens"
version = "2.0.5"
description = "Annotate AST trees with source code positions"
category = "main"
optional = false
python-versions = "*"

[package.dependencies]
six = "*"

[package.extras]
test = ["astroid", "pytest"]

[[package]]
name = "astunparse"
version = "1.6.3"
description = "An AST unparser for Python"
category = "main"
optional = true
python-versions = "*"

[package.dependencies]
six = ">=1.6.1,<2.0"

[[package]]
name = "async-generator"
version = "1.10"
description = "Async generators and context managers for Python 3.5+"
category = "main"
optional = false
python-versions = ">=3.5"

[[package]]
name = "async-timeout"
version = "4.0.2"
description = "Timeout context manager for asyncio programs"
category = "main"
optional = false
python-versions = ">=3.6"

[[package]]
name = "atomicwrites"
version = "1.4.0"
description = "Atomic file writes."
category = "dev"
optional = false
python-versions = ">=2.7, !=3.0.*, !=3.1.*, !=3.2.*, !=3.3.*"

[[package]]
name = "attrs"
version = "21.4.0"
description = "Classes Without Boilerplate"
category = "main"
optional = false
python-versions = ">=2.7, !=3.0.*, !=3.1.*, !=3.2.*, !=3.3.*, !=3.4.*"

[package.extras]
dev = ["coverage[toml] (>=5.0.2)", "hypothesis", "pympler", "pytest (>=4.3.0)", "six", "mypy", "pytest-mypy-plugins", "zope.interface", "furo", "sphinx", "sphinx-notfound-page", "pre-commit", "cloudpickle"]
docs = ["furo", "sphinx", "zope.interface", "sphinx-notfound-page"]
tests = ["coverage[toml] (>=5.0.2)", "hypothesis", "pympler", "pytest (>=4.3.0)", "six", "mypy", "pytest-mypy-plugins", "zope.interface", "cloudpickle"]
tests_no_zope = ["coverage[toml] (>=5.0.2)", "hypothesis", "pympler", "pytest (>=4.3.0)", "six", "mypy", "pytest-mypy-plugins", "cloudpickle"]

[[package]]
name = "babel"
version = "2.9.1"
description = "Internationalization utilities"
category = "main"
optional = false
python-versions = ">=2.7, !=3.0.*, !=3.1.*, !=3.2.*, !=3.3.*"

[package.dependencies]
pytz = ">=2015.7"

[[package]]
name = "backcall"
version = "0.2.0"
description = "Specifications for callback functions passed in to an API"
category = "main"
optional = false
python-versions = "*"

[[package]]
name = "backports.zoneinfo"
version = "0.2.1"
description = "Backport of the standard library zoneinfo module"
category = "main"
optional = false
python-versions = ">=3.6"

[package.extras]
tzdata = ["tzdata"]

[[package]]
name = "bandit"
version = "1.7.4"
description = "Security oriented static analyser for python code."
category = "dev"
optional = false
python-versions = ">=3.7"

[package.dependencies]
colorama = {version = ">=0.3.9", markers = "platform_system == \"Windows\""}
GitPython = ">=1.0.1"
PyYAML = ">=5.3.1"
stevedore = ">=1.20.0"

[package.extras]
test = ["coverage (>=4.5.4)", "fixtures (>=3.0.0)", "flake8 (>=4.0.0)", "stestr (>=2.5.0)", "testscenarios (>=0.5.0)", "testtools (>=2.3.0)", "toml", "beautifulsoup4 (>=4.8.0)", "pylint (==1.9.4)"]
toml = ["toml"]
yaml = ["pyyaml"]

[[package]]
name = "beartype"
version = "0.7.1"
description = "Unbearably fast runtime type checking in pure Python."
category = "main"
optional = false
python-versions = ">=3.6.0"

[package.extras]
dev = ["coverage (>=5.5)", "mypy (>=0.800)", "pytest (>=4.0.0)", "tox (>=3.20.1)", "sphinx (>=3.4.3)"]
doc-rtd = ["sphinx (==3.4.3)", "sphinx-rtd-theme (==0.5.1)"]
test-tox = ["mypy (>=0.800)", "pytest (>=4.0.0)"]
test-tox-coverage = ["coverage (>=5.5)"]

[[package]]
name = "beautifulsoup4"
version = "4.10.0"
description = "Screen-scraping library"
category = "main"
optional = false
python-versions = ">3.0.0"

[package.dependencies]
soupsieve = ">1.2"

[package.extras]
html5lib = ["html5lib"]
lxml = ["lxml"]

[[package]]
name = "black"
version = "22.1.0"
description = "The uncompromising code formatter."
category = "main"
optional = false
python-versions = ">=3.6.2"

[package.dependencies]
click = ">=8.0.0"
ipython = {version = ">=7.8.0", optional = true, markers = "extra == \"jupyter\""}
mypy-extensions = ">=0.4.3"
pathspec = ">=0.9.0"
platformdirs = ">=2"
tokenize-rt = {version = ">=3.2.0", optional = true, markers = "extra == \"jupyter\""}
tomli = ">=1.1.0"
typing-extensions = {version = ">=3.10.0.0", markers = "python_version < \"3.10\""}

[package.extras]
colorama = ["colorama (>=0.4.3)"]
d = ["aiohttp (>=3.7.4)"]
jupyter = ["ipython (>=7.8.0)", "tokenize-rt (>=3.2.0)"]
uvloop = ["uvloop (>=0.15.2)"]

[[package]]
name = "bleach"
version = "4.1.0"
description = "An easy safelist-based HTML-sanitizing tool."
category = "main"
optional = false
python-versions = ">=3.6"

[package.dependencies]
packaging = "*"
six = ">=1.9.0"
webencodings = "*"

[[package]]
name = "boto3"
<<<<<<< HEAD
version = "1.21.32"
=======
version = "1.21.33"
>>>>>>> 059888b6
description = "The AWS SDK for Python"
category = "main"
optional = true
python-versions = ">= 3.6"

[package.dependencies]
<<<<<<< HEAD
botocore = ">=1.24.32,<1.25.0"
=======
botocore = ">=1.24.33,<1.25.0"
>>>>>>> 059888b6
jmespath = ">=0.7.1,<2.0.0"
s3transfer = ">=0.5.0,<0.6.0"

[package.extras]
crt = ["botocore[crt] (>=1.21.0,<2.0a0)"]

[[package]]
name = "botocore"
<<<<<<< HEAD
version = "1.24.32"
=======
version = "1.24.33"
>>>>>>> 059888b6
description = "Low-level, data-driven core of boto 3."
category = "main"
optional = true
python-versions = ">= 3.6"

[package.dependencies]
jmespath = ">=0.7.1,<2.0.0"
python-dateutil = ">=2.1,<3.0.0"
urllib3 = ">=1.25.4,<1.27"

[package.extras]
crt = ["awscrt (==0.13.8)"]

[[package]]
name = "bs4"
version = "0.0.1"
description = "Dummy package for Beautiful Soup"
category = "main"
optional = false
python-versions = "*"

[package.dependencies]
beautifulsoup4 = "*"

[[package]]
name = "bt"
version = "0.2.9"
description = "A flexible backtesting framework for Python"
category = "main"
optional = false
python-versions = ">=2.7, !=3.0.*, !=3.1.*, !=3.2.*, !=3.3.*, !=3.4.*, !=3.5.*"

[package.dependencies]
ffn = ">=0.3.5"
pyprind = ">=2.11"

[package.extras]
dev = ["black (>=20.8b1)", "codecov", "coverage", "cython (>=0.25)", "flake8", "flake8-black", "future", "mock", "nose", "numpy (>=1)", "pandas (>=0.19)", "matplotlib (>=2)", "ffn (>=0.3.5)", "pyprind (>=2.11)"]

[[package]]
name = "cachetools"
version = "5.0.0"
description = "Extensible memoizing collections and decorators"
category = "main"
optional = true
python-versions = "~=3.7"

[[package]]
name = "certifi"
version = "2021.10.8"
description = "Python package for providing Mozilla's CA Bundle."
category = "main"
optional = false
python-versions = "*"

[[package]]
name = "cffi"
version = "1.15.0"
description = "Foreign Function Interface for Python calling C code."
category = "main"
optional = false
python-versions = "*"

[package.dependencies]
pycparser = "*"

[[package]]
name = "cfgv"
version = "3.3.1"
description = "Validate configuration and produce human readable error messages."
category = "dev"
optional = false
python-versions = ">=3.6.1"

[[package]]
name = "charset-normalizer"
version = "2.0.12"
description = "The Real First Universal Charset Detector. Open, modern and actively maintained alternative to Chardet."
category = "main"
optional = false
python-versions = ">=3.5.0"

[package.extras]
unicode_backport = ["unicodedata2"]

[[package]]
name = "click"
<<<<<<< HEAD
version = "8.1.2"
=======
version = "8.0.1"
>>>>>>> 059888b6
description = "Composable command line interface toolkit"
category = "main"
optional = false
python-versions = ">=3.6"

[package.dependencies]
colorama = {version = "*", markers = "platform_system == \"Windows\""}

[[package]]
name = "codespell"
version = "2.1.0"
description = "Codespell"
category = "dev"
optional = false
python-versions = ">=3.5"

[package.extras]
dev = ["check-manifest", "flake8", "pytest", "pytest-cov", "pytest-dependency"]
hard-encoding-detection = ["chardet"]

[[package]]
name = "colorama"
version = "0.4.4"
description = "Cross-platform colored terminal text."
category = "main"
optional = false
python-versions = ">=2.7, !=3.0.*, !=3.1.*, !=3.2.*, !=3.3.*, !=3.4.*"

[[package]]
name = "commonmark"
version = "0.9.1"
description = "Python parser for the CommonMark Markdown spec"
category = "main"
optional = false
python-versions = "*"

[package.extras]
test = ["flake8 (==3.7.8)", "hypothesis (==3.55.3)"]

[[package]]
name = "convertdate"
version = "2.4.0"
description = "Converts between Gregorian dates and other calendar systems"
category = "main"
optional = false
python-versions = "<4,>=3.7"

[package.dependencies]
pymeeus = ">=0.3.13,<=1"

[package.extras]
dev = ["build", "black", "isort", "pylint"]
docs = ["sphinx", "sphinx-rtd-theme", "myst-parser"]
tests = ["coverage"]

[[package]]
name = "coverage"
version = "6.3.2"
description = "Code coverage measurement for Python"
category = "dev"
optional = false
python-versions = ">=3.7"

[package.dependencies]
tomli = {version = "*", optional = true, markers = "extra == \"toml\""}

[package.extras]
toml = ["tomli"]

[[package]]
name = "cryptography"
version = "36.0.2"
description = "cryptography is a package which provides cryptographic recipes and primitives to Python developers."
category = "main"
optional = false
python-versions = ">=3.6"

[package.dependencies]
cffi = ">=1.12"

[package.extras]
docs = ["sphinx (>=1.6.5,!=1.8.0,!=3.1.0,!=3.1.1)", "sphinx-rtd-theme"]
docstest = ["pyenchant (>=1.6.11)", "twine (>=1.12.0)", "sphinxcontrib-spelling (>=4.0.1)"]
pep8test = ["black", "flake8", "flake8-import-order", "pep8-naming"]
sdist = ["setuptools_rust (>=0.11.4)"]
ssh = ["bcrypt (>=3.1.5)"]
test = ["pytest (>=6.2.0)", "pytest-cov", "pytest-subtests", "pytest-xdist", "pretend", "iso8601", "pytz", "hypothesis (>=1.11.4,!=3.79.2)"]

[[package]]
name = "cssselect"
version = "1.1.0"
description = "cssselect parses CSS3 Selectors and translates them to XPath 1.0"
category = "main"
optional = false
python-versions = ">=2.7, !=3.0.*, !=3.1.*, !=3.2.*, !=3.3.*"

[[package]]
name = "cvxpy"
version = "1.2.0"
description = "A domain-specific language for modeling convex optimization problems in Python."
category = "main"
optional = false
python-versions = ">=3.7"

[package.dependencies]
ecos = ">=2"
numpy = ">=1.15"
osqp = ">=0.4.1"
scipy = ">=1.1.0"
scs = ">=1.1.6"

[[package]]
name = "cycler"
version = "0.11.0"
description = "Composable style cycles"
category = "main"
optional = false
python-versions = ">=3.6"

[[package]]
name = "cython"
version = "0.29.28"
description = "The Cython compiler for writing C extensions for the Python language."
category = "main"
optional = false
python-versions = ">=2.6, !=3.0.*, !=3.1.*, !=3.2.*"

[[package]]
name = "dateparser"
version = "1.1.1"
description = "Date parsing library designed to parse dates from HTML pages"
category = "main"
optional = false
python-versions = ">=3.5"

[package.dependencies]
python-dateutil = "*"
pytz = "*"
regex = "<2019.02.19 || >2019.02.19,<2021.8.27 || >2021.8.27,<2022.3.15"
tzlocal = "*"

[package.extras]
calendars = ["convertdate", "hijri-converter", "convertdate"]
fasttext = ["fasttext"]
langdetect = ["langdetect"]

[[package]]
name = "datetime"
version = "4.4"
description = "This package provides a DateTime data type, as known from Zope. Unless you need to communicate with Zope APIs, you're probably better off using Python's built-in datetime module."
category = "main"
optional = false
python-versions = "*"

[package.dependencies]
pytz = "*"
"zope.interface" = "*"

[[package]]
name = "debugpy"
version = "1.6.0"
description = "An implementation of the Debug Adapter Protocol for Python"
category = "main"
optional = false
python-versions = ">=3.7"

[[package]]
name = "decorator"
version = "5.1.1"
description = "Decorators for Humans"
category = "main"
optional = false
python-versions = ">=3.5"

[[package]]
name = "defusedxml"
version = "0.7.1"
description = "XML bomb protection for Python stdlib modules"
category = "main"
optional = false
python-versions = ">=2.7, !=3.0.*, !=3.1.*, !=3.2.*, !=3.3.*, !=3.4.*"

[[package]]
name = "degiro-connector"
version = "2.0.19"
description = "This is yet another library to access Degiro's API."
category = "main"
optional = false
python-versions = ">=3.7.1,<4.0.0"

[package.dependencies]
grpcio = ">=1.41.1,<2.0.0"
onetimepass = ">=1.0.1,<2.0.0"
pandas = ">=1.1.5,<2.0.0"
protobuf = ">=3.19.1,<4.0.0"
requests = ">=2.26.0,<3.0.0"
wrapt = ">=1.12.1,<2.0.0"

[[package]]
name = "deprecation"
version = "2.1.0"
description = "A library to handle automated deprecations"
category = "main"
optional = false
python-versions = "*"

[package.dependencies]
packaging = "*"

[[package]]
name = "detecta"
version = "0.0.5"
description = "Detect events in data"
category = "main"
optional = false
python-versions = ">=3.6"

[[package]]
name = "dill"
version = "0.3.4"
description = "serialize all of python"
category = "dev"
optional = false
python-versions = ">=2.7, !=3.0.*"

[package.extras]
graph = ["objgraph (>=1.7.2)"]

[[package]]
name = "disnake"
version = "2.4.0"
description = "A Python wrapper for the Discord API"
category = "main"
optional = true
python-versions = ">=3.8.0"

[package.dependencies]
aiohttp = ">=3.7.0,<3.9.0"

[package.extras]
discord = ["discord-disnake"]
docs = ["sphinx (>=4.4.0,<4.5.0)", "sphinxcontrib-trio (==1.1.2)", "sphinx-hoverxref (>=1.0.0,<1.1.0)", "sphinx-autobuild (==2021.3.14)"]
speed = ["orjson (>=3.5.4)", "aiodns (>=1.1)", "brotli", "cchardet"]
voice = ["PyNaCl (>=1.3.0,<1.5)"]

[[package]]
name = "distlib"
version = "0.3.4"
description = "Distribution utilities"
category = "dev"
optional = false
python-versions = "*"

[[package]]
name = "dnspython"
version = "2.2.1"
description = "DNS toolkit"
category = "main"
optional = false
python-versions = ">=3.6,<4.0"

[package.extras]
dnssec = ["cryptography (>=2.6,<37.0)"]
curio = ["curio (>=1.2,<2.0)", "sniffio (>=1.1,<2.0)"]
doh = ["h2 (>=4.1.0)", "httpx (>=0.21.1)", "requests (>=2.23.0,<3.0.0)", "requests-toolbelt (>=0.9.1,<0.10.0)"]
idna = ["idna (>=2.1,<4.0)"]
trio = ["trio (>=0.14,<0.20)"]
wmi = ["wmi (>=1.5.1,<2.0.0)"]

[[package]]
name = "docstring-to-markdown"
version = "0.10"
description = "On the fly conversion of Python docstrings to markdown"
category = "main"
optional = true
python-versions = ">=3.6"

[[package]]
name = "docutils"
version = "0.16"
description = "Docutils -- Python Documentation Utilities"
category = "main"
optional = false
python-versions = ">=2.7, !=3.0.*, !=3.1.*, !=3.2.*, !=3.3.*, !=3.4.*"

[[package]]
name = "ecos"
version = "2.0.10"
description = "This is the Python package for ECOS: Embedded Cone Solver. See Github page for more information."
category = "main"
optional = false
python-versions = "*"

[package.dependencies]
numpy = ">=1.6"
scipy = ">=0.9"

[[package]]
name = "entrypoints"
version = "0.4"
description = "Discover and load entry points from installed packages."
category = "main"
optional = false
python-versions = ">=3.6"

[[package]]
name = "et-xmlfile"
version = "1.1.0"
description = "An implementation of lxml.xmlfile for the standard library"
category = "main"
optional = false
python-versions = ">=3.6"

[[package]]
name = "exchange-calendars"
version = "3.6.1"
description = "exchange_calendars is a Python library with securities exchange calendars"
category = "main"
optional = false
python-versions = ">=3.7"

[package.dependencies]
korean_lunar_calendar = "*"
numpy = "*"
pandas = ">=1.1"
pyluach = "*"
python-dateutil = "*"
pytz = "*"
toolz = "*"

[package.extras]
dev = ["flake8", "pytest", "pytest-benchmark", "pytest-xdist", "pip-tools", "hypothesis"]

[[package]]
name = "executing"
version = "0.8.3"
description = "Get the currently executing AST node of a frame, and other information"
category = "main"
optional = false
python-versions = "*"

[[package]]
name = "fastapi"
version = "0.73.0"
description = "FastAPI framework, high performance, easy to learn, fast to code, ready for production"
category = "main"
optional = true
python-versions = ">=3.6.1"

[package.dependencies]
pydantic = ">=1.6.2,<1.7 || >1.7,<1.7.1 || >1.7.1,<1.7.2 || >1.7.2,<1.7.3 || >1.7.3,<1.8 || >1.8,<1.8.1 || >1.8.1,<2.0.0"
starlette = "0.17.1"

[package.extras]
all = ["requests (>=2.24.0,<3.0.0)", "jinja2 (>=2.11.2,<4.0.0)", "python-multipart (>=0.0.5,<0.0.6)", "itsdangerous (>=1.1.0,<3.0.0)", "pyyaml (>=5.3.1,<6.0.0)", "ujson (>=4.0.1,<5.0.0)", "orjson (>=3.2.1,<4.0.0)", "email_validator (>=1.1.1,<2.0.0)", "uvicorn[standard] (>=0.12.0,<0.16.0)"]
dev = ["python-jose[cryptography] (>=3.3.0,<4.0.0)", "passlib[bcrypt] (>=1.7.2,<2.0.0)", "autoflake (>=1.4.0,<2.0.0)", "flake8 (>=3.8.3,<4.0.0)", "uvicorn[standard] (>=0.12.0,<0.16.0)"]
doc = ["mkdocs (>=1.1.2,<2.0.0)", "mkdocs-material (>=8.1.4,<9.0.0)", "mdx-include (>=1.4.1,<2.0.0)", "mkdocs-markdownextradata-plugin (>=0.1.7,<0.3.0)", "typer-cli (>=0.0.12,<0.0.13)", "pyyaml (>=5.3.1,<6.0.0)"]
test = ["pytest (>=6.2.4,<7.0.0)", "pytest-cov (>=2.12.0,<4.0.0)", "mypy (==0.910)", "flake8 (>=3.8.3,<4.0.0)", "black (==21.9b0)", "isort (>=5.0.6,<6.0.0)", "requests (>=2.24.0,<3.0.0)", "httpx (>=0.14.0,<0.19.0)", "email_validator (>=1.1.1,<2.0.0)", "sqlalchemy (>=1.3.18,<1.5.0)", "peewee (>=3.13.3,<4.0.0)", "databases[sqlite] (>=0.3.2,<0.6.0)", "orjson (>=3.2.1,<4.0.0)", "ujson (>=4.0.1,<5.0.0)", "python-multipart (>=0.0.5,<0.0.6)", "flask (>=1.1.2,<3.0.0)", "anyio[trio] (>=3.2.1,<4.0.0)", "types-ujson (==0.1.1)", "types-orjson (==3.6.0)", "types-dataclasses (==0.1.7)"]

[[package]]
name = "fastjsonschema"
version = "2.15.3"
description = "Fastest Python implementation of JSON schema"
category = "main"
optional = false
python-versions = "*"

[package.extras]
devel = ["colorama", "jsonschema", "json-spec", "pylint", "pytest", "pytest-benchmark", "pytest-cache", "validictory"]

[[package]]
name = "fear-greed-index"
version = "0.1.4"
description = "CNN Fear and Greed Index"
category = "main"
optional = false
python-versions = ">=3.7"

[package.dependencies]
bs4 = ">=0.0.1,<0.0.2"
lxml = ">=4.6.5,<5.0.0"
m2r2 = ">=0.2.7,<0.3.0"
matplotlib = ">=3.3.4,<4.0.0"
Pillow = ">=9.0.0,<10.0.0"
requests = ">=2.25.1,<3.0.0"
Sphinx = ">=4.0.2,<5.0.0"
sphinx-rtd-theme = ">=0.5.2,<0.6.0"

[[package]]
name = "ffn"
version = "0.3.6"
description = "Financial functions for Python"
category = "main"
optional = false
python-versions = "*"

[package.dependencies]
decorator = ">=4"
future = ">=0.15"
matplotlib = ">=1"
numpy = ">=1.5"
pandas = ">=0.19"
pandas-datareader = ">=0.2"
scikit-learn = ">=0.15"
scipy = ">=0.15"
tabulate = ">=0.7.5"

[package.extras]
dev = ["black (>=20.8b1)", "codecov", "coverage", "flake8", "flake8-black", "future", "mock", "nose"]

[[package]]
name = "filelock"
version = "3.6.0"
description = "A platform independent file lock."
category = "dev"
optional = false
python-versions = ">=3.7"

[package.extras]
docs = ["furo (>=2021.8.17b43)", "sphinx (>=4.1)", "sphinx-autodoc-typehints (>=1.12)"]
testing = ["covdefaults (>=1.2.0)", "coverage (>=4)", "pytest (>=4)", "pytest-cov", "pytest-timeout (>=1.4.2)"]

[[package]]
name = "financedatabase"
version = "1.0.2"
description = "This is a database of 300.000+ symbols containing Equities, ETFs, Funds, Indices, Currencies, Cryptocurrencies and Money Markets."
category = "main"
optional = false
python-versions = "*"

[[package]]
name = "finnhub-python"
version = "2.4.12"
description = "Finnhub API"
category = "main"
optional = false
python-versions = "*"

[package.dependencies]
requests = ">=2.22.0"

[[package]]
name = "finviz"
version = "1.4.4"
description = "Unofficial API for FinViz.com"
category = "main"
optional = false
python-versions = "*"

[package.dependencies]
aiohttp = "*"
beautifulsoup4 = "*"
cssselect = "*"
lxml = "*"
requests = "*"
tenacity = "*"
tqdm = "*"
urllib3 = "*"
user_agent = "*"

[[package]]
name = "finvizfinance"
version = "0.14.0"
description = "Finviz Finance. Information downloader."
category = "main"
optional = false
python-versions = ">=3.5"

[package.dependencies]
bs4 = "*"
datetime = "*"
lxml = "*"
pandas = "*"
requests = "*"

[[package]]
name = "flake8"
version = "3.9.2"
description = "the modular source code checker: pep8 pyflakes and co"
category = "dev"
optional = false
python-versions = "!=3.0.*,!=3.1.*,!=3.2.*,!=3.3.*,!=3.4.*,>=2.7"

[package.dependencies]
mccabe = ">=0.6.0,<0.7.0"
pycodestyle = ">=2.7.0,<2.8.0"
pyflakes = ">=2.3.0,<2.4.0"

[[package]]
name = "flatbuffers"
version = "2.0"
description = "The FlatBuffers serialization format for Python"
category = "main"
optional = true
python-versions = "*"

[[package]]
name = "fonttools"
version = "4.31.2"
description = "Tools to manipulate font files"
category = "main"
optional = false
python-versions = ">=3.7"

[package.extras]
all = ["fs (>=2.2.0,<3)", "lxml (>=4.0,<5)", "zopfli (>=0.1.4)", "lz4 (>=1.7.4.2)", "matplotlib", "sympy", "skia-pathops (>=0.5.0)", "brotlicffi (>=0.8.0)", "scipy", "brotli (>=1.0.1)", "munkres", "unicodedata2 (>=14.0.0)", "xattr"]
graphite = ["lz4 (>=1.7.4.2)"]
interpolatable = ["scipy", "munkres"]
lxml = ["lxml (>=4.0,<5)"]
pathops = ["skia-pathops (>=0.5.0)"]
plot = ["matplotlib"]
symfont = ["sympy"]
type1 = ["xattr"]
ufo = ["fs (>=2.2.0,<3)"]
unicode = ["unicodedata2 (>=14.0.0)"]
woff = ["zopfli (>=0.1.4)", "brotlicffi (>=0.8.0)", "brotli (>=1.0.1)"]

[[package]]
name = "formulaic"
version = "0.3.3"
description = "An implementation of Wilkinson formulas."
category = "main"
optional = false
python-versions = ">=3.7.1,<4.0.0"

[package.dependencies]
astor = ">=0.7.0,<0.8.0"
interface-meta = ">=1.2.0,<2.0.0"
numpy = ">=1.3"
pandas = ">=1.2"
scipy = ">=1.6"
wrapt = ">=1.0"

[package.extras]
arrow = ["pyarrow (>=1)"]
calculus = ["sympy (>=1.3,<1.10)"]

[[package]]
name = "fred"
version = "3.1"
description = "St. Louis Federal Reserve FRED API"
category = "main"
optional = false
python-versions = "*"

[package.dependencies]
requests = "*"

[[package]]
name = "fredapi"
version = "0.4.3"
description = "Python API for Federal Reserve Economic Data (FRED) from St. Louis Fed"
category = "main"
optional = false
python-versions = "*"

[package.dependencies]
pandas = "*"

[[package]]
name = "frozendict"
version = "2.3.1"
description = "A simple immutable dictionary"
category = "main"
optional = false
python-versions = ">=3.6"

[[package]]
name = "frozenlist"
version = "1.3.0"
description = "A list-like structure which implements collections.abc.MutableSequence"
category = "main"
optional = false
python-versions = ">=3.7"

[[package]]
name = "fundamentalanalysis"
version = "0.2.12"
description = "Fully-fledged Fundamental Analysis package capable of collecting 20 years of Company Profiles,    Financial Statements, Ratios and Stock Data of 20.000+ companies."
category = "main"
optional = false
python-versions = "*"

[[package]]
name = "future"
version = "0.18.2"
description = "Clean single-source support for Python 3 and 2"
category = "main"
optional = false
python-versions = ">=2.6, !=3.0.*, !=3.1.*, !=3.2.*"

[[package]]
name = "gast"
version = "0.5.3"
description = "Python AST that abstracts the underlying Python version"
category = "main"
optional = true
python-versions = ">=2.7, !=3.0.*, !=3.1.*, !=3.2.*, !=3.3.*"

[[package]]
name = "gitdb"
version = "4.0.9"
description = "Git Object Database"
category = "main"
optional = false
python-versions = ">=3.6"

[package.dependencies]
smmap = ">=3.0.1,<6"

[[package]]
name = "gitpython"
version = "3.1.27"
description = "GitPython is a python library used to interact with Git repositories"
category = "main"
optional = false
python-versions = ">=3.7"

[package.dependencies]
gitdb = ">=4.0.1,<5"

[[package]]
name = "google-auth"
version = "2.6.2"
description = "Google Authentication Library"
category = "main"
optional = true
python-versions = ">=2.7,!=3.0.*,!=3.1.*,!=3.2.*,!=3.3.*,!=3.4.*,!=3.5.*"

[package.dependencies]
cachetools = ">=2.0.0,<6.0"
pyasn1-modules = ">=0.2.1"
rsa = {version = ">=3.1.4,<5", markers = "python_version >= \"3.6\""}
six = ">=1.9.0"

[package.extras]
aiohttp = ["requests (>=2.20.0,<3.0.0dev)", "aiohttp (>=3.6.2,<4.0.0dev)"]
pyopenssl = ["pyopenssl (>=20.0.0)"]
reauth = ["pyu2f (>=0.1.5)"]

[[package]]
name = "google-auth-oauthlib"
version = "0.4.6"
description = "Google Authentication Library"
category = "main"
optional = true
python-versions = ">=3.6"

[package.dependencies]
google-auth = ">=1.0.0"
requests-oauthlib = ">=0.7.0"

[package.extras]
tool = ["click (>=6.0.0)"]

[[package]]
name = "google-pasta"
version = "0.2.0"
description = "pasta is an AST-based Python refactoring library"
category = "main"
optional = true
python-versions = "*"

[package.dependencies]
six = "*"

[[package]]
name = "grpcio"
version = "1.45.0"
description = "HTTP/2-based RPC framework"
category = "main"
optional = false
python-versions = ">=3.6"

[package.dependencies]
six = ">=1.5.2"

[package.extras]
protobuf = ["grpcio-tools (>=1.45.0)"]

[[package]]
name = "h11"
version = "0.13.0"
description = "A pure-Python, bring-your-own-I/O implementation of HTTP/1.1"
category = "main"
optional = false
python-versions = ">=3.6"

[[package]]
name = "h5py"
version = "3.6.0"
description = "Read and write HDF5 files from Python"
category = "main"
optional = true
python-versions = ">=3.7"

[package.dependencies]
numpy = ">=1.14.5"

[[package]]
name = "hijri-converter"
version = "2.2.3"
description = "Accurate Hijri-Gregorian dates converter based on the Umm al-Qura calendar"
category = "main"
optional = false
python-versions = ">=3.6"

[[package]]
name = "holidays"
version = "0.11.3.1"
description = "Generate and work with holidays in Python"
category = "main"
optional = false
python-versions = ">=3.6"

[package.dependencies]
convertdate = ">=2.3.0"
hijri-converter = "*"
korean-lunar-calendar = "*"
python-dateutil = "*"

[[package]]
name = "identify"
version = "2.4.12"
description = "File identification library for Python"
category = "dev"
optional = false
python-versions = ">=3.7"

[package.extras]
license = ["ukkonen"]

[[package]]
name = "idna"
version = "3.3"
description = "Internationalized Domain Names in Applications (IDNA)"
category = "main"
optional = false
python-versions = ">=3.5"

[[package]]
name = "imagesize"
version = "1.3.0"
description = "Getting image size from png/jpeg/jpeg2000/gif file"
category = "main"
optional = false
python-versions = ">=2.7, !=3.0.*, !=3.1.*, !=3.2.*, !=3.3.*"

[[package]]
name = "importlib-metadata"
version = "4.11.3"
description = "Read metadata from Python packages"
category = "main"
optional = true
python-versions = ">=3.7"

[package.dependencies]
zipp = ">=0.5"

[package.extras]
docs = ["sphinx", "jaraco.packaging (>=9)", "rst.linker (>=1.9)"]
perf = ["ipython"]
testing = ["pytest (>=6)", "pytest-checkdocs (>=2.4)", "pytest-flake8", "pytest-cov", "pytest-enabler (>=1.0.1)", "packaging", "pyfakefs", "flufl.flake8", "pytest-perf (>=0.9.2)", "pytest-black (>=0.3.7)", "pytest-mypy (>=0.9.1)", "importlib-resources (>=1.3)"]

[[package]]
name = "inflection"
version = "0.5.1"
description = "A port of Ruby on Rails inflector to Python"
category = "main"
optional = false
python-versions = ">=3.5"

[[package]]
name = "iniconfig"
version = "1.1.1"
description = "iniconfig: brain-dead simple config-ini parsing"
category = "dev"
optional = false
python-versions = "*"

[[package]]
name = "interface-meta"
version = "1.3.0"
description = "`interface_meta` provides a convenient way to expose an extensible API with enforced method signatures and consistent documentation."
category = "main"
optional = false
python-versions = ">=3.7,<4.0"

[[package]]
name = "investpy"
version = "1.0.8"
description = "Financial Data Extraction from Investing.com with Python"
category = "main"
optional = false
python-versions = ">=3.7"

[package.dependencies]
lxml = ">=4.4.1"
numpy = [
    ">=1.17.2",
    ">=1.21.2",
]
pandas = ">=0.25.1"
pytz = ">=2019.3"
requests = ">=2.22.0"
Unidecode = ">=1.1.1"

[package.extras]
docs = ["sphinx (==3.4.3)", "recommonmark (==0.7.1)", "furo (==2021.4.11b34)", "investpy (==1.0.8)"]
tests = ["pytest (==6.2.5)"]

[[package]]
name = "ipykernel"
<<<<<<< HEAD
version = "6.11.0"
=======
version = "6.12.1"
>>>>>>> 059888b6
description = "IPython Kernel for Jupyter"
category = "main"
optional = false
python-versions = ">=3.7"

[package.dependencies]
appnope = {version = "*", markers = "platform_system == \"Darwin\""}
debugpy = ">=1.0"
ipython = ">=7.23.1"
jupyter-client = ">=6.1.12"
matplotlib-inline = ">=0.1"
nest-asyncio = "*"
packaging = "*"
psutil = "*"
tornado = ">=6.1"
traitlets = ">=5.1.0"

[package.extras]
test = ["pytest (>=6.0)", "pytest-cov", "flaky", "ipyparallel", "pre-commit", "pytest-timeout"]

[[package]]
name = "ipympl"
version = "0.8.8"
description = "Matplotlib Jupyter Extension"
category = "main"
optional = false
python-versions = "*"

[package.dependencies]
ipython = "<9"
ipython-genutils = "*"
ipywidgets = ">=7.6.0,<8"
matplotlib = ">=2.0.0,<4"
numpy = "*"
pillow = "*"
traitlets = "<6"

[[package]]
name = "ipython"
version = "8.2.0"
description = "IPython: Productive Interactive Computing"
category = "main"
optional = false
python-versions = ">=3.8"

[package.dependencies]
appnope = {version = "*", markers = "sys_platform == \"darwin\""}
backcall = "*"
colorama = {version = "*", markers = "sys_platform == \"win32\""}
decorator = "*"
jedi = ">=0.16"
matplotlib-inline = "*"
pexpect = {version = ">4.3", markers = "sys_platform != \"win32\""}
pickleshare = "*"
prompt-toolkit = ">=2.0.0,<3.0.0 || >3.0.0,<3.0.1 || >3.0.1,<3.1.0"
pygments = ">=2.4.0"
stack-data = "*"
traitlets = ">=5"

[package.extras]
all = ["black", "Sphinx (>=1.3)", "ipykernel", "nbconvert", "nbformat", "ipywidgets", "notebook", "ipyparallel", "qtconsole", "pytest (<7.1)", "pytest-asyncio", "testpath", "curio", "matplotlib (!=3.2.0)", "numpy (>=1.19)", "pandas", "trio"]
black = ["black"]
doc = ["Sphinx (>=1.3)"]
kernel = ["ipykernel"]
nbconvert = ["nbconvert"]
nbformat = ["nbformat"]
notebook = ["ipywidgets", "notebook"]
parallel = ["ipyparallel"]
qtconsole = ["qtconsole"]
test = ["pytest (<7.1)", "pytest-asyncio", "testpath"]
test_extra = ["pytest (<7.1)", "pytest-asyncio", "testpath", "curio", "matplotlib (!=3.2.0)", "nbformat", "numpy (>=1.19)", "pandas", "trio"]

[[package]]
name = "ipython-genutils"
version = "0.2.0"
description = "Vestigial utilities from IPython"
category = "main"
optional = false
python-versions = "*"

[[package]]
name = "ipywidgets"
version = "7.7.0"
description = "IPython HTML widgets for Jupyter"
category = "main"
optional = false
python-versions = "*"

[package.dependencies]
ipykernel = ">=4.5.1"
ipython = {version = ">=4.0.0", markers = "python_version >= \"3.3\""}
ipython-genutils = ">=0.2.0,<0.3.0"
jupyterlab-widgets = {version = ">=1.0.0", markers = "python_version >= \"3.6\""}
nbformat = ">=4.2.0"
traitlets = ">=4.3.1"
widgetsnbextension = ">=3.6.0,<3.7.0"

[package.extras]
test = ["pytest (>=3.6.0)", "pytest-cov", "mock"]

[[package]]
name = "iso8601"
version = "0.1.16"
description = "Simple module to parse ISO 8601 dates"
category = "main"
optional = false
python-versions = "*"

[[package]]
name = "isort"
version = "5.10.1"
description = "A Python utility / library to sort Python imports."
category = "dev"
optional = false
python-versions = ">=3.6.1,<4.0"

[package.extras]
pipfile_deprecated_finder = ["pipreqs", "requirementslib"]
requirements_deprecated_finder = ["pipreqs", "pip-api"]
colors = ["colorama (>=0.4.3,<0.5.0)"]
plugins = ["setuptools"]

[[package]]
name = "jedi"
version = "0.18.1"
description = "An autocompletion tool for Python that can be used for text editors."
category = "main"
optional = false
python-versions = ">=3.6"

[package.dependencies]
parso = ">=0.8.0,<0.9.0"

[package.extras]
qa = ["flake8 (==3.8.3)", "mypy (==0.782)"]
testing = ["Django (<3.1)", "colorama", "docopt", "pytest (<7.0.0)"]

[[package]]
name = "jedi-language-server"
version = "0.35.1"
description = "A language server for Jedi!"
category = "main"
optional = true
python-versions = ">=3.6,<4.0"

[package.dependencies]
docstring-to-markdown = "<1.0.0"
jedi = ">=0.18.0,<0.19.0"
pydantic = ">=1.7,<2.0"
pygls = ">=0.11.1,<0.12.0"

[[package]]
name = "jinja2"
version = "3.0.3"
description = "A very fast and expressive template engine."
category = "main"
optional = false
python-versions = ">=3.6"

[package.dependencies]
MarkupSafe = ">=2.0"

[package.extras]
i18n = ["Babel (>=2.7)"]

[[package]]
name = "jmespath"
version = "1.0.0"
description = "JSON Matching Expressions"
category = "main"
optional = true
python-versions = ">=3.7"

[[package]]
name = "joblib"
version = "1.1.0"
description = "Lightweight pipelining with Python functions"
category = "main"
optional = false
python-versions = ">=3.6"

[[package]]
name = "json5"
version = "0.9.6"
description = "A Python implementation of the JSON5 data format."
category = "main"
optional = false
python-versions = "*"

[package.extras]
dev = ["hypothesis"]

[[package]]
name = "jsonschema"
version = "3.2.0"
description = "An implementation of JSON Schema validation for Python"
category = "main"
optional = false
python-versions = "*"

[package.dependencies]
attrs = ">=17.4.0"
pyrsistent = ">=0.14.0"
six = ">=1.11.0"

[package.extras]
format = ["idna", "jsonpointer (>1.13)", "rfc3987", "strict-rfc3339", "webcolors"]
format_nongpl = ["idna", "jsonpointer (>1.13)", "webcolors", "rfc3986-validator (>0.1.0)", "rfc3339-validator"]

[[package]]
name = "jupyter"
version = "1.0.0"
description = "Jupyter metapackage. Install all the Jupyter components in one go."
category = "main"
optional = false
python-versions = "*"

[package.dependencies]
ipykernel = "*"
ipywidgets = "*"
jupyter-console = "*"
nbconvert = "*"
notebook = "*"
qtconsole = "*"

[[package]]
name = "jupyter-client"
version = "7.2.1"
description = "Jupyter protocol implementation and client libraries"
category = "main"
optional = false
python-versions = ">=3.7"

[package.dependencies]
entrypoints = "*"
jupyter-core = ">=4.9.2"
nest-asyncio = ">=1.5.4"
python-dateutil = ">=2.8.2"
pyzmq = ">=22.3"
tornado = ">=6.0"
traitlets = "*"

[package.extras]
doc = ["ipykernel", "myst-parser", "sphinx (>=1.3.6)", "sphinx-rtd-theme", "sphinxcontrib-github-alt"]
test = ["codecov", "coverage", "ipykernel (>=6.5)", "ipython", "mypy", "pre-commit", "pytest", "pytest-asyncio (>=0.18)", "pytest-cov", "pytest-timeout"]

[[package]]
name = "jupyter-console"
version = "6.4.3"
description = "Jupyter terminal console"
category = "main"
optional = false
python-versions = ">=3.6"

[package.dependencies]
ipykernel = "*"
ipython = "*"
jupyter-client = ">=7.0.0"
prompt-toolkit = ">=2.0.0,<3.0.0 || >3.0.0,<3.0.1 || >3.0.1,<3.1.0"
pygments = "*"

[package.extras]
test = ["pexpect"]

[[package]]
name = "jupyter-core"
version = "4.9.2"
description = "Jupyter core package. A base package on which Jupyter projects rely."
category = "main"
optional = false
python-versions = ">=3.6"

[package.dependencies]
pywin32 = {version = ">=1.0", markers = "sys_platform == \"win32\" and platform_python_implementation != \"PyPy\""}
traitlets = "*"

[[package]]
name = "jupyter-lsp"
version = "1.5.1"
description = "Multi-Language Server WebSocket proxy for Jupyter Notebook/Lab server"
category = "main"
optional = true
python-versions = ">=3.6"

[package.dependencies]
entrypoints = "*"
jupyter-server = ">=1.1.2"

[[package]]
name = "jupyter-server"
version = "1.16.0"
description = "The backend—i.e. core services, APIs, and REST endpoints—to Jupyter web applications."
category = "main"
optional = false
python-versions = ">=3.7"

[package.dependencies]
anyio = ">=3.1.0"
argon2-cffi = "*"
jinja2 = "*"
jupyter-client = ">=6.1.12"
jupyter-core = ">=4.7.0"
nbconvert = ">=6.4.4"
nbformat = ">=5.2.0"
packaging = "*"
prometheus-client = "*"
pywinpty = {version = "*", markers = "os_name == \"nt\""}
pyzmq = ">=17"
Send2Trash = "*"
terminado = ">=0.8.3"
tornado = ">=6.1.0"
traitlets = ">=5.1.0"
websocket-client = "*"

[package.extras]
test = ["coverage", "pytest (>=6.0)", "pytest-cov", "pytest-mock", "pytest-timeout", "requests", "pytest-tornasync", "pytest-console-scripts", "ipykernel", "pre-commit"]

[[package]]
name = "jupyterlab"
version = "3.3.2"
description = "JupyterLab computational environment"
category = "main"
optional = false
python-versions = ">=3.7"

[package.dependencies]
ipython = "*"
jinja2 = ">=2.1"
jupyter-core = "*"
jupyter-server = ">=1.4,<2.0"
jupyterlab-server = ">=2.10,<3.0"
nbclassic = ">=0.2,<1.0"
packaging = "*"
tornado = ">=6.1.0"

[package.extras]
test = ["coverage", "pytest (>=6.0)", "pytest-cov", "pytest-console-scripts", "pytest-check-links (>=0.5)", "jupyterlab-server[test] (>=2.2,<3.0)", "requests", "requests-cache", "virtualenv", "check-manifest"]
ui-tests = ["build"]

[[package]]
name = "jupyterlab-code-formatter"
version = "1.4.10"
description = "Code formatter for JupyterLab"
category = "main"
optional = true
python-versions = ">=3.6"

[package.dependencies]
jupyterlab = ">=3.0,<4.0"

[[package]]
name = "jupyterlab-lsp"
version = "3.10.1"
description = "Coding assistance for JupyterLab with Language Server Protocol"
category = "main"
optional = true
python-versions = ">=3.7"

[package.dependencies]
jupyter-lsp = ">=1.4.0"
jupyterlab = ">=3.1.0,<4.0.0a0"

[[package]]
name = "jupyterlab-pygments"
version = "0.1.2"
description = "Pygments theme using JupyterLab CSS variables"
category = "main"
optional = false
python-versions = "*"

[package.dependencies]
pygments = ">=2.4.1,<3"

[[package]]
name = "jupyterlab-server"
version = "2.12.0"
description = "A set of server components for JupyterLab and JupyterLab like applications ."
category = "main"
optional = false
python-versions = ">=3.7"

[package.dependencies]
babel = "*"
entrypoints = ">=0.2.2"
jinja2 = ">=3.0.3"
json5 = "*"
jsonschema = ">=3.0.1"
jupyter-server = ">=1.8,<2.0"
packaging = "*"
requests = "*"

[package.extras]
openapi = ["openapi-core (>=0.14.2)", "ruamel.yaml"]
test = ["codecov", "ipykernel", "pytest (>=5.3.2)", "pytest-cov", "jupyter-server", "pytest-console-scripts", "strict-rfc3339", "wheel", "openapi-spec-validator (<0.5)", "openapi-core (>=0.14.2)", "ruamel.yaml"]

[[package]]
name = "jupyterlab-widgets"
version = "1.1.0"
description = "A JupyterLab extension."
category = "main"
optional = false
python-versions = ">=3.6"

[[package]]
name = "kaleido"
version = "0.2.1"
description = "Static image export for web-based visualization libraries with zero dependencies"
category = "main"
optional = true
python-versions = "*"

[[package]]
name = "keras"
version = "2.8.0"
description = "Deep learning for humans."
category = "main"
optional = true
python-versions = "*"

[[package]]
name = "keras-preprocessing"
version = "1.1.2"
description = "Easy data preprocessing and data augmentation for deep learning models"
category = "main"
optional = true
python-versions = "*"

[package.dependencies]
numpy = ">=1.9.1"
six = ">=1.9.0"

[package.extras]
image = ["scipy (>=0.14)", "Pillow (>=5.2.0)"]
pep8 = ["flake8"]
tests = ["pandas", "pillow", "tensorflow", "keras", "pytest", "pytest-xdist", "pytest-cov"]

[[package]]
name = "kiwisolver"
version = "1.4.2"
description = "A fast implementation of the Cassowary constraint solver"
category = "main"
optional = false
python-versions = ">=3.7"

[[package]]
name = "korean-lunar-calendar"
version = "0.2.1"
description = "Korean Lunar Calendar"
category = "main"
optional = false
python-versions = "*"

[[package]]
name = "lazy-object-proxy"
version = "1.7.1"
description = "A fast and thorough lazy object proxy."
category = "dev"
optional = false
python-versions = ">=3.6"

[[package]]
name = "libclang"
version = "11.1.0"
description = "Clang Python Bindings, mirrored from the official LLVM repo: https://github.com/llvm/llvm-project/tree/master/clang/bindings/python, to make the installation process easier."
category = "main"
optional = true
python-versions = "*"

[[package]]
name = "linearmodels"
version = "4.26"
description = "Linear Panel, Instrumental Variable, Asset Pricing, and System Regression models for Python"
category = "main"
optional = false
python-versions = ">=3.8"

[package.dependencies]
Cython = ">=0.29.21"
formulaic = ">=0.3.2,<0.4.0"
mypy-extensions = ">=0.4"
numpy = ">=1.16"
pandas = ">=0.24"
patsy = "*"
property-cached = ">=1.6.3"
pyhdfe = ">=0.1"
scipy = ">=1.2"
setuptools-scm = ">=6.4.2,<7.0.0"
statsmodels = ">=0.11"

[[package]]
name = "lxml"
version = "4.8.0"
description = "Powerful and Pythonic XML processing library combining libxml2/libxslt with the ElementTree API."
category = "main"
optional = false
python-versions = ">=2.7, !=3.0.*, !=3.1.*, !=3.2.*, !=3.3.*, != 3.4.*"

[package.extras]
cssselect = ["cssselect (>=0.7)"]
html5 = ["html5lib"]
htmlsoup = ["beautifulsoup4"]
source = ["Cython (>=0.29.7)"]

[[package]]
name = "m2r2"
version = "0.2.8"
description = "Markdown and reStructuredText in a single file."
category = "main"
optional = false
python-versions = "*"

[package.dependencies]
docutils = "*"
mistune = "*"

[[package]]
name = "macholib"
version = "1.16"
description = "Mach-O header analysis and editing"
category = "main"
optional = true
python-versions = "*"

[package.dependencies]
altgraph = ">=0.15"

[[package]]
name = "markdown"
version = "3.3.6"
description = "Python implementation of Markdown."
category = "main"
optional = true
python-versions = ">=3.6"

[package.dependencies]
importlib-metadata = {version = ">=4.4", markers = "python_version < \"3.10\""}

[package.extras]
testing = ["coverage", "pyyaml"]

[[package]]
name = "markdown-it-py"
version = "1.1.0"
description = "Python port of markdown-it. Markdown parsing, done right!"
category = "dev"
optional = false
python-versions = "~=3.6"

[package.dependencies]
attrs = ">=19,<22"

[package.extras]
code_style = ["pre-commit (==2.6)"]
compare = ["commonmark (>=0.9.1,<0.10.0)", "markdown (>=3.2.2,<3.3.0)", "mistletoe-ebp (>=0.10.0,<0.11.0)", "mistune (>=0.8.4,<0.9.0)", "panflute (>=1.12,<2.0)"]
linkify = ["linkify-it-py (>=1.0,<2.0)"]
plugins = ["mdit-py-plugins"]
rtd = ["myst-nb (==0.13.0a1)", "pyyaml", "sphinx (>=2,<4)", "sphinx-copybutton", "sphinx-panels (>=0.4.0,<0.5.0)", "sphinx-book-theme"]
testing = ["coverage", "psutil", "pytest (>=3.6,<4)", "pytest-benchmark (>=3.2,<4.0)", "pytest-cov", "pytest-regressions"]

[[package]]
name = "markupsafe"
version = "2.1.1"
description = "Safely add untrusted strings to HTML/XML markup."
category = "main"
optional = false
python-versions = ">=3.7"

[[package]]
name = "matplotlib"
version = "3.5.1"
description = "Python plotting package"
category = "main"
optional = false
python-versions = ">=3.7"

[package.dependencies]
cycler = ">=0.10"
fonttools = ">=4.22.0"
kiwisolver = ">=1.0.1"
numpy = ">=1.17"
packaging = ">=20.0"
pillow = ">=6.2.0"
pyparsing = ">=2.2.1"
python-dateutil = ">=2.7"
setuptools_scm = ">=4"

[[package]]
name = "matplotlib-inline"
version = "0.1.3"
description = "Inline Matplotlib backend for Jupyter"
category = "main"
optional = false
python-versions = ">=3.5"

[package.dependencies]
traitlets = "*"

[[package]]
name = "mccabe"
version = "0.6.1"
description = "McCabe checker, plugin for flake8"
category = "dev"
optional = false
python-versions = "*"

[[package]]
name = "mdit-py-plugins"
version = "0.2.8"
description = "Collection of plugins for markdown-it-py"
category = "dev"
optional = false
python-versions = "~=3.6"

[package.dependencies]
markdown-it-py = ">=1.0,<2.0"

[package.extras]
code_style = ["pre-commit (==2.6)"]
rtd = ["myst-parser (==0.14.0a3)", "sphinx-book-theme (>=0.1.0,<0.2.0)"]
testing = ["coverage", "pytest (>=3.6,<4)", "pytest-cov", "pytest-regressions"]

[[package]]
name = "mistune"
version = "0.8.4"
description = "The fastest markdown parser in pure Python"
category = "main"
optional = false
python-versions = "*"

[[package]]
name = "mock"
version = "4.0.3"
description = "Rolling backport of unittest.mock for all Pythons"
category = "dev"
optional = false
python-versions = ">=3.6"

[package.extras]
build = ["twine", "wheel", "blurb"]
docs = ["sphinx"]
test = ["pytest (<5.4)", "pytest-cov"]

[[package]]
name = "more-itertools"
version = "8.12.0"
description = "More routines for operating on iterables, beyond itertools"
category = "main"
optional = false
python-versions = ">=3.5"

[[package]]
name = "mplfinance"
version = "0.12.8b9"
description = "Utilities for the visualization, and visual analysis, of financial data"
category = "main"
optional = false
python-versions = "*"

[package.dependencies]
matplotlib = "*"
pandas = "*"

[[package]]
name = "multidict"
version = "6.0.2"
description = "multidict implementation"
category = "main"
optional = false
python-versions = ">=3.7"

[[package]]
name = "multitasking"
version = "0.0.10"
description = "Non-blocking Python methods using decorators"
category = "main"
optional = false
python-versions = "*"

[[package]]
name = "mypy"
version = "0.930"
description = "Optional static typing for Python"
category = "main"
optional = false
python-versions = ">=3.6"

[package.dependencies]
mypy-extensions = ">=0.4.3"
tomli = ">=1.1.0"
typing-extensions = ">=3.10"

[package.extras]
dmypy = ["psutil (>=4.0)"]
python2 = ["typed-ast (>=1.4.0,<2)"]

[[package]]
name = "mypy-extensions"
version = "0.4.3"
description = "Experimental type system extensions for programs checked with the mypy typechecker."
category = "main"
optional = false
python-versions = "*"

[[package]]
name = "myst-parser"
version = "0.15.2"
description = "An extended commonmark compliant parser, with bridges to docutils & sphinx."
category = "dev"
optional = false
python-versions = ">=3.6"

[package.dependencies]
docutils = ">=0.15,<0.18"
jinja2 = "*"
markdown-it-py = ">=1.0.0,<2.0.0"
mdit-py-plugins = ">=0.2.8,<0.3.0"
pyyaml = "*"
sphinx = ">=3.1,<5"

[package.extras]
code_style = ["pre-commit (>=2.12,<3.0)"]
linkify = ["linkify-it-py (>=1.0,<2.0)"]
rtd = ["ipython", "sphinx-book-theme (>=0.1.0,<0.2.0)", "sphinx-panels (>=0.5.2,<0.6.0)", "sphinxcontrib-bibtex (>=2.1,<3.0)", "sphinxext-rediraffe (>=0.2,<1.0)", "sphinxcontrib.mermaid (>=0.6.3,<0.7.0)", "sphinxext-opengraph (>=0.4.2,<0.5.0)"]
testing = ["beautifulsoup4", "coverage", "docutils (>=0.17.0,<0.18.0)", "pytest (>=3.6,<4)", "pytest-cov", "pytest-regressions"]

[[package]]
name = "natsort"
version = "8.1.0"
description = "Simple yet flexible natural sorting in Python."
category = "main"
optional = true
python-versions = ">=3.6"

[package.extras]
fast = ["fastnumbers (>=2.0.0)"]
icu = ["PyICU (>=1.0.0)"]

[[package]]
name = "nbclassic"
version = "0.3.7"
description = "Jupyter Notebook as a Jupyter Server extension."
category = "main"
optional = false
python-versions = ">=3.7"

[package.dependencies]
jupyter-server = ">=1.8"
notebook = "<7"
notebook-shim = ">=0.1.0"

[package.extras]
test = ["pytest", "pytest-tornasync", "pytest-console-scripts"]

[[package]]
name = "nbclient"
version = "0.5.13"
description = "A client library for executing notebooks. Formerly nbconvert's ExecutePreprocessor."
category = "main"
optional = false
python-versions = ">=3.7.0"

[package.dependencies]
jupyter-client = ">=6.1.5"
nbformat = ">=5.0"
nest-asyncio = "*"
traitlets = ">=5.0.0"

[package.extras]
sphinx = ["Sphinx (>=1.7)", "sphinx-book-theme", "mock", "moto", "myst-parser"]
test = ["ipython (<8.0.0)", "ipykernel", "ipywidgets (<8.0.0)", "pytest (>=4.1)", "pytest-asyncio", "pytest-cov (>=2.6.1)", "check-manifest", "flake8", "mypy", "xmltodict", "black", "pip (>=18.1)", "wheel (>=0.31.0)", "setuptools (>=38.6.0)", "twine (>=1.11.0)"]

[[package]]
name = "nbconvert"
version = "6.4.5"
description = "Converting Jupyter Notebooks"
category = "main"
optional = false
python-versions = ">=3.7"

[package.dependencies]
beautifulsoup4 = "*"
bleach = "*"
defusedxml = "*"
entrypoints = ">=0.2.2"
jinja2 = ">=2.4"
jupyter-core = "*"
jupyterlab-pygments = "*"
MarkupSafe = ">=2.0"
mistune = ">=0.8.1,<2"
nbclient = ">=0.5.0,<0.6.0"
nbformat = ">=4.4"
pandocfilters = ">=1.4.1"
pygments = ">=2.4.1"
testpath = "*"
traitlets = ">=5.0"

[package.extras]
all = ["pytest", "pytest-cov", "pytest-dependency", "ipykernel", "ipywidgets (>=7)", "pyppeteer (>=1,<1.1)", "tornado (>=4.0)", "sphinx (>=1.5.1)", "sphinx-rtd-theme", "nbsphinx (>=0.2.12)", "ipython"]
docs = ["sphinx (>=1.5.1)", "sphinx-rtd-theme", "nbsphinx (>=0.2.12)", "ipython"]
serve = ["tornado (>=4.0)"]
test = ["pytest", "pytest-cov", "pytest-dependency", "ipykernel", "ipywidgets (>=7)", "pyppeteer (>=1,<1.1)"]
webpdf = ["pyppeteer (>=1,<1.1)"]

[[package]]
name = "nbformat"
version = "5.3.0"
description = "The Jupyter Notebook format"
category = "main"
optional = false
python-versions = ">=3.7"

[package.dependencies]
fastjsonschema = "*"
jsonschema = ">=2.6"
jupyter-core = "*"
traitlets = ">=4.1"

[package.extras]
test = ["check-manifest", "testpath", "pytest", "pre-commit"]

[[package]]
name = "nest-asyncio"
version = "1.5.5"
description = "Patch asyncio to allow nested event loops"
category = "main"
optional = false
python-versions = ">=3.5"

[[package]]
name = "nodeenv"
version = "1.6.0"
description = "Node.js virtual environment builder"
category = "dev"
optional = false
python-versions = "*"

[[package]]
name = "notebook"
version = "6.4.10"
description = "A web-based notebook environment for interactive computing"
category = "main"
optional = false
python-versions = ">=3.6"

[package.dependencies]
argon2-cffi = "*"
ipykernel = "*"
ipython-genutils = "*"
jinja2 = "*"
jupyter-client = ">=5.3.4"
jupyter-core = ">=4.6.1"
nbconvert = ">=5"
nbformat = "*"
nest-asyncio = ">=1.5"
prometheus-client = "*"
pyzmq = ">=17"
Send2Trash = ">=1.8.0"
terminado = ">=0.8.3"
tornado = ">=6.1"
traitlets = ">=4.2.1"

[package.extras]
docs = ["sphinx", "nbsphinx", "sphinxcontrib-github-alt", "sphinx-rtd-theme", "myst-parser"]
json-logging = ["json-logging"]
test = ["pytest", "coverage", "requests", "nbval", "selenium", "pytest-cov", "requests-unixsocket"]

[[package]]
name = "notebook-shim"
version = "0.1.0"
description = "A shim layer for notebook traits and config"
category = "main"
optional = false
python-versions = ">=3.7"

[package.dependencies]
jupyter-server = ">=1.8,<2.0"

[package.extras]
test = ["pytest", "pytest-tornasync", "pytest-console-scripts"]

[[package]]
name = "numpy"
version = "1.21.2"
description = "NumPy is the fundamental package for array computing with Python."
category = "main"
optional = false
python-versions = ">=3.7,<3.11"

[[package]]
name = "oandapyv20"
version = "0.6.3"
description = "Python wrapper for the OANDA REST-V20 API"
category = "main"
optional = false
python-versions = "*"

[[package]]
name = "oauthlib"
version = "3.2.0"
description = "A generic, spec-compliant, thorough implementation of the OAuth request-signing logic"
category = "main"
optional = false
python-versions = ">=3.6"

[package.extras]
rsa = ["cryptography (>=3.0.0)"]
signals = ["blinker (>=1.4.0)"]
signedtoken = ["cryptography (>=3.0.0)", "pyjwt (>=2.0.0,<3)"]

[[package]]
name = "onetimepass"
version = "1.0.1"
description = "Module for generating and validating HOTP and TOTP tokens"
category = "main"
optional = false
python-versions = "*"

[package.dependencies]
six = "*"

[[package]]
name = "openpyxl"
version = "3.0.9"
description = "A Python library to read/write Excel 2010 xlsx/xlsm files"
category = "main"
optional = false
python-versions = ">=3.6"

[package.dependencies]
et-xmlfile = "*"

[[package]]
name = "opt-einsum"
version = "3.3.0"
description = "Optimizing numpys einsum function"
category = "main"
optional = true
python-versions = ">=3.5"

[package.dependencies]
numpy = ">=1.7"

[package.extras]
docs = ["sphinx (==1.2.3)", "sphinxcontrib-napoleon", "sphinx-rtd-theme", "numpydoc"]
tests = ["pytest", "pytest-cov", "pytest-pep8"]

[[package]]
name = "osqp"
version = "0.6.2.post5"
description = "OSQP: The Operator Splitting QP Solver"
category = "main"
optional = false
python-versions = "*"

[package.dependencies]
numpy = ">=1.7"
qdldl = "*"
scipy = ">=0.13.2"

[[package]]
name = "outcome"
version = "1.1.0"
description = "Capture the outcome of Python function calls."
category = "main"
optional = false
python-versions = ">=3.6"

[package.dependencies]
attrs = ">=19.2.0"

[[package]]
name = "packaging"
version = "21.3"
description = "Core utilities for Python packages"
category = "main"
optional = false
python-versions = ">=3.6"

[package.dependencies]
pyparsing = ">=2.0.2,<3.0.5 || >3.0.5"

[[package]]
name = "pandas"
version = "1.3.5"
description = "Powerful data structures for data analysis, time series, and statistics"
category = "main"
optional = false
python-versions = ">=3.7.1"

[package.dependencies]
numpy = [
    {version = ">=1.17.3", markers = "platform_machine != \"aarch64\" and platform_machine != \"arm64\" and python_version < \"3.10\""},
    {version = ">=1.19.2", markers = "platform_machine == \"aarch64\" and python_version < \"3.10\""},
    {version = ">=1.20.0", markers = "platform_machine == \"arm64\" and python_version < \"3.10\""},
]
python-dateutil = ">=2.7.3"
pytz = ">=2017.3"

[package.extras]
test = ["hypothesis (>=3.58)", "pytest (>=6.0)", "pytest-xdist"]

[[package]]
name = "pandas-datareader"
version = "0.10.0"
description = "Data readers extracted from the pandas codebase,should be compatible with recent pandas versions"
category = "main"
optional = false
python-versions = ">=3.6"

[package.dependencies]
lxml = "*"
pandas = ">=0.23"
requests = ">=2.19.0"

[[package]]
name = "pandas-market-calendars"
version = "3.2"
description = "Market and exchange trading calendars for pandas"
category = "main"
optional = false
python-versions = ">=3.7.0"

[package.dependencies]
exchange-calendars = ">=3.3"
pandas = ">=0.18"
python-dateutil = "*"
pytz = "*"

[[package]]
name = "pandas-ta"
version = "0.3.14b"
description = "An easy to use Python 3 Pandas Extension with 130+ Technical Analysis Indicators. Can be called from a Pandas DataFrame or standalone like TA-Lib. Correlation tested with TA-Lib."
category = "main"
optional = false
python-versions = "*"

[package.dependencies]
pandas = "*"

[package.extras]
dev = ["alphavantage-api", "matplotlib", "mplfinance", "scipy", "sklearn", "statsmodels", "stochastic", "talib", "tqdm", "vectorbt", "yfinance"]
test = ["ta-lib"]

[[package]]
name = "pandocfilters"
version = "1.5.0"
description = "Utilities for writing pandoc filters in python"
category = "main"
optional = false
python-versions = ">=2.7, !=3.0.*, !=3.1.*, !=3.2.*, !=3.3.*"

[[package]]
name = "papermill"
version = "2.3.4"
description = "Parametrize and run Jupyter and nteract Notebooks"
category = "main"
optional = false
python-versions = ">=3.6"

[package.dependencies]
ansiwrap = "*"
click = "*"
entrypoints = "*"
nbclient = ">=0.2.0"
nbformat = ">=5.1.2"
pyyaml = "*"
requests = "*"
tenacity = "*"
tqdm = ">=4.32.2"

[package.extras]
all = ["boto3", "azure-datalake-store (>=0.0.30)", "azure-storage-blob (>=12.1.0)", "requests (>=2.21.0)", "gcsfs (>=0.2.0)", "pyarrow", "black (>=19.3b0)"]
azure = ["azure-datalake-store (>=0.0.30)", "azure-storage-blob (>=12.1.0)", "requests (>=2.21.0)"]
black = ["black (>=19.3b0)"]
dev = ["boto3", "botocore", "codecov", "coverage", "google-compute-engine", "ipython (>=5.0)", "ipywidgets", "notebook", "mock", "moto", "pytest (>=4.1)", "pytest-cov (>=2.6.1)", "pytest-mock (>=1.10)", "pytest-env (>=0.6.2)", "requests (>=2.21.0)", "check-manifest", "attrs (>=17.4.0)", "pre-commit", "flake8", "tox", "bumpversion", "recommonmark", "pip (>=18.1)", "wheel (>=0.31.0)", "setuptools (>=38.6.0)", "twine (>=1.11.0)", "azure-datalake-store (>=0.0.30)", "azure-storage-blob (>=12.1.0)", "gcsfs (>=0.2.0)", "pyarrow", "black (>=19.3b0)"]
gcs = ["gcsfs (>=0.2.0)"]
github = ["PyGithub (>=1.55)"]
hdfs = ["pyarrow"]
s3 = ["boto3"]
test = ["boto3", "botocore", "codecov", "coverage", "google-compute-engine", "ipython (>=5.0)", "ipywidgets", "notebook", "mock", "moto", "pytest (>=4.1)", "pytest-cov (>=2.6.1)", "pytest-mock (>=1.10)", "pytest-env (>=0.6.2)", "requests (>=2.21.0)", "check-manifest", "attrs (>=17.4.0)", "pre-commit", "flake8", "tox", "bumpversion", "recommonmark", "pip (>=18.1)", "wheel (>=0.31.0)", "setuptools (>=38.6.0)", "twine (>=1.11.0)", "azure-datalake-store (>=0.0.30)", "azure-storage-blob (>=12.1.0)", "gcsfs (>=0.2.0)", "pyarrow", "black (>=19.3b0)"]

[[package]]
name = "parso"
version = "0.8.3"
description = "A Python Parser"
category = "main"
optional = false
python-versions = ">=3.6"

[package.extras]
qa = ["flake8 (==3.8.3)", "mypy (==0.782)"]
testing = ["docopt", "pytest (<6.0.0)"]

[[package]]
name = "pathspec"
version = "0.9.0"
description = "Utility library for gitignore style pattern matching of file paths."
category = "main"
optional = false
python-versions = "!=3.0.*,!=3.1.*,!=3.2.*,!=3.3.*,!=3.4.*,>=2.7"

[[package]]
name = "patsy"
version = "0.5.2"
description = "A Python package for describing statistical models and for building design matrices."
category = "main"
optional = false
python-versions = "*"

[package.dependencies]
numpy = ">=1.4"
six = "*"

[package.extras]
test = ["pytest", "pytest-cov", "scipy"]

[[package]]
name = "pbr"
version = "5.8.1"
description = "Python Build Reasonableness"
category = "dev"
optional = false
python-versions = ">=2.6"

[[package]]
name = "pefile"
version = "2021.9.3"
description = "Python PE parsing module"
category = "main"
optional = true
python-versions = ">=3.6.0"

[package.dependencies]
future = "*"

[[package]]
name = "pexpect"
version = "4.8.0"
description = "Pexpect allows easy control of interactive console applications."
category = "main"
optional = false
python-versions = "*"

[package.dependencies]
ptyprocess = ">=0.5"

[[package]]
name = "pickleshare"
version = "0.7.5"
description = "Tiny 'shelve'-like database with concurrency support"
category = "main"
optional = false
python-versions = "*"

[[package]]
name = "pillow"
version = "9.1.0"
description = "Python Imaging Library (Fork)"
category = "main"
optional = false
python-versions = ">=3.7"

[package.extras]
docs = ["olefile", "sphinx (>=2.4)", "sphinx-copybutton", "sphinx-issues (>=3.0.1)", "sphinx-removed-in", "sphinx-rtd-theme (>=1.0)", "sphinxext-opengraph"]
tests = ["check-manifest", "coverage", "defusedxml", "markdown2", "olefile", "packaging", "pyroma", "pytest", "pytest-cov", "pytest-timeout"]

[[package]]
name = "platformdirs"
version = "2.5.1"
description = "A small Python module for determining appropriate platform-specific dirs, e.g. a \"user data dir\"."
category = "main"
optional = false
python-versions = ">=3.7"

[package.extras]
docs = ["Sphinx (>=4)", "furo (>=2021.7.5b38)", "proselint (>=0.10.2)", "sphinx-autodoc-typehints (>=1.12)"]
test = ["appdirs (==1.4.4)", "pytest (>=6)", "pytest-cov (>=2.7)", "pytest-mock (>=3.6)"]

[[package]]
name = "plotly"
version = "5.6.0"
description = "An open-source, interactive data visualization library for Python"
category = "main"
optional = false
python-versions = ">=3.6"

[package.dependencies]
six = "*"
tenacity = ">=6.2.0"

[[package]]
name = "pluggy"
version = "1.0.0"
description = "plugin and hook calling mechanisms for python"
category = "dev"
optional = false
python-versions = ">=3.6"

[package.extras]
dev = ["pre-commit", "tox"]
testing = ["pytest", "pytest-benchmark"]

[[package]]
name = "pmdarima"
version = "1.8.5"
description = "Python's forecast::auto.arima equivalent"
category = "main"
optional = false
python-versions = ">=3.7"

[package.dependencies]
Cython = ">=0.29,<0.29.18 || >0.29.18"
joblib = ">=0.11"
numpy = ">=1.19.3"
pandas = ">=0.19"
scikit-learn = ">=0.22"
scipy = ">=1.3.2"
statsmodels = ">=0.11,<0.12.0 || >0.12.0"
urllib3 = "*"

[[package]]
name = "praw"
version = "7.5.0"
description = "PRAW, an acronym for `Python Reddit API Wrapper`, is a python package that allows for simple access to reddit's API."
category = "main"
optional = false
python-versions = "~=3.6"

[package.dependencies]
prawcore = ">=2.1,<3"
update-checker = ">=0.18"
websocket-client = ">=0.54.0"

[package.extras]
ci = ["coveralls"]
dev = ["packaging", "pre-commit", "sphinx", "sphinx-rtd-theme", "betamax (>=0.8,<0.9)", "betamax-matchers (>=0.3.0,<0.5)", "pytest (>=2.7.3)"]
lint = ["pre-commit", "sphinx", "sphinx-rtd-theme"]
readthedocs = ["sphinx", "sphinx-rtd-theme"]
test = ["betamax (>=0.8,<0.9)", "betamax-matchers (>=0.3.0,<0.5)", "pytest (>=2.7.3)"]

[[package]]
name = "prawcore"
version = "2.3.0"
description = "Low-level communication layer for PRAW 4+."
category = "main"
optional = false
python-versions = "~=3.6"

[package.dependencies]
requests = ">=2.6.0,<3.0"

[package.extras]
ci = ["coveralls"]
dev = ["black", "flake8", "pre-commit", "pydocstyle", "flynt", "betamax (>=0.8,<0.9)", "betamax-matchers (>=0.4.0,<0.5)", "betamax-serializers (>=0.2.0,<0.3)", "mock (>=0.8)", "pytest", "testfixtures (>4.13.2,<7)"]
lint = ["black", "flake8", "pre-commit", "pydocstyle", "flynt"]
test = ["betamax (>=0.8,<0.9)", "betamax-matchers (>=0.4.0,<0.5)", "betamax-serializers (>=0.2.0,<0.3)", "mock (>=0.8)", "pytest", "testfixtures (>4.13.2,<7)"]

[[package]]
name = "pre-commit"
version = "2.18.1"
description = "A framework for managing and maintaining multi-language pre-commit hooks."
category = "dev"
optional = false
python-versions = ">=3.7"

[package.dependencies]
cfgv = ">=2.0.0"
identify = ">=1.0.0"
nodeenv = ">=0.11.1"
pyyaml = ">=5.1"
toml = "*"
virtualenv = ">=20.0.8"

[[package]]
name = "prometheus-client"
version = "0.13.1"
description = "Python client for the Prometheus monitoring system."
category = "main"
optional = false
python-versions = ">=3.6"

[package.extras]
twisted = ["twisted"]

[[package]]
name = "prompt-toolkit"
version = "3.0.29"
description = "Library for building powerful interactive command lines in Python"
category = "main"
optional = false
python-versions = ">=3.6.2"

[package.dependencies]
wcwidth = "*"

[[package]]
name = "property-cached"
version = "1.6.4"
description = "A decorator for caching properties in classes (forked from cached-property)."
category = "main"
optional = false
python-versions = ">= 3.5"

[[package]]
name = "protobuf"
version = "3.20.0"
description = "Protocol Buffers"
category = "main"
optional = false
python-versions = ">=3.7"

[[package]]
name = "psaw"
version = "0.0.12"
description = "Pushshift.io API Wrapper for reddit.com public comment/submission search"
category = "main"
optional = false
python-versions = ">=3"

[package.dependencies]
Click = "*"
requests = "*"

[[package]]
name = "psutil"
version = "5.9.0"
description = "Cross-platform lib for process and system monitoring in Python."
category = "main"
optional = false
python-versions = ">=2.6, !=3.0.*, !=3.1.*, !=3.2.*, !=3.3.*"

[package.extras]
test = ["ipaddress", "mock", "unittest2", "enum34", "pywin32", "wmi"]

[[package]]
name = "ptyprocess"
version = "0.7.0"
description = "Run a subprocess in a pseudo terminal"
category = "main"
optional = false
python-versions = "*"

[[package]]
name = "pure-eval"
version = "0.2.2"
description = "Safely evaluate AST nodes without side effects"
category = "main"
optional = false
python-versions = "*"

[package.extras]
tests = ["pytest"]

[[package]]
name = "py"
version = "1.11.0"
description = "library with cross-python path, ini-parsing, io, code, log facilities"
category = "main"
optional = false
python-versions = ">=2.7, !=3.0.*, !=3.1.*, !=3.2.*, !=3.3.*, !=3.4.*"

[[package]]
name = "pyally"
version = "1.1.2"
description = "Ally Invest API Wrapper"
category = "main"
optional = false
python-versions = "*"

[package.dependencies]
pytz = "*"
requests = "*"
requests-oauthlib = "*"

[[package]]
name = "pyasn1"
version = "0.4.8"
description = "ASN.1 types and codecs"
category = "main"
optional = true
python-versions = "*"

[[package]]
name = "pyasn1-modules"
version = "0.2.8"
description = "A collection of ASN.1-based protocols modules."
category = "main"
optional = true
python-versions = "*"

[package.dependencies]
pyasn1 = ">=0.4.6,<0.5.0"

[[package]]
name = "pycodestyle"
version = "2.7.0"
description = "Python style guide checker"
category = "dev"
optional = false
python-versions = ">=2.7, !=3.0.*, !=3.1.*, !=3.2.*, !=3.3.*"

[[package]]
name = "pycoingecko"
version = "2.2.0"
description = "Python wrapper around the CoinGecko API"
category = "main"
optional = false
python-versions = "*"

[package.dependencies]
requests = "*"

[[package]]
name = "pycparser"
version = "2.21"
description = "C parser in Python"
category = "main"
optional = false
python-versions = ">=2.7, !=3.0.*, !=3.1.*, !=3.2.*, !=3.3.*"

[[package]]
name = "pydantic"
version = "1.8.2"
description = "Data validation and settings management using python 3.6 type hinting"
category = "main"
optional = true
python-versions = ">=3.6.1"

[package.dependencies]
typing-extensions = ">=3.7.4.3"

[package.extras]
dotenv = ["python-dotenv (>=0.10.4)"]
email = ["email-validator (>=1.0.3)"]

[[package]]
name = "pyex"
version = "0.5.0"
description = "Rest API to IEX"
category = "main"
optional = false
python-versions = "*"

[package.dependencies]
deprecation = ">=2.0.6"
ipython = ">=7.2.0"
pandas = ">=0.22"
Pillow = ">=5.3.0"
pytz = ">=2019.1"
requests = ">=2.21.0"
six = "*"
socketIO-client-nexus = ">=0.7.6"
sseclient = ">=0.0.22"
temporal-cache = ">=0.1.1"

[package.extras]
async = ["deprecation (>=2.0.6)", "ipython (>=7.2.0)", "Pillow (>=5.3.0)", "pandas (>=0.22)", "pytz (>=2019.1)", "requests (>=2.21.0)", "six", "socketIO-client-nexus (>=0.7.6)", "sseclient (>=0.0.22)", "temporal-cache (>=0.1.1)", "aiohttp (>=3.2)", "aiohttp-sse-client (>=0.2.0)", "aiostream (>=0.3.1)"]
dev = ["deprecation (>=2.0.6)", "ipython (>=7.2.0)", "Pillow (>=5.3.0)", "pandas (>=0.22)", "pytz (>=2019.1)", "requests (>=2.21.0)", "six", "socketIO-client-nexus (>=0.7.6)", "sseclient (>=0.0.22)", "temporal-cache (>=0.1.1)", "aiohttp (>=3.2)", "aiohttp-sse-client (>=0.2.0)", "aiostream (>=0.3.1)", "TA-Lib (>=0.4.17)", "black (>=20)", "bump2version (>=1.0.0)", "flake8 (>=3.7.8)", "flake8-black (>=0.2.1)", "mock", "pytest (>=4.3.0)", "pytest-cov (>=2.6.1)", "recommonmark", "Sphinx (>=1.8.4)", "sphinx-markdown-builder (>=0.5.2)", "sphinx-rtd-theme"]
studies = ["TA-Lib (>=0.4.17)"]

[[package]]
name = "pyflakes"
version = "2.3.1"
description = "passive checker of Python programs"
category = "dev"
optional = false
python-versions = ">=2.7, !=3.0.*, !=3.1.*, !=3.2.*, !=3.3.*"

[[package]]
name = "pygls"
version = "0.11.3"
description = "a pythonic generic language server (pronounced like \"pie glass\")."
category = "main"
optional = true
python-versions = "*"

[package.dependencies]
pydantic = ">=1.7,<1.9"
typeguard = ">=2.10.0,<3"

[package.extras]
dev = ["bandit (==1.6.0)", "flake8 (==3.7.7)", "mypy (==0.812)"]
docs = ["sphinx (==2.0.1)", "sphinx-rtd-theme (==0.4.3)"]
test = ["mock (==3.0.5)", "pytest (==4.5.0)", "pytest-asyncio (==0.10.0)"]
ws = ["websockets (>=9.0.0,<10.0.0)"]

[[package]]
name = "pygments"
version = "2.11.2"
description = "Pygments is a syntax highlighting package written in Python."
category = "main"
optional = false
python-versions = ">=3.5"

[[package]]
name = "pyhdfe"
version = "0.1.0"
description = "High dimensional fixed effect absorption with Python 3"
category = "main"
optional = false
python-versions = ">=3.6"

[package.dependencies]
numpy = ">=1.12.0"
scipy = ">=1.0.0"

[package.extras]
docs = ["sphinx", "ipython", "astunparse", "sphinx-rtd-theme", "nbsphinx", "jupyter-client"]
tests = ["pytest", "pytest-xdist"]

[[package]]
name = "pyimgur"
version = "0.6.0"
description = "The easy way of using Imgur."
category = "main"
optional = true
python-versions = "*"

[package.dependencies]
requests = "*"

[[package]]
name = "pyinstaller"
version = "4.10"
description = "PyInstaller bundles a Python application and all its dependencies into a single package."
category = "main"
optional = true
python-versions = "<3.11,>=3.6"

[package.dependencies]
altgraph = "*"
macholib = {version = ">=1.8", markers = "sys_platform == \"darwin\""}
pefile = {version = ">=2017.8.1", markers = "sys_platform == \"win32\""}
pyinstaller-hooks-contrib = ">=2020.6"
pywin32-ctypes = {version = ">=0.2.0", markers = "sys_platform == \"win32\""}

[package.extras]
encryption = ["tinyaes (>=1.0.0)"]
hook_testing = ["pytest (>=2.7.3)", "execnet (>=1.5.0)", "psutil"]

[[package]]
name = "pyinstaller-hooks-contrib"
version = "2022.3"
description = "Community maintained hooks for PyInstaller"
category = "main"
optional = true
python-versions = ">=3.7"

[[package]]
name = "pylint"
version = "2.13.4"
description = "python code static checker"
category = "dev"
optional = false
python-versions = ">=3.6.2"

[package.dependencies]
astroid = ">=2.11.2,<=2.12.0-dev0"
colorama = {version = "*", markers = "sys_platform == \"win32\""}
dill = ">=0.2"
isort = ">=4.2.5,<6"
mccabe = ">=0.6,<0.8"
platformdirs = ">=2.2.0"
tomli = {version = ">=1.1.0", markers = "python_version < \"3.11\""}
typing-extensions = {version = ">=3.10.0", markers = "python_version < \"3.10\""}

[package.extras]
testutil = ["gitpython (>3)"]

[[package]]
name = "pyluach"
version = "1.4.1"
description = "Pyluach is a Python package for manipulating Hebrew dates,"
category = "main"
optional = false
python-versions = ">=3.6"

[[package]]
name = "pymeeus"
version = "0.5.11"
description = "Python implementation of Jean Meeus astronomical routines"
category = "main"
optional = false
python-versions = "*"

[[package]]
name = "pymongo"
version = "3.11.0"
description = "Python driver for MongoDB <http://www.mongodb.org>"
category = "main"
optional = false
python-versions = ">=2.7,!=3.0.*,!=3.1.*,!=3.2.*,!=3.3.*"

[package.extras]
aws = ["pymongo-auth-aws (<2.0.0)"]
encryption = ["pymongocrypt (<2.0.0)"]
gssapi = ["pykerberos"]
ocsp = ["pyopenssl (>=17.2.0)", "requests (<3.0.0)", "service-identity (>=18.1.0)"]
snappy = ["python-snappy"]
srv = ["dnspython (>=1.16.0,<1.17.0)"]
tls = ["ipaddress"]
zstd = ["zstandard"]

[[package]]
name = "pynacl"
version = "1.5.0"
description = "Python binding to the Networking and Cryptography (NaCl) library"
category = "main"
optional = true
python-versions = ">=3.6"

[package.dependencies]
cffi = ">=1.4.1"

[package.extras]
docs = ["sphinx (>=1.6.5)", "sphinx-rtd-theme"]
tests = ["pytest (>=3.2.1,!=3.3.0)", "hypothesis (>=3.27.0)"]

[[package]]
name = "pyobjc-core"
version = "8.4.1"
description = "Python<->ObjC Interoperability Module"
category = "main"
optional = false
python-versions = ">=3.6"

[[package]]
name = "pyobjc-framework-cocoa"
version = "8.4.1"
description = "Wrappers for the Cocoa frameworks on macOS"
category = "main"
optional = false
python-versions = ">=3.6"

[package.dependencies]
pyobjc-core = ">=8.4.1"

[[package]]
name = "pyopenssl"
version = "22.0.0"
description = "Python wrapper module around the OpenSSL library"
category = "main"
optional = false
python-versions = ">=3.6"

[package.dependencies]
cryptography = ">=35.0"

[package.extras]
docs = ["sphinx", "sphinx-rtd-theme"]
test = ["flaky", "pretend", "pytest (>=3.0.1)"]

[[package]]
name = "pyotp"
version = "2.6.0"
description = "Python One Time Password Library"
category = "main"
optional = false
python-versions = "*"

[[package]]
name = "pyparsing"
version = "3.0.7"
description = "Python parsing module"
category = "main"
optional = false
python-versions = ">=3.6"

[package.extras]
diagrams = ["jinja2", "railroad-diagrams"]

[[package]]
name = "pyportfolioopt"
version = "1.5.2"
description = "Financial portfolio optimization in python"
category = "main"
optional = false
python-versions = ">=3.6.1,<4.0.0"

[package.dependencies]
cvxpy = ">=1.1.10,<2.0.0"
numpy = ">=1.12,<2.0"
pandas = ">=0.19"
scipy = ">=1.3,<2.0"

[package.extras]
optionals = ["cvxopt (>=1.2,!=1.2.5.post1,<2.0)", "scikit-learn (>=0.24.1,<0.25.0)", "matplotlib (>=3.2.0,<4.0.0)"]

[[package]]
name = "pyprind"
version = "2.11.3"
description = "Python Progress Bar and Percent Indicator Utility"
category = "main"
optional = false
python-versions = "*"

[[package]]
name = "pyrsistent"
version = "0.18.1"
description = "Persistent/Functional/Immutable data structures"
category = "main"
optional = false
python-versions = ">=3.7"

[[package]]
name = "pysocks"
version = "1.7.1"
description = "A Python SOCKS client module. See https://github.com/Anorov/PySocks for more information."
category = "main"
optional = false
python-versions = ">=2.7, !=3.0.*, !=3.1.*, !=3.2.*, !=3.3.*"

[[package]]
name = "pytelegrambotapi"
version = "4.4.0"
description = "Python Telegram bot api."
category = "main"
optional = true
python-versions = "*"

[package.dependencies]
requests = "*"

[package.extras]
PIL = ["pillow"]
json = ["ujson"]
redis = ["redis (>=3.4.1)"]

[[package]]
name = "pytest"
version = "6.2.5"
description = "pytest: simple powerful testing with Python"
category = "dev"
optional = false
python-versions = ">=3.6"

[package.dependencies]
atomicwrites = {version = ">=1.0", markers = "sys_platform == \"win32\""}
attrs = ">=19.2.0"
colorama = {version = "*", markers = "sys_platform == \"win32\""}
iniconfig = "*"
packaging = "*"
pluggy = ">=0.12,<2.0"
py = ">=1.8.2"
toml = "*"

[package.extras]
testing = ["argcomplete", "hypothesis (>=3.56)", "mock", "nose", "requests", "xmlschema"]

[[package]]
name = "pytest-cov"
version = "3.0.0"
description = "Pytest plugin for measuring coverage."
category = "dev"
optional = false
python-versions = ">=3.6"

[package.dependencies]
coverage = {version = ">=5.2.1", extras = ["toml"]}
pytest = ">=4.6"

[package.extras]
testing = ["fields", "hunter", "process-tests", "six", "pytest-xdist", "virtualenv"]

[[package]]
name = "pytest-mock"
version = "3.7.0"
description = "Thin-wrapper around the mock package for easier use with pytest"
category = "dev"
optional = false
python-versions = ">=3.7"

[package.dependencies]
pytest = ">=5.0"

[package.extras]
dev = ["pre-commit", "tox", "pytest-asyncio"]

[[package]]
name = "pytest-recording"
version = "0.12.0"
description = "A pytest plugin that allows you recording of network interactions via VCR.py"
category = "dev"
optional = false
python-versions = ">=3.5"

[package.dependencies]
attrs = "*"
pytest = ">=3.5.0"
vcrpy = ">=2.0.1"

[[package]]
name = "python-binance"
version = "1.0.15"
description = "Binance REST API python implementation"
category = "main"
optional = false
python-versions = "*"

[package.dependencies]
aiohttp = "*"
dateparser = "*"
requests = "*"
six = "*"
ujson = "*"
websockets = "9.1"

[[package]]
name = "python-coinmarketcap"
version = "0.2"
description = "CoinMarketCap Python API Wrapper"
category = "main"
optional = false
python-versions = "*"

[[package]]
name = "python-dateutil"
version = "2.8.2"
description = "Extensions to the standard Python datetime module"
category = "main"
optional = false
python-versions = "!=3.0.*,!=3.1.*,!=3.2.*,>=2.7"

[package.dependencies]
six = ">=1.5"

[[package]]
name = "python-dotenv"
version = "0.19.2"
description = "Read key-value pairs from a .env file and set them as environment variables"
category = "main"
optional = false
python-versions = ">=3.5"

[package.extras]
cli = ["click (>=5.0)"]

[[package]]
name = "pytrends"
version = "4.8.0"
description = "Pseudo API for Google Trends"
category = "main"
optional = false
python-versions = "*"

[package.dependencies]
lxml = "*"
pandas = ">=0.25"
requests = ">=2.0"

[[package]]
name = "pytz"
version = "2022.1"
description = "World timezone definitions, modern and historical"
category = "main"
optional = false
python-versions = "*"

[[package]]
name = "pytz-deprecation-shim"
version = "0.1.0.post0"
description = "Shims to make deprecation of pytz easier"
category = "main"
optional = false
python-versions = "!=3.0.*,!=3.1.*,!=3.2.*,!=3.3.*,!=3.4.*,!=3.5.*,>=2.7"

[package.dependencies]
"backports.zoneinfo" = {version = "*", markers = "python_version >= \"3.6\" and python_version < \"3.9\""}
tzdata = {version = "*", markers = "python_version >= \"3.6\""}

[[package]]
name = "pyupgrade"
version = "2.31.1"
description = "A tool to automatically upgrade syntax for newer versions."
category = "dev"
optional = false
python-versions = ">=3.7"

[package.dependencies]
tokenize-rt = ">=3.2.0"

[[package]]
name = "pywin32"
version = "303"
description = "Python for Window Extensions"
category = "main"
optional = false
python-versions = "*"

[[package]]
name = "pywin32-ctypes"
version = "0.2.0"
description = ""
category = "main"
optional = true
python-versions = "*"

[[package]]
name = "pywinpty"
version = "2.0.5"
description = "Pseudo terminal support for Windows from Python."
category = "main"
optional = false
python-versions = ">=3.7"

[[package]]
name = "pyyaml"
version = "6.0"
description = "YAML parser and emitter for Python"
category = "main"
optional = false
python-versions = ">=3.6"

[[package]]
name = "pyzmq"
version = "22.3.0"
description = "Python bindings for 0MQ"
category = "main"
optional = false
python-versions = ">=3.6"

[package.dependencies]
cffi = {version = "*", markers = "implementation_name == \"pypy\""}
py = {version = "*", markers = "implementation_name == \"pypy\""}

[[package]]
name = "qdldl"
version = "0.1.5.post2"
description = "QDLDL, a free LDL factorization routine."
category = "main"
optional = false
python-versions = "*"

[package.dependencies]
numpy = ">=1.7"
scipy = ">=0.13.2"

[[package]]
name = "qtconsole"
version = "5.3.0"
description = "Jupyter Qt console"
category = "main"
optional = false
python-versions = ">= 3.7"

[package.dependencies]
ipykernel = ">=4.1"
ipython-genutils = "*"
jupyter-client = ">=4.1"
jupyter-core = "*"
pygments = "*"
pyzmq = ">=17.1"
qtpy = ">=2.0.1"
traitlets = "*"

[package.extras]
doc = ["Sphinx (>=1.3)"]
test = ["flaky", "pytest", "pytest-qt"]

[[package]]
name = "qtpy"
version = "2.0.1"
description = "Provides an abstraction layer on top of the various Qt bindings (PyQt5/6 and PySide2/6)."
category = "main"
optional = false
python-versions = ">=3.6"

[package.dependencies]
packaging = "*"

[package.extras]
test = ["pytest (>=6.0.0)", "pytest-cov (>=3.0.0)", "pytest-qt"]

[[package]]
name = "quandl"
version = "3.7.0"
description = "Package for quandl API access"
category = "main"
optional = false
python-versions = ">= 3.6"

[package.dependencies]
inflection = ">=0.3.1"
more-itertools = "*"
numpy = ">=1.8"
pandas = ">=0.14"
python-dateutil = "*"
requests = ">=2.7.0"
six = "*"

[[package]]
name = "rapidfuzz"
version = "1.9.1"
description = "rapid fuzzy string matching"
category = "main"
optional = false
python-versions = ">=2.7"

[package.extras]
full = ["numpy"]

[[package]]
name = "regex"
version = "2022.3.2"
description = "Alternative regular expression module, to replace re."
category = "main"
optional = false
python-versions = ">=3.6"

[[package]]
name = "reportlab"
version = "3.6.9"
description = "The Reportlab Toolkit"
category = "main"
optional = false
python-versions = ">=3.7, <4"

[package.dependencies]
pillow = ">=4.0.0"

[package.extras]
rlpycairo = ["rlPyCairo (>=0.0.5)"]

[[package]]
name = "requests"
version = "2.27.1"
description = "Python HTTP for Humans."
category = "main"
optional = false
python-versions = ">=2.7, !=3.0.*, !=3.1.*, !=3.2.*, !=3.3.*, !=3.4.*, !=3.5.*"

[package.dependencies]
certifi = ">=2017.4.17"
charset-normalizer = {version = ">=2.0.0,<2.1.0", markers = "python_version >= \"3\""}
idna = {version = ">=2.5,<4", markers = "python_version >= \"3\""}
urllib3 = ">=1.21.1,<1.27"

[package.extras]
socks = ["PySocks (>=1.5.6,!=1.5.7)", "win-inet-pton"]
use_chardet_on_py3 = ["chardet (>=3.0.2,<5)"]

[[package]]
name = "requests-oauthlib"
version = "1.3.1"
description = "OAuthlib authentication support for Requests."
category = "main"
optional = false
python-versions = ">=2.7, !=3.0.*, !=3.1.*, !=3.2.*, !=3.3.*"

[package.dependencies]
oauthlib = ">=3.0.0"
requests = ">=2.0.0"

[package.extras]
rsa = ["oauthlib[signedtoken] (>=3.0.0)"]

[[package]]
name = "rich"
version = "10.16.2"
description = "Render rich text, tables, progress bars, syntax highlighting, markdown and more to the terminal"
category = "main"
optional = false
python-versions = ">=3.6.2,<4.0.0"

[package.dependencies]
colorama = ">=0.4.0,<0.5.0"
commonmark = ">=0.9.0,<0.10.0"
pygments = ">=2.6.0,<3.0.0"

[package.extras]
jupyter = ["ipywidgets (>=7.5.1,<8.0.0)"]

[[package]]
name = "robin-stocks"
version = "2.1.0"
description = "A Python wrapper around the Robinhood API"
category = "main"
optional = false
python-versions = ">=3"

[package.dependencies]
cryptography = "*"
pyotp = "*"
python-dotenv = "*"
requests = "*"

[[package]]
name = "rsa"
version = "4.8"
description = "Pure-Python RSA implementation"
category = "main"
optional = true
python-versions = ">=3.6,<4"

[package.dependencies]
pyasn1 = ">=0.1.3"

[[package]]
name = "s3transfer"
version = "0.5.2"
description = "An Amazon S3 Transfer Manager"
category = "main"
optional = true
python-versions = ">= 3.6"

[package.dependencies]
botocore = ">=1.12.36,<2.0a.0"

[package.extras]
crt = ["botocore[crt] (>=1.20.29,<2.0a.0)"]

[[package]]
name = "scikit-learn"
version = "1.0.2"
description = "A set of python modules for machine learning and data mining"
category = "main"
optional = false
python-versions = ">=3.7"

[package.dependencies]
joblib = ">=0.11"
numpy = ">=1.14.6"
scipy = ">=1.1.0"
threadpoolctl = ">=2.0.0"

[package.extras]
benchmark = ["matplotlib (>=2.2.3)", "pandas (>=0.25.0)", "memory-profiler (>=0.57.0)"]
docs = ["matplotlib (>=2.2.3)", "scikit-image (>=0.14.5)", "pandas (>=0.25.0)", "seaborn (>=0.9.0)", "memory-profiler (>=0.57.0)", "sphinx (>=4.0.1)", "sphinx-gallery (>=0.7.0)", "numpydoc (>=1.0.0)", "Pillow (>=7.1.2)", "sphinx-prompt (>=1.3.0)", "sphinxext-opengraph (>=0.4.2)"]
examples = ["matplotlib (>=2.2.3)", "scikit-image (>=0.14.5)", "pandas (>=0.25.0)", "seaborn (>=0.9.0)"]
tests = ["matplotlib (>=2.2.3)", "scikit-image (>=0.14.5)", "pandas (>=0.25.0)", "pytest (>=5.0.1)", "pytest-cov (>=2.9.0)", "flake8 (>=3.8.2)", "black (>=21.6b0)", "mypy (>=0.770)", "pyamg (>=4.0.0)"]

[[package]]
name = "scipy"
version = "1.8.0"
description = "SciPy: Scientific Library for Python"
category = "main"
optional = false
python-versions = ">=3.8,<3.11"

[package.dependencies]
numpy = ">=1.17.3,<1.25.0"

[[package]]
name = "screeninfo"
version = "0.6.7"
description = "Fetch location and size of physical screens."
category = "main"
optional = false
python-versions = "*"

[package.dependencies]
Cython = {version = "*", markers = "sys_platform == \"darwin\""}
pyobjc-framework-Cocoa = {version = "*", markers = "sys_platform == \"darwin\""}

[[package]]
name = "scs"
version = "3.2.0"
description = "scs: splitting conic solver"
category = "main"
optional = false
python-versions = "*"

[package.dependencies]
numpy = ">=1.7"
scipy = ">=0.13.2"

[[package]]
name = "seaborn"
version = "0.11.2"
description = "seaborn: statistical data visualization"
category = "main"
optional = false
python-versions = ">=3.6"

[package.dependencies]
matplotlib = ">=2.2"
numpy = ">=1.15"
pandas = ">=0.23"
scipy = ">=1.0"

[[package]]
name = "selenium"
version = "4.1.3"
description = ""
category = "main"
optional = false
python-versions = "~=3.7"

[package.dependencies]
trio = ">=0.17,<1.0"
trio-websocket = ">=0.9,<1.0"
urllib3 = {version = ">=1.26,<2.0", extras = ["secure", "socks"]}

[[package]]
name = "send2trash"
version = "1.8.0"
description = "Send file to trash natively under Mac OS X, Windows and Linux."
category = "main"
optional = false
python-versions = "*"

[package.extras]
nativelib = ["pyobjc-framework-cocoa", "pywin32"]
objc = ["pyobjc-framework-cocoa"]
win32 = ["pywin32"]

[[package]]
name = "sentiment-investor"
version = "2.1.0"
description = "Access the Sentiment Investor API through Python"
category = "main"
optional = false
python-versions = ">=3.8,<4.0"

[package.dependencies]
beartype = ">=0.7.1,<0.8.0"
requests = ">=2.26.0,<3.0.0"
websocket-client = ">=1.1.0,<2.0.0"

[[package]]
name = "setuptools-scm"
version = "6.4.2"
description = "the blessed package to manage your versions by scm tags"
category = "main"
optional = false
python-versions = ">=3.6"

[package.dependencies]
packaging = ">=20.0"
tomli = ">=1.0.0"

[package.extras]
test = ["pytest (>=6.2)", "virtualenv (>20)"]
toml = ["setuptools (>=42)"]

[[package]]
name = "six"
version = "1.16.0"
description = "Python 2 and 3 compatibility utilities"
category = "main"
optional = false
python-versions = ">=2.7, !=3.0.*, !=3.1.*, !=3.2.*"

[[package]]
name = "slack-bolt"
version = "1.13.0"
description = "The Bolt Framework for Python"
category = "main"
optional = true
python-versions = ">=3.6"

[package.dependencies]
slack-sdk = ">=3.15.2,<4"

[package.extras]
adapter = ["boto3 (<=2)", "bottle (>=0.12,<1)", "chalice (>=1.26.5,<2)", "click (>=7,<8)", "CherryPy (>=18,<19)", "Django (>=3,<5)", "falcon (>=2,<4)", "fastapi (>=0.70.0,<1)", "Flask (>=1,<3)", "Werkzeug (>=2,<3)", "pyramid (>=1,<3)", "sanic (>=21,<22)", "starlette (>=0.14,<1)", "tornado (>=6,<7)", "uvicorn (<1)", "gunicorn (>=20,<21)", "websocket-client (>=1.2.3,<2)"]
adapter_testing = ["moto (>=3,<4)", "docker (>=5,<6)", "boddle (>=0.2,<0.3)", "Flask (>=1,<2)", "Werkzeug (>=1,<2)", "sanic-testing (>=0.7)", "requests (>=2,<3)"]
async = ["aiohttp (>=3,<4)", "websockets (>=8,<10)"]
testing = ["pytest (>=6.2.5,<7)", "pytest-cov (>=3,<4)", "Flask-Sockets (>=0.2,<1)", "Werkzeug (>=1,<2)", "itsdangerous (==2.0.1)", "black (==22.1.0)", "pytest-asyncio (<1)", "aiohttp (>=3,<4)"]
testing_without_asyncio = ["pytest (>=6.2.5,<7)", "pytest-cov (>=3,<4)", "Flask-Sockets (>=0.2,<1)", "Werkzeug (>=1,<2)", "itsdangerous (==2.0.1)", "black (==22.1.0)"]

[[package]]
name = "slack-sdk"
version = "3.15.2"
description = "The Slack API Platform SDK for Python"
category = "main"
optional = true
python-versions = ">=3.6.0"

[package.extras]
optional = ["aiodns (>1.0)", "aiohttp (>=3.7.3,<4)", "boto3 (<=2)", "SQLAlchemy (>=1,<2)", "websockets (>=10,<11)", "websocket-client (>=1,<2)"]
testing = ["pytest (>=6.2.5,<7)", "pytest-asyncio (<1)", "Flask-Sockets (>=0.2,<1)", "Flask (>=1,<2)", "Werkzeug (<2)", "itsdangerous (==2.0.1)", "pytest-cov (>=2,<3)", "codecov (>=2,<3)", "flake8 (>=4,<5)", "black (==22.1.0)", "psutil (>=5,<6)", "databases (>=0.5)", "boto3 (<=2)", "moto (>=3,<4)"]

[[package]]
name = "smmap"
version = "5.0.0"
description = "A pure Python implementation of a sliding window memory map manager"
category = "main"
optional = false
python-versions = ">=3.6"

[[package]]
name = "sniffio"
version = "1.2.0"
description = "Sniff out which async library your code is running under"
category = "main"
optional = false
python-versions = ">=3.5"

[[package]]
name = "snowballstemmer"
version = "2.2.0"
description = "This package provides 29 stemmers for 28 languages generated from Snowball algorithms."
category = "main"
optional = false
python-versions = "*"

[[package]]
name = "socketio-client-nexus"
version = "0.7.6"
description = "A socket.io client library"
category = "main"
optional = false
python-versions = "*"

[package.dependencies]
requests = ">=2.7.0"
six = "*"
websocket-client = "*"

[[package]]
name = "sortedcontainers"
version = "2.4.0"
description = "Sorted Containers -- Sorted List, Sorted Dict, Sorted Set"
category = "main"
optional = false
python-versions = "*"

[[package]]
name = "soupsieve"
version = "2.3.1"
description = "A modern CSS selector implementation for Beautiful Soup."
category = "main"
optional = false
python-versions = ">=3.6"

[[package]]
name = "sphinx"
version = "4.1.1"
description = "Python documentation generator"
category = "main"
optional = false
python-versions = ">=3.6"

[package.dependencies]
alabaster = ">=0.7,<0.8"
babel = ">=1.3"
colorama = {version = ">=0.3.5", markers = "sys_platform == \"win32\""}
docutils = ">=0.14,<0.18"
imagesize = "*"
Jinja2 = ">=2.3"
packaging = "*"
Pygments = ">=2.0"
requests = ">=2.5.0"
snowballstemmer = ">=1.1"
sphinxcontrib-applehelp = "*"
sphinxcontrib-devhelp = "*"
sphinxcontrib-htmlhelp = ">=2.0.0"
sphinxcontrib-jsmath = "*"
sphinxcontrib-qthelp = "*"
sphinxcontrib-serializinghtml = ">=1.1.5"

[package.extras]
docs = ["sphinxcontrib-websupport"]
lint = ["flake8 (>=3.5.0)", "isort", "mypy (>=0.900)", "docutils-stubs", "types-typed-ast", "types-pkg-resources", "types-requests"]
test = ["pytest", "pytest-cov", "html5lib", "cython", "typed-ast"]

[[package]]
name = "sphinx-rtd-theme"
version = "0.5.2"
description = "Read the Docs theme for Sphinx"
category = "main"
optional = false
python-versions = "*"

[package.dependencies]
docutils = "<0.17"
sphinx = "*"

[package.extras]
dev = ["transifex-client", "sphinxcontrib-httpdomain", "bump2version"]

[[package]]
name = "sphinxcontrib-applehelp"
version = "1.0.2"
description = "sphinxcontrib-applehelp is a sphinx extension which outputs Apple help books"
category = "main"
optional = false
python-versions = ">=3.5"

[package.extras]
lint = ["flake8", "mypy", "docutils-stubs"]
test = ["pytest"]

[[package]]
name = "sphinxcontrib-devhelp"
version = "1.0.2"
description = "sphinxcontrib-devhelp is a sphinx extension which outputs Devhelp document."
category = "main"
optional = false
python-versions = ">=3.5"

[package.extras]
lint = ["flake8", "mypy", "docutils-stubs"]
test = ["pytest"]

[[package]]
name = "sphinxcontrib-htmlhelp"
version = "2.0.0"
description = "sphinxcontrib-htmlhelp is a sphinx extension which renders HTML help files"
category = "main"
optional = false
python-versions = ">=3.6"

[package.extras]
lint = ["flake8", "mypy", "docutils-stubs"]
test = ["pytest", "html5lib"]

[[package]]
name = "sphinxcontrib-jsmath"
version = "1.0.1"
description = "A sphinx extension which renders display math in HTML via JavaScript"
category = "main"
optional = false
python-versions = ">=3.5"

[package.extras]
test = ["pytest", "flake8", "mypy"]

[[package]]
name = "sphinxcontrib-qthelp"
version = "1.0.3"
description = "sphinxcontrib-qthelp is a sphinx extension which outputs QtHelp document."
category = "main"
optional = false
python-versions = ">=3.5"

[package.extras]
lint = ["flake8", "mypy", "docutils-stubs"]
test = ["pytest"]

[[package]]
name = "sphinxcontrib-serializinghtml"
version = "1.1.5"
description = "sphinxcontrib-serializinghtml is a sphinx extension which outputs \"serialized\" HTML files (json and pickle)."
category = "main"
optional = false
python-versions = ">=3.5"

[package.extras]
lint = ["flake8", "mypy", "docutils-stubs"]
test = ["pytest"]

[[package]]
name = "squarify"
version = "0.4.3"
description = "Pure Python implementation of the squarify treemap layout algorithm"
category = "main"
optional = false
python-versions = "*"

[[package]]
name = "sseclient"
version = "0.0.27"
description = "Python client library for reading Server Sent Event streams."
category = "main"
optional = false
python-versions = "*"

[package.dependencies]
requests = ">=2.9"
six = "*"

[[package]]
name = "stack-data"
version = "0.2.0"
description = "Extract data from python stack frames and tracebacks for informative displays"
category = "main"
optional = false
python-versions = "*"

[package.dependencies]
asttokens = "*"
executing = "*"
pure-eval = "*"

[package.extras]
tests = ["pytest", "typeguard", "pygments", "littleutils", "cython"]

[[package]]
name = "starlette"
version = "0.17.1"
description = "The little ASGI library that shines."
category = "main"
optional = true
python-versions = ">=3.6"

[package.dependencies]
anyio = ">=3.0.0,<4"

[package.extras]
full = ["itsdangerous", "jinja2", "python-multipart", "pyyaml", "requests"]

[[package]]
name = "statsmodels"
version = "0.13.2"
description = "Statistical computations and models for Python"
category = "main"
optional = false
python-versions = ">=3.7"

[package.dependencies]
numpy = ">=1.17"
packaging = ">=21.3"
pandas = ">=0.25"
patsy = ">=0.5.2"
scipy = ">=1.3"

[package.extras]
build = ["cython (>=0.29.26)"]
develop = ["cython (>=0.29.26)"]
docs = ["sphinx", "nbconvert", "jupyter-client", "ipykernel", "matplotlib", "nbformat", "numpydoc", "pandas-datareader"]

[[package]]
name = "stevedore"
version = "3.5.0"
description = "Manage dynamic plugins for Python applications"
category = "dev"
optional = false
python-versions = ">=3.6"

[package.dependencies]
pbr = ">=2.0.0,<2.1.0 || >2.1.0"

[[package]]
name = "tabulate"
version = "0.8.9"
description = "Pretty-print tabular data"
category = "main"
optional = false
python-versions = "*"

[package.extras]
widechars = ["wcwidth"]

[[package]]
name = "temporal-cache"
version = "0.1.4"
description = "Time based function caching"
category = "main"
optional = false
python-versions = "*"

[package.dependencies]
frozendict = ">=1.2"
tzlocal = ">=2.0.0"

[package.extras]
dev = ["black (>=20)", "bump2version (>=1.0.0)", "flake8 (>=3.7.8)", "flake8-black (>=0.2.1)", "mock", "pytest (>=4.3.0)", "pytest-cov (>=2.6.1)", "Sphinx (>=1.8.4)", "sphinx-markdown-builder (>=0.5.2)", "frozendict (>=1.2)", "tzlocal (>=2.0.0)"]

[[package]]
name = "tenacity"
version = "8.0.1"
description = "Retry code until it succeeds"
category = "main"
optional = false
python-versions = ">=3.6"

[package.extras]
doc = ["reno", "sphinx", "tornado (>=4.5)"]

[[package]]
name = "tensorboard"
version = "2.8.0"
description = "TensorBoard lets you watch Tensors Flow"
category = "main"
optional = true
python-versions = ">=3.6"

[package.dependencies]
absl-py = ">=0.4"
google-auth = ">=1.6.3,<3"
google-auth-oauthlib = ">=0.4.1,<0.5"
grpcio = ">=1.24.3"
markdown = ">=2.6.8"
numpy = ">=1.12.0"
protobuf = ">=3.6.0"
requests = ">=2.21.0,<3"
tensorboard-data-server = ">=0.6.0,<0.7.0"
tensorboard-plugin-wit = ">=1.6.0"
werkzeug = ">=0.11.15"

[[package]]
name = "tensorboard-data-server"
version = "0.6.1"
description = "Fast data loading for TensorBoard"
category = "main"
optional = true
python-versions = ">=3.6"

[[package]]
name = "tensorboard-plugin-wit"
version = "1.8.1"
description = "What-If Tool TensorBoard plugin."
category = "main"
optional = true
python-versions = "*"

[[package]]
name = "tensorflow"
version = "2.8.0"
description = "TensorFlow is an open source machine learning framework for everyone."
category = "main"
optional = true
python-versions = "*"

[package.dependencies]
absl-py = ">=0.4.0"
astunparse = ">=1.6.0"
flatbuffers = ">=1.12"
gast = ">=0.2.1"
google-pasta = ">=0.1.1"
grpcio = ">=1.24.3,<2.0"
h5py = ">=2.9.0"
keras = ">=2.8.0rc0,<2.9"
keras-preprocessing = ">=1.1.1"
libclang = ">=9.0.1"
numpy = ">=1.20"
opt-einsum = ">=2.3.2"
protobuf = ">=3.9.2"
six = ">=1.12.0"
tensorboard = ">=2.8,<2.9"
tensorflow-io-gcs-filesystem = ">=0.23.1"
termcolor = ">=1.1.0"
tf-estimator-nightly = "2.8.0.dev2021122109"
typing-extensions = ">=3.6.6"
wrapt = ">=1.11.0"

[[package]]
name = "tensorflow-io-gcs-filesystem"
version = "0.24.0"
description = "TensorFlow IO"
category = "main"
optional = true
python-versions = ">=3.7, <3.11"

[package.extras]
tensorflow = ["tensorflow (>=2.8.0,<2.9.0)"]
tensorflow-aarch64 = ["tensorflow-aarch64 (>=2.8.0,<2.9.0)"]
tensorflow-cpu = ["tensorflow-cpu (>=2.8.0,<2.9.0)"]
tensorflow-gpu = ["tensorflow-gpu (>=2.8.0,<2.9.0)"]
tensorflow-rocm = ["tensorflow-rocm (>=2.8.0,<2.9.0)"]

[[package]]
name = "termcolor"
version = "1.1.0"
description = "ANSII Color formatting for output in terminal."
category = "main"
optional = true
python-versions = "*"

[[package]]
name = "terminado"
version = "0.13.3"
description = "Tornado websocket backend for the Xterm.js Javascript terminal emulator library."
category = "main"
optional = false
python-versions = ">=3.7"

[package.dependencies]
ptyprocess = {version = "*", markers = "os_name != \"nt\""}
pywinpty = {version = ">=1.1.0", markers = "os_name == \"nt\""}
tornado = ">=4"

[package.extras]
test = ["pytest"]

[[package]]
name = "testpath"
version = "0.6.0"
description = "Test utilities for code working with files and commands"
category = "main"
optional = false
python-versions = ">= 3.5"

[package.extras]
test = ["pytest"]

[[package]]
name = "textwrap3"
version = "0.9.2"
description = "textwrap from Python 3.6 backport (plus a few tweaks)"
category = "main"
optional = false
python-versions = "*"

[[package]]
name = "tf-estimator-nightly"
version = "2.8.0.dev2021122109"
description = "TensorFlow Estimator."
category = "main"
optional = true
python-versions = "*"

[[package]]
name = "thepassiveinvestor"
version = "1.0.10"
description = "Passive Investing for the Average Joe."
category = "main"
optional = false
python-versions = "*"

[[package]]
name = "threadpoolctl"
version = "3.1.0"
description = "threadpoolctl"
category = "main"
optional = false
python-versions = ">=3.6"

[[package]]
name = "tokenize-rt"
version = "4.2.1"
description = "A wrapper around the stdlib `tokenize` which roundtrips."
category = "dev"
optional = false
python-versions = ">=3.6.1"

[[package]]
name = "toml"
version = "0.10.2"
description = "Python Library for Tom's Obvious, Minimal Language"
category = "dev"
optional = false
python-versions = ">=2.6, !=3.0.*, !=3.1.*, !=3.2.*"

[[package]]
name = "tomli"
version = "2.0.1"
description = "A lil' TOML parser"
category = "main"
optional = false
python-versions = ">=3.7"

[[package]]
name = "toolz"
version = "0.11.2"
description = "List processing tools and functional utilities"
category = "main"
optional = false
python-versions = ">=3.5"

[[package]]
name = "tornado"
version = "6.1"
description = "Tornado is a Python web framework and asynchronous networking library, originally developed at FriendFeed."
category = "main"
optional = false
python-versions = ">= 3.5"

[[package]]
name = "tqdm"
version = "4.64.0"
description = "Fast, Extensible Progress Meter"
category = "main"
optional = false
python-versions = "!=3.0.*,!=3.1.*,!=3.2.*,!=3.3.*,>=2.7"

[package.dependencies]
colorama = {version = "*", markers = "platform_system == \"Windows\""}

[package.extras]
dev = ["py-make (>=0.1.0)", "twine", "wheel"]
notebook = ["ipywidgets (>=6)"]
slack = ["slack-sdk"]
telegram = ["requests"]

[[package]]
name = "tradingview-ta"
version = "3.2.10"
description = "Unofficial TradingView technical analysis API wrapper."
category = "main"
optional = false
python-versions = ">=3.6"

[package.dependencies]
requests = "*"

[[package]]
name = "traitlets"
version = "5.1.1"
description = "Traitlets Python configuration system"
category = "main"
optional = false
python-versions = ">=3.7"

[package.extras]
test = ["pytest"]

[[package]]
name = "trio"
version = "0.20.0"
description = "A friendly Python library for async concurrency and I/O"
category = "main"
optional = false
python-versions = ">=3.7"

[package.dependencies]
async-generator = ">=1.9"
attrs = ">=19.2.0"
cffi = {version = ">=1.14", markers = "os_name == \"nt\" and implementation_name != \"pypy\""}
idna = "*"
outcome = "*"
sniffio = "*"
sortedcontainers = "*"

[[package]]
name = "trio-websocket"
version = "0.9.2"
description = "WebSocket library for Trio"
category = "main"
optional = false
python-versions = ">=3.5"

[package.dependencies]
async-generator = ">=1.10"
trio = ">=0.11"
wsproto = ">=0.14"

[[package]]
name = "typeguard"
version = "2.13.3"
description = "Run-time type checker for Python"
category = "main"
optional = true
python-versions = ">=3.5.3"

[package.extras]
doc = ["sphinx-rtd-theme", "sphinx-autodoc-typehints (>=1.2.0)"]
test = ["pytest", "typing-extensions", "mypy"]

[[package]]
name = "types-python-dateutil"
version = "2.8.10"
description = "Typing stubs for python-dateutil"
category = "dev"
optional = false
python-versions = "*"

[[package]]
name = "types-pytz"
version = "2021.3.6"
description = "Typing stubs for pytz"
category = "dev"
optional = false
python-versions = "*"

[[package]]
name = "types-pyyaml"
version = "6.0.5"
description = "Typing stubs for PyYAML"
category = "dev"
optional = false
python-versions = "*"

[[package]]
name = "types-requests"
version = "2.27.16"
description = "Typing stubs for requests"
category = "dev"
optional = false
python-versions = "*"

[package.dependencies]
types-urllib3 = "<1.27"

[[package]]
name = "types-setuptools"
version = "57.4.12"
description = "Typing stubs for setuptools"
category = "dev"
optional = false
python-versions = "*"

[[package]]
name = "types-six"
version = "1.16.12"
description = "Typing stubs for six"
category = "dev"
optional = false
python-versions = "*"

[[package]]
name = "types-urllib3"
version = "1.26.11"
description = "Typing stubs for urllib3"
category = "dev"
optional = false
python-versions = "*"

[[package]]
name = "typing-extensions"
version = "4.1.1"
description = "Backported and Experimental Type Hints for Python 3.6+"
category = "main"
optional = false
python-versions = ">=3.6"

[[package]]
name = "tzdata"
version = "2022.1"
description = "Provider of IANA time zone data"
category = "main"
optional = false
python-versions = ">=2"

[[package]]
name = "tzlocal"
version = "4.2"
description = "tzinfo object for the local timezone"
category = "main"
optional = false
python-versions = ">=3.6"

[package.dependencies]
"backports.zoneinfo" = {version = "*", markers = "python_version < \"3.9\""}
pytz-deprecation-shim = "*"
tzdata = {version = "*", markers = "platform_system == \"Windows\""}

[package.extras]
devenv = ["black", "pyroma", "pytest-cov", "zest.releaser"]
test = ["pytest-mock (>=3.3)", "pytest (>=4.3)"]

[[package]]
name = "ujson"
version = "5.1.0"
description = "Ultra fast JSON encoder and decoder for Python"
category = "main"
optional = false
python-versions = ">=3.7"

[[package]]
name = "undetected-chromedriver"
version = "3.1.5.post4"
description = "('Selenium.webdriver.Chrome replacement with compatiblity for Brave, and other Chromium based browsers.', 'Not triggered by CloudFlare/Imperva/hCaptcha and such.', 'NOTE: results may vary due to many factors. No guarantees are given, except for ongoing efforts in understanding detection algorithms.')"
category = "main"
optional = true
python-versions = "*"

[package.dependencies]
requests = "*"
selenium = ">=4.0.0"
websockets = "*"

[[package]]
name = "unidecode"
version = "1.3.4"
description = "ASCII transliterations of Unicode text"
category = "main"
optional = false
python-versions = ">=3.5"

[[package]]
name = "update-checker"
version = "0.18.0"
description = "A python module that will check for package updates."
category = "main"
optional = false
python-versions = "*"

[package.dependencies]
requests = ">=2.3.0"

[package.extras]
dev = ["black", "flake8", "pytest (>=2.7.3)"]
lint = ["black", "flake8"]
test = ["pytest (>=2.7.3)"]

[[package]]
name = "urllib3"
version = "1.26.9"
description = "HTTP library with thread-safe connection pooling, file post, and more."
category = "main"
optional = false
python-versions = ">=2.7, !=3.0.*, !=3.1.*, !=3.2.*, !=3.3.*, !=3.4.*, <4"

[package.dependencies]
certifi = {version = "*", optional = true, markers = "extra == \"secure\""}
cryptography = {version = ">=1.3.4", optional = true, markers = "extra == \"secure\""}
idna = {version = ">=2.0.0", optional = true, markers = "extra == \"secure\""}
pyOpenSSL = {version = ">=0.14", optional = true, markers = "extra == \"secure\""}
PySocks = {version = ">=1.5.6,<1.5.7 || >1.5.7,<2.0", optional = true, markers = "extra == \"socks\""}

[package.extras]
brotli = ["brotlicffi (>=0.8.0)", "brotli (>=1.0.9)", "brotlipy (>=0.6.0)"]
secure = ["pyOpenSSL (>=0.14)", "cryptography (>=1.3.4)", "idna (>=2.0.0)", "certifi", "ipaddress"]
socks = ["PySocks (>=1.5.6,!=1.5.7,<2.0)"]

[[package]]
name = "user-agent"
version = "0.1.10"
description = "User-Agent generator"
category = "main"
optional = false
python-versions = "*"

[package.dependencies]
six = "*"

[[package]]
name = "uvicorn"
version = "0.17.6"
description = "The lightning-fast ASGI server."
category = "main"
optional = true
python-versions = ">=3.7"

[package.dependencies]
asgiref = ">=3.4.0"
click = ">=7.0"
h11 = ">=0.8"

[package.extras]
standard = ["websockets (>=10.0)", "httptools (>=0.4.0)", "watchgod (>=0.6)", "python-dotenv (>=0.13)", "PyYAML (>=5.1)", "uvloop (>=0.14.0,!=0.15.0,!=0.15.1)", "colorama (>=0.4)"]

[[package]]
name = "vadersentiment"
version = "3.3.2"
description = "VADER Sentiment Analysis. VADER (Valence Aware Dictionary and sEntiment Reasoner) is a lexicon and rule-based sentiment analysis tool that is specifically attuned to sentiments expressed in social media, and works well on texts from other domains."
category = "main"
optional = false
python-versions = "*"

[package.dependencies]
requests = "*"

[[package]]
name = "valinvest"
version = "0.0.2"
description = "A value investing tool based on Warren Buffett, Joseph Piotroski and Benjamin Graham thoughts"
category = "main"
optional = false
python-versions = ">=3.6"

[[package]]
name = "vcrpy"
version = "4.1.1"
description = "Automatically mock your HTTP interactions to simplify and speed up testing"
category = "dev"
optional = false
python-versions = ">=3.5"

[package.dependencies]
PyYAML = "*"
six = ">=1.5"
wrapt = "*"
yarl = {version = "*", markers = "python_version >= \"3.6\""}

[[package]]
name = "virtualenv"
version = "20.14.0"
description = "Virtual Python Environment builder"
category = "dev"
optional = false
python-versions = "!=3.0.*,!=3.1.*,!=3.2.*,!=3.3.*,!=3.4.*,>=2.7"

[package.dependencies]
distlib = ">=0.3.1,<1"
filelock = ">=3.2,<4"
platformdirs = ">=2,<3"
six = ">=1.9.0,<2"

[package.extras]
docs = ["proselint (>=0.10.2)", "sphinx (>=3)", "sphinx-argparse (>=0.2.5)", "sphinx-rtd-theme (>=0.4.3)", "towncrier (>=21.3)"]
testing = ["coverage (>=4)", "coverage-enable-subprocess (>=1)", "flaky (>=3)", "pytest (>=4)", "pytest-env (>=0.6.2)", "pytest-freezegun (>=0.4.1)", "pytest-mock (>=2)", "pytest-randomly (>=1)", "pytest-timeout (>=1)", "packaging (>=20.0)"]

[[package]]
name = "voila"
version = "0.3.5"
description = "Voilà turns Jupyter notebooks into standalone web applications"
category = "main"
optional = false
python-versions = ">=3.7"

[package.dependencies]
jupyter-client = ">=6.1.3,<8"
jupyter-server = ">=0.3.0,<2.0.0"
jupyterlab-server = ">=2.3.0,<3"
nbclient = ">=0.4.0,<0.6"
nbconvert = ">=6.4.5,<7"
traitlets = ">=5.0.3,<6"
websockets = ">=9.0"

[package.extras]
dev = ["black", "bump2version", "jupyter-releaser (>=0.6,<1.0)"]
test = ["numpy", "pandas", "ipywidgets", "matplotlib", "mock", "pytest", "pytest-tornasync"]
visual_test = ["jupyterlab (>=3.0,<4.0)", "bqplot", "scipy", "ipympl (==0.8.7)", "ipyvolume", "jupyterlab-miami-nights (==0.3.2)"]

[[package]]
name = "wcwidth"
version = "0.2.5"
description = "Measures the displayed width of unicode strings in a terminal"
category = "main"
optional = false
python-versions = "*"

[[package]]
name = "webencodings"
version = "0.5.1"
description = "Character encoding aliases for legacy web content"
category = "main"
optional = false
python-versions = "*"

[[package]]
name = "websocket-client"
version = "1.3.2"
description = "WebSocket client for Python with low level API options"
category = "main"
optional = false
python-versions = ">=3.7"

[package.extras]
docs = ["Sphinx (>=3.4)", "sphinx-rtd-theme (>=0.5)"]
optional = ["python-socks", "wsaccel"]
test = ["websockets"]

[[package]]
name = "websockets"
version = "9.1"
description = "An implementation of the WebSocket Protocol (RFC 6455 & 7692)"
category = "main"
optional = false
python-versions = ">=3.6.1"

[[package]]
name = "werkzeug"
version = "2.1.1"
description = "The comprehensive WSGI web application library."
category = "main"
optional = true
python-versions = ">=3.7"

[package.extras]
watchdog = ["watchdog"]

[[package]]
name = "widgetsnbextension"
version = "3.6.0"
description = "IPython HTML widgets for Jupyter"
category = "main"
optional = false
python-versions = "*"

[package.dependencies]
notebook = ">=4.4.1"

[[package]]
name = "wrapt"
version = "1.14.0"
description = "Module for decorators, wrappers and monkey patching."
category = "main"
optional = false
python-versions = "!=3.0.*,!=3.1.*,!=3.2.*,!=3.3.*,!=3.4.*,>=2.7"

[[package]]
name = "wsproto"
version = "1.1.0"
description = "WebSockets state-machine based protocol implementation"
category = "main"
optional = false
python-versions = ">=3.7.0"

[package.dependencies]
h11 = ">=0.9.0,<1"

[[package]]
name = "yarl"
version = "1.7.2"
description = "Yet another URL library"
category = "main"
optional = false
python-versions = ">=3.6"

[package.dependencies]
idna = ">=2.0"
multidict = ">=4.0"

[[package]]
name = "yfinance"
version = "0.1.70"
description = "Download market data from Yahoo! Finance API"
category = "main"
optional = false
python-versions = "*"

[package.dependencies]
lxml = ">=4.5.1"
multitasking = ">=0.0.7"
numpy = ">=1.15"
pandas = ">=0.24.0"
requests = ">=2.26"

[[package]]
name = "zipp"
version = "3.8.0"
description = "Backport of pathlib-compatible object wrapper for zip files"
category = "main"
optional = true
python-versions = ">=3.7"

[package.extras]
docs = ["sphinx", "jaraco.packaging (>=9)", "rst.linker (>=1.9)"]
testing = ["pytest (>=6)", "pytest-checkdocs (>=2.4)", "pytest-flake8", "pytest-cov", "pytest-enabler (>=1.0.1)", "jaraco.itertools", "func-timeout", "pytest-black (>=0.3.7)", "pytest-mypy (>=0.9.1)"]

[[package]]
name = "zope.interface"
version = "5.4.0"
description = "Interfaces for Python"
category = "main"
optional = false
python-versions = ">=2.7, !=3.0.*, !=3.1.*, !=3.2.*, !=3.3.*, !=3.4.*"

[package.extras]
docs = ["sphinx", "repoze.sphinx.autointerface"]
test = ["coverage (>=5.0.3)", "zope.event", "zope.testing"]
testing = ["coverage (>=5.0.3)", "zope.event", "zope.testing"]

[extras]
bots = ["boto3", "pyimgur", "fastapi", "uvicorn", "disnake", "PyNaCl", "pyTelegramBotAPI", "slack-bolt", "undetected-chromedriver", "natsort", "kaleido"]
installer = ["pyinstaller"]
jupyterlab = ["jupyterlab-code-formatter", "jupyterlab-lsp", "jedi-language-server"]
prediction = ["tensorflow"]

[metadata]
lock-version = "1.1"
python-versions = "^3.8,<3.10"
<<<<<<< HEAD
content-hash = "a79101918ea6b5678d84e8c7b95ad0deb13c3de5c9f9045743c5d8014c0c38d9"
=======
content-hash = "1c15654b622877f360e657e8ab8d6da38ef4bbee9d415ae07f02df19fb6d11ff"
>>>>>>> 059888b6

[metadata.files]
absl-py = [
    {file = "absl-py-1.0.0.tar.gz", hash = "sha256:ac511215c01ee9ae47b19716599e8ccfa746f2e18de72bdf641b79b22afa27ea"},
    {file = "absl_py-1.0.0-py3-none-any.whl", hash = "sha256:84e6dcdc69c947d0c13e5457d056bd43cade4c2393dce00d684aedea77ddc2a3"},
]
aiohttp = [
    {file = "aiohttp-3.8.1-cp310-cp310-macosx_10_9_universal2.whl", hash = "sha256:1ed0b6477896559f17b9eaeb6d38e07f7f9ffe40b9f0f9627ae8b9926ae260a8"},
    {file = "aiohttp-3.8.1-cp310-cp310-macosx_10_9_x86_64.whl", hash = "sha256:7dadf3c307b31e0e61689cbf9e06be7a867c563d5a63ce9dca578f956609abf8"},
    {file = "aiohttp-3.8.1-cp310-cp310-macosx_11_0_arm64.whl", hash = "sha256:a79004bb58748f31ae1cbe9fa891054baaa46fb106c2dc7af9f8e3304dc30316"},
    {file = "aiohttp-3.8.1-cp310-cp310-manylinux_2_17_aarch64.manylinux2014_aarch64.whl", hash = "sha256:12de6add4038df8f72fac606dff775791a60f113a725c960f2bab01d8b8e6b15"},
    {file = "aiohttp-3.8.1-cp310-cp310-manylinux_2_17_ppc64le.manylinux2014_ppc64le.whl", hash = "sha256:6f0d5f33feb5f69ddd57a4a4bd3d56c719a141080b445cbf18f238973c5c9923"},
    {file = "aiohttp-3.8.1-cp310-cp310-manylinux_2_17_s390x.manylinux2014_s390x.whl", hash = "sha256:eaba923151d9deea315be1f3e2b31cc39a6d1d2f682f942905951f4e40200922"},
    {file = "aiohttp-3.8.1-cp310-cp310-manylinux_2_5_i686.manylinux1_i686.manylinux_2_12_i686.manylinux2010_i686.whl", hash = "sha256:099ebd2c37ac74cce10a3527d2b49af80243e2a4fa39e7bce41617fbc35fa3c1"},
    {file = "aiohttp-3.8.1-cp310-cp310-manylinux_2_5_x86_64.manylinux1_x86_64.manylinux_2_12_x86_64.manylinux2010_x86_64.whl", hash = "sha256:2e5d962cf7e1d426aa0e528a7e198658cdc8aa4fe87f781d039ad75dcd52c516"},
    {file = "aiohttp-3.8.1-cp310-cp310-musllinux_1_1_aarch64.whl", hash = "sha256:fa0ffcace9b3aa34d205d8130f7873fcfefcb6a4dd3dd705b0dab69af6712642"},
    {file = "aiohttp-3.8.1-cp310-cp310-musllinux_1_1_i686.whl", hash = "sha256:61bfc23df345d8c9716d03717c2ed5e27374e0fe6f659ea64edcd27b4b044cf7"},
    {file = "aiohttp-3.8.1-cp310-cp310-musllinux_1_1_ppc64le.whl", hash = "sha256:31560d268ff62143e92423ef183680b9829b1b482c011713ae941997921eebc8"},
    {file = "aiohttp-3.8.1-cp310-cp310-musllinux_1_1_s390x.whl", hash = "sha256:01d7bdb774a9acc838e6b8f1d114f45303841b89b95984cbb7d80ea41172a9e3"},
    {file = "aiohttp-3.8.1-cp310-cp310-musllinux_1_1_x86_64.whl", hash = "sha256:97ef77eb6b044134c0b3a96e16abcb05ecce892965a2124c566af0fd60f717e2"},
    {file = "aiohttp-3.8.1-cp310-cp310-win32.whl", hash = "sha256:c2aef4703f1f2ddc6df17519885dbfa3514929149d3ff900b73f45998f2532fa"},
    {file = "aiohttp-3.8.1-cp310-cp310-win_amd64.whl", hash = "sha256:713ac174a629d39b7c6a3aa757b337599798da4c1157114a314e4e391cd28e32"},
    {file = "aiohttp-3.8.1-cp36-cp36m-macosx_10_9_x86_64.whl", hash = "sha256:473d93d4450880fe278696549f2e7aed8cd23708c3c1997981464475f32137db"},
    {file = "aiohttp-3.8.1-cp36-cp36m-manylinux_2_17_aarch64.manylinux2014_aarch64.whl", hash = "sha256:99b5eeae8e019e7aad8af8bb314fb908dd2e028b3cdaad87ec05095394cce632"},
    {file = "aiohttp-3.8.1-cp36-cp36m-manylinux_2_17_ppc64le.manylinux2014_ppc64le.whl", hash = "sha256:3af642b43ce56c24d063325dd2cf20ee012d2b9ba4c3c008755a301aaea720ad"},
    {file = "aiohttp-3.8.1-cp36-cp36m-manylinux_2_17_s390x.manylinux2014_s390x.whl", hash = "sha256:c3630c3ef435c0a7c549ba170a0633a56e92629aeed0e707fec832dee313fb7a"},
    {file = "aiohttp-3.8.1-cp36-cp36m-manylinux_2_5_i686.manylinux1_i686.manylinux_2_12_i686.manylinux2010_i686.whl", hash = "sha256:4a4a4e30bf1edcad13fb0804300557aedd07a92cabc74382fdd0ba6ca2661091"},
    {file = "aiohttp-3.8.1-cp36-cp36m-manylinux_2_5_x86_64.manylinux1_x86_64.manylinux_2_12_x86_64.manylinux2010_x86_64.whl", hash = "sha256:6f8b01295e26c68b3a1b90efb7a89029110d3a4139270b24fda961893216c440"},
    {file = "aiohttp-3.8.1-cp36-cp36m-musllinux_1_1_aarch64.whl", hash = "sha256:a25fa703a527158aaf10dafd956f7d42ac6d30ec80e9a70846253dd13e2f067b"},
    {file = "aiohttp-3.8.1-cp36-cp36m-musllinux_1_1_i686.whl", hash = "sha256:5bfde62d1d2641a1f5173b8c8c2d96ceb4854f54a44c23102e2ccc7e02f003ec"},
    {file = "aiohttp-3.8.1-cp36-cp36m-musllinux_1_1_ppc64le.whl", hash = "sha256:51467000f3647d519272392f484126aa716f747859794ac9924a7aafa86cd411"},
    {file = "aiohttp-3.8.1-cp36-cp36m-musllinux_1_1_s390x.whl", hash = "sha256:03a6d5349c9ee8f79ab3ff3694d6ce1cfc3ced1c9d36200cb8f08ba06bd3b782"},
    {file = "aiohttp-3.8.1-cp36-cp36m-musllinux_1_1_x86_64.whl", hash = "sha256:102e487eeb82afac440581e5d7f8f44560b36cf0bdd11abc51a46c1cd88914d4"},
    {file = "aiohttp-3.8.1-cp36-cp36m-win32.whl", hash = "sha256:4aed991a28ea3ce320dc8ce655875e1e00a11bdd29fe9444dd4f88c30d558602"},
    {file = "aiohttp-3.8.1-cp36-cp36m-win_amd64.whl", hash = "sha256:b0e20cddbd676ab8a64c774fefa0ad787cc506afd844de95da56060348021e96"},
    {file = "aiohttp-3.8.1-cp37-cp37m-macosx_10_9_x86_64.whl", hash = "sha256:37951ad2f4a6df6506750a23f7cbabad24c73c65f23f72e95897bb2cecbae676"},
    {file = "aiohttp-3.8.1-cp37-cp37m-manylinux_2_17_aarch64.manylinux2014_aarch64.whl", hash = "sha256:5c23b1ad869653bc818e972b7a3a79852d0e494e9ab7e1a701a3decc49c20d51"},
    {file = "aiohttp-3.8.1-cp37-cp37m-manylinux_2_17_ppc64le.manylinux2014_ppc64le.whl", hash = "sha256:15b09b06dae900777833fe7fc4b4aa426556ce95847a3e8d7548e2d19e34edb8"},
    {file = "aiohttp-3.8.1-cp37-cp37m-manylinux_2_17_s390x.manylinux2014_s390x.whl", hash = "sha256:477c3ea0ba410b2b56b7efb072c36fa91b1e6fc331761798fa3f28bb224830dd"},
    {file = "aiohttp-3.8.1-cp37-cp37m-manylinux_2_5_i686.manylinux1_i686.manylinux_2_12_i686.manylinux2010_i686.whl", hash = "sha256:2f2f69dca064926e79997f45b2f34e202b320fd3782f17a91941f7eb85502ee2"},
    {file = "aiohttp-3.8.1-cp37-cp37m-manylinux_2_5_x86_64.manylinux1_x86_64.manylinux_2_12_x86_64.manylinux2010_x86_64.whl", hash = "sha256:ef9612483cb35171d51d9173647eed5d0069eaa2ee812793a75373447d487aa4"},
    {file = "aiohttp-3.8.1-cp37-cp37m-musllinux_1_1_aarch64.whl", hash = "sha256:6d69f36d445c45cda7b3b26afef2fc34ef5ac0cdc75584a87ef307ee3c8c6d00"},
    {file = "aiohttp-3.8.1-cp37-cp37m-musllinux_1_1_i686.whl", hash = "sha256:55c3d1072704d27401c92339144d199d9de7b52627f724a949fc7d5fc56d8b93"},
    {file = "aiohttp-3.8.1-cp37-cp37m-musllinux_1_1_ppc64le.whl", hash = "sha256:b9d00268fcb9f66fbcc7cd9fe423741d90c75ee029a1d15c09b22d23253c0a44"},
    {file = "aiohttp-3.8.1-cp37-cp37m-musllinux_1_1_s390x.whl", hash = "sha256:07b05cd3305e8a73112103c834e91cd27ce5b4bd07850c4b4dbd1877d3f45be7"},
    {file = "aiohttp-3.8.1-cp37-cp37m-musllinux_1_1_x86_64.whl", hash = "sha256:c34dc4958b232ef6188c4318cb7b2c2d80521c9a56c52449f8f93ab7bc2a8a1c"},
    {file = "aiohttp-3.8.1-cp37-cp37m-win32.whl", hash = "sha256:d2f9b69293c33aaa53d923032fe227feac867f81682f002ce33ffae978f0a9a9"},
    {file = "aiohttp-3.8.1-cp37-cp37m-win_amd64.whl", hash = "sha256:6ae828d3a003f03ae31915c31fa684b9890ea44c9c989056fea96e3d12a9fa17"},
    {file = "aiohttp-3.8.1-cp38-cp38-macosx_10_9_universal2.whl", hash = "sha256:0c7ebbbde809ff4e970824b2b6cb7e4222be6b95a296e46c03cf050878fc1785"},
    {file = "aiohttp-3.8.1-cp38-cp38-macosx_10_9_x86_64.whl", hash = "sha256:8b7ef7cbd4fec9a1e811a5de813311ed4f7ac7d93e0fda233c9b3e1428f7dd7b"},
    {file = "aiohttp-3.8.1-cp38-cp38-macosx_11_0_arm64.whl", hash = "sha256:c3d6a4d0619e09dcd61021debf7059955c2004fa29f48788a3dfaf9c9901a7cd"},
    {file = "aiohttp-3.8.1-cp38-cp38-manylinux_2_17_aarch64.manylinux2014_aarch64.whl", hash = "sha256:718626a174e7e467f0558954f94af117b7d4695d48eb980146016afa4b580b2e"},
    {file = "aiohttp-3.8.1-cp38-cp38-manylinux_2_17_ppc64le.manylinux2014_ppc64le.whl", hash = "sha256:589c72667a5febd36f1315aa6e5f56dd4aa4862df295cb51c769d16142ddd7cd"},
    {file = "aiohttp-3.8.1-cp38-cp38-manylinux_2_17_s390x.manylinux2014_s390x.whl", hash = "sha256:2ed076098b171573161eb146afcb9129b5ff63308960aeca4b676d9d3c35e700"},
    {file = "aiohttp-3.8.1-cp38-cp38-manylinux_2_5_i686.manylinux1_i686.manylinux_2_12_i686.manylinux2010_i686.whl", hash = "sha256:086f92daf51a032d062ec5f58af5ca6a44d082c35299c96376a41cbb33034675"},
    {file = "aiohttp-3.8.1-cp38-cp38-manylinux_2_5_x86_64.manylinux1_x86_64.manylinux_2_12_x86_64.manylinux2010_x86_64.whl", hash = "sha256:11691cf4dc5b94236ccc609b70fec991234e7ef8d4c02dd0c9668d1e486f5abf"},
    {file = "aiohttp-3.8.1-cp38-cp38-musllinux_1_1_aarch64.whl", hash = "sha256:31d1e1c0dbf19ebccbfd62eff461518dcb1e307b195e93bba60c965a4dcf1ba0"},
    {file = "aiohttp-3.8.1-cp38-cp38-musllinux_1_1_i686.whl", hash = "sha256:11a67c0d562e07067c4e86bffc1553f2cf5b664d6111c894671b2b8712f3aba5"},
    {file = "aiohttp-3.8.1-cp38-cp38-musllinux_1_1_ppc64le.whl", hash = "sha256:bb01ba6b0d3f6c68b89fce7305080145d4877ad3acaed424bae4d4ee75faa950"},
    {file = "aiohttp-3.8.1-cp38-cp38-musllinux_1_1_s390x.whl", hash = "sha256:44db35a9e15d6fe5c40d74952e803b1d96e964f683b5a78c3cc64eb177878155"},
    {file = "aiohttp-3.8.1-cp38-cp38-musllinux_1_1_x86_64.whl", hash = "sha256:844a9b460871ee0a0b0b68a64890dae9c415e513db0f4a7e3cab41a0f2fedf33"},
    {file = "aiohttp-3.8.1-cp38-cp38-win32.whl", hash = "sha256:7d08744e9bae2ca9c382581f7dce1273fe3c9bae94ff572c3626e8da5b193c6a"},
    {file = "aiohttp-3.8.1-cp38-cp38-win_amd64.whl", hash = "sha256:04d48b8ce6ab3cf2097b1855e1505181bdd05586ca275f2505514a6e274e8e75"},
    {file = "aiohttp-3.8.1-cp39-cp39-macosx_10_9_universal2.whl", hash = "sha256:f5315a2eb0239185af1bddb1abf472d877fede3cc8d143c6cddad37678293237"},
    {file = "aiohttp-3.8.1-cp39-cp39-macosx_10_9_x86_64.whl", hash = "sha256:a996d01ca39b8dfe77440f3cd600825d05841088fd6bc0144cc6c2ec14cc5f74"},
    {file = "aiohttp-3.8.1-cp39-cp39-macosx_11_0_arm64.whl", hash = "sha256:13487abd2f761d4be7c8ff9080de2671e53fff69711d46de703c310c4c9317ca"},
    {file = "aiohttp-3.8.1-cp39-cp39-manylinux_2_17_aarch64.manylinux2014_aarch64.whl", hash = "sha256:ea302f34477fda3f85560a06d9ebdc7fa41e82420e892fc50b577e35fc6a50b2"},
    {file = "aiohttp-3.8.1-cp39-cp39-manylinux_2_17_ppc64le.manylinux2014_ppc64le.whl", hash = "sha256:a2f635ce61a89c5732537a7896b6319a8fcfa23ba09bec36e1b1ac0ab31270d2"},
    {file = "aiohttp-3.8.1-cp39-cp39-manylinux_2_17_s390x.manylinux2014_s390x.whl", hash = "sha256:e999f2d0e12eea01caeecb17b653f3713d758f6dcc770417cf29ef08d3931421"},
    {file = "aiohttp-3.8.1-cp39-cp39-manylinux_2_5_i686.manylinux1_i686.manylinux_2_12_i686.manylinux2010_i686.whl", hash = "sha256:0770e2806a30e744b4e21c9d73b7bee18a1cfa3c47991ee2e5a65b887c49d5cf"},
    {file = "aiohttp-3.8.1-cp39-cp39-manylinux_2_5_x86_64.manylinux1_x86_64.manylinux_2_12_x86_64.manylinux2010_x86_64.whl", hash = "sha256:d15367ce87c8e9e09b0f989bfd72dc641bcd04ba091c68cd305312d00962addd"},
    {file = "aiohttp-3.8.1-cp39-cp39-musllinux_1_1_aarch64.whl", hash = "sha256:6c7cefb4b0640703eb1069835c02486669312bf2f12b48a748e0a7756d0de33d"},
    {file = "aiohttp-3.8.1-cp39-cp39-musllinux_1_1_i686.whl", hash = "sha256:71927042ed6365a09a98a6377501af5c9f0a4d38083652bcd2281a06a5976724"},
    {file = "aiohttp-3.8.1-cp39-cp39-musllinux_1_1_ppc64le.whl", hash = "sha256:28d490af82bc6b7ce53ff31337a18a10498303fe66f701ab65ef27e143c3b0ef"},
    {file = "aiohttp-3.8.1-cp39-cp39-musllinux_1_1_s390x.whl", hash = "sha256:b6613280ccedf24354406caf785db748bebbddcf31408b20c0b48cb86af76866"},
    {file = "aiohttp-3.8.1-cp39-cp39-musllinux_1_1_x86_64.whl", hash = "sha256:81e3d8c34c623ca4e36c46524a3530e99c0bc95ed068fd6e9b55cb721d408fb2"},
    {file = "aiohttp-3.8.1-cp39-cp39-win32.whl", hash = "sha256:7187a76598bdb895af0adbd2fb7474d7f6025d170bc0a1130242da817ce9e7d1"},
    {file = "aiohttp-3.8.1-cp39-cp39-win_amd64.whl", hash = "sha256:1c182cb873bc91b411e184dab7a2b664d4fea2743df0e4d57402f7f3fa644bac"},
    {file = "aiohttp-3.8.1.tar.gz", hash = "sha256:fc5471e1a54de15ef71c1bc6ebe80d4dc681ea600e68bfd1cbce40427f0b7578"},
]
aiosignal = [
    {file = "aiosignal-1.2.0-py3-none-any.whl", hash = "sha256:26e62109036cd181df6e6ad646f91f0dcfd05fe16d0cb924138ff2ab75d64e3a"},
    {file = "aiosignal-1.2.0.tar.gz", hash = "sha256:78ed67db6c7b7ced4f98e495e572106d5c432a93e1ddd1bf475e1dc05f5b7df2"},
]
alabaster = [
    {file = "alabaster-0.7.12-py2.py3-none-any.whl", hash = "sha256:446438bdcca0e05bd45ea2de1668c1d9b032e1a9154c2c259092d77031ddd359"},
    {file = "alabaster-0.7.12.tar.gz", hash = "sha256:a661d72d58e6ea8a57f7a86e37d86716863ee5e92788398526d58b26a4e4dc02"},
]
alpha-vantage = [
    {file = "alpha_vantage-2.3.1-py3-none-any.whl", hash = "sha256:5d05355febe6f0fafc4bd11dc6ce3504a02d9d3c105d60202539855c0f608661"},
    {file = "alpha_vantage-2.3.1.tar.gz", hash = "sha256:0ce76908c3e2a22f9bbdacead90195ec3a4fa41ef8ae7c69a4a2fc99459bfbec"},
]
altgraph = [
    {file = "altgraph-0.17.2-py2.py3-none-any.whl", hash = "sha256:743628f2ac6a7c26f5d9223c91ed8ecbba535f506f4b6f558885a8a56a105857"},
    {file = "altgraph-0.17.2.tar.gz", hash = "sha256:ebf2269361b47d97b3b88e696439f6e4cbc607c17c51feb1754f90fb79839158"},
]
ansiwrap = [
    {file = "ansiwrap-0.8.4-py2.py3-none-any.whl", hash = "sha256:7b053567c88e1ad9eed030d3ac41b722125e4c1271c8a99ade797faff1f49fb1"},
    {file = "ansiwrap-0.8.4.zip", hash = "sha256:ca0c740734cde59bf919f8ff2c386f74f9a369818cdc60efe94893d01ea8d9b7"},
]
anyio = [
    {file = "anyio-3.5.0-py3-none-any.whl", hash = "sha256:b5fa16c5ff93fa1046f2eeb5bbff2dad4d3514d6cda61d02816dba34fa8c3c2e"},
    {file = "anyio-3.5.0.tar.gz", hash = "sha256:a0aeffe2fb1fdf374a8e4b471444f0f3ac4fb9f5a5b542b48824475e0042a5a6"},
]
appnope = [
    {file = "appnope-0.1.3-py2.py3-none-any.whl", hash = "sha256:265a455292d0bd8a72453494fa24df5a11eb18373a60c7c0430889f22548605e"},
    {file = "appnope-0.1.3.tar.gz", hash = "sha256:02bd91c4de869fbb1e1c50aafc4098827a7a54ab2f39d9dcba6c9547ed920e24"},
]
argon2-cffi = [
    {file = "argon2-cffi-21.3.0.tar.gz", hash = "sha256:d384164d944190a7dd7ef22c6aa3ff197da12962bd04b17f64d4e93d934dba5b"},
    {file = "argon2_cffi-21.3.0-py3-none-any.whl", hash = "sha256:8c976986f2c5c0e5000919e6de187906cfd81fb1c72bf9d88c01177e77da7f80"},
]
argon2-cffi-bindings = [
    {file = "argon2-cffi-bindings-21.2.0.tar.gz", hash = "sha256:bb89ceffa6c791807d1305ceb77dbfacc5aa499891d2c55661c6459651fc39e3"},
    {file = "argon2_cffi_bindings-21.2.0-cp36-abi3-macosx_10_9_x86_64.whl", hash = "sha256:ccb949252cb2ab3a08c02024acb77cfb179492d5701c7cbdbfd776124d4d2367"},
    {file = "argon2_cffi_bindings-21.2.0-cp36-abi3-manylinux_2_17_aarch64.manylinux2014_aarch64.whl", hash = "sha256:9524464572e12979364b7d600abf96181d3541da11e23ddf565a32e70bd4dc0d"},
    {file = "argon2_cffi_bindings-21.2.0-cp36-abi3-manylinux_2_17_x86_64.manylinux2014_x86_64.whl", hash = "sha256:b746dba803a79238e925d9046a63aa26bf86ab2a2fe74ce6b009a1c3f5c8f2ae"},
    {file = "argon2_cffi_bindings-21.2.0-cp36-abi3-manylinux_2_5_i686.manylinux1_i686.manylinux_2_17_i686.manylinux2014_i686.whl", hash = "sha256:58ed19212051f49a523abb1dbe954337dc82d947fb6e5a0da60f7c8471a8476c"},
    {file = "argon2_cffi_bindings-21.2.0-cp36-abi3-musllinux_1_1_aarch64.whl", hash = "sha256:bd46088725ef7f58b5a1ef7ca06647ebaf0eb4baff7d1d0d177c6cc8744abd86"},
    {file = "argon2_cffi_bindings-21.2.0-cp36-abi3-musllinux_1_1_i686.whl", hash = "sha256:8cd69c07dd875537a824deec19f978e0f2078fdda07fd5c42ac29668dda5f40f"},
    {file = "argon2_cffi_bindings-21.2.0-cp36-abi3-musllinux_1_1_x86_64.whl", hash = "sha256:f1152ac548bd5b8bcecfb0b0371f082037e47128653df2e8ba6e914d384f3c3e"},
    {file = "argon2_cffi_bindings-21.2.0-cp36-abi3-win32.whl", hash = "sha256:603ca0aba86b1349b147cab91ae970c63118a0f30444d4bc80355937c950c082"},
    {file = "argon2_cffi_bindings-21.2.0-cp36-abi3-win_amd64.whl", hash = "sha256:b2ef1c30440dbbcba7a5dc3e319408b59676e2e039e2ae11a8775ecf482b192f"},
    {file = "argon2_cffi_bindings-21.2.0-cp38-abi3-macosx_10_9_universal2.whl", hash = "sha256:e415e3f62c8d124ee16018e491a009937f8cf7ebf5eb430ffc5de21b900dad93"},
    {file = "argon2_cffi_bindings-21.2.0-pp37-pypy37_pp73-macosx_10_9_x86_64.whl", hash = "sha256:3e385d1c39c520c08b53d63300c3ecc28622f076f4c2b0e6d7e796e9f6502194"},
    {file = "argon2_cffi_bindings-21.2.0-pp37-pypy37_pp73-manylinux_2_17_aarch64.manylinux2014_aarch64.whl", hash = "sha256:2c3e3cc67fdb7d82c4718f19b4e7a87123caf8a93fde7e23cf66ac0337d3cb3f"},
    {file = "argon2_cffi_bindings-21.2.0-pp37-pypy37_pp73-manylinux_2_17_x86_64.manylinux2014_x86_64.whl", hash = "sha256:6a22ad9800121b71099d0fb0a65323810a15f2e292f2ba450810a7316e128ee5"},
    {file = "argon2_cffi_bindings-21.2.0-pp37-pypy37_pp73-manylinux_2_5_i686.manylinux1_i686.manylinux_2_17_i686.manylinux2014_i686.whl", hash = "sha256:f9f8b450ed0547e3d473fdc8612083fd08dd2120d6ac8f73828df9b7d45bb351"},
    {file = "argon2_cffi_bindings-21.2.0-pp37-pypy37_pp73-win_amd64.whl", hash = "sha256:93f9bf70084f97245ba10ee36575f0c3f1e7d7724d67d8e5b08e61787c320ed7"},
    {file = "argon2_cffi_bindings-21.2.0-pp38-pypy38_pp73-macosx_10_9_x86_64.whl", hash = "sha256:3b9ef65804859d335dc6b31582cad2c5166f0c3e7975f324d9ffaa34ee7e6583"},
    {file = "argon2_cffi_bindings-21.2.0-pp38-pypy38_pp73-manylinux_2_17_aarch64.manylinux2014_aarch64.whl", hash = "sha256:d4966ef5848d820776f5f562a7d45fdd70c2f330c961d0d745b784034bd9f48d"},
    {file = "argon2_cffi_bindings-21.2.0-pp38-pypy38_pp73-manylinux_2_17_x86_64.manylinux2014_x86_64.whl", hash = "sha256:20ef543a89dee4db46a1a6e206cd015360e5a75822f76df533845c3cbaf72670"},
    {file = "argon2_cffi_bindings-21.2.0-pp38-pypy38_pp73-manylinux_2_5_i686.manylinux1_i686.manylinux_2_17_i686.manylinux2014_i686.whl", hash = "sha256:ed2937d286e2ad0cc79a7087d3c272832865f779430e0cc2b4f3718d3159b0cb"},
    {file = "argon2_cffi_bindings-21.2.0-pp38-pypy38_pp73-win_amd64.whl", hash = "sha256:5e00316dabdaea0b2dd82d141cc66889ced0cdcbfa599e8b471cf22c620c329a"},
]
ascii-magic = [
    {file = "ascii_magic-1.6-py3-none-any.whl", hash = "sha256:937447d8677b7428856729c298c0264afd62fc2b8e7ff90c82000492cdc5f8d4"},
    {file = "ascii_magic-1.6.tar.gz", hash = "sha256:7da5518f7368e73f11e2151a0c060804aa149e267b369b7ee7653fbd7b046a51"},
]
asgiref = [
    {file = "asgiref-3.5.0-py3-none-any.whl", hash = "sha256:88d59c13d634dcffe0510be048210188edd79aeccb6a6c9028cdad6f31d730a9"},
    {file = "asgiref-3.5.0.tar.gz", hash = "sha256:2f8abc20f7248433085eda803936d98992f1343ddb022065779f37c5da0181d0"},
]
astor = [
    {file = "astor-0.7.1-py2.py3-none-any.whl", hash = "sha256:fb503b9e2fdd05609fbf557b916b4a7824171203701660f0c55bbf5a7a68713e"},
    {file = "astor-0.7.1.tar.gz", hash = "sha256:95c30d87a6c2cf89aa628b87398466840f0ad8652f88eb173125a6df8533fb8d"},
]
astroid = [
    {file = "astroid-2.11.2-py3-none-any.whl", hash = "sha256:cc8cc0d2d916c42d0a7c476c57550a4557a083081976bf42a73414322a6411d9"},
    {file = "astroid-2.11.2.tar.gz", hash = "sha256:8d0a30fe6481ce919f56690076eafbb2fb649142a89dc874f1ec0e7a011492d0"},
]
asttokens = [
    {file = "asttokens-2.0.5-py2.py3-none-any.whl", hash = "sha256:0844691e88552595a6f4a4281a9f7f79b8dd45ca4ccea82e5e05b4bbdb76705c"},
    {file = "asttokens-2.0.5.tar.gz", hash = "sha256:9a54c114f02c7a9480d56550932546a3f1fe71d8a02f1bc7ccd0ee3ee35cf4d5"},
]
astunparse = [
    {file = "astunparse-1.6.3-py2.py3-none-any.whl", hash = "sha256:c2652417f2c8b5bb325c885ae329bdf3f86424075c4fd1a128674bc6fba4b8e8"},
    {file = "astunparse-1.6.3.tar.gz", hash = "sha256:5ad93a8456f0d084c3456d059fd9a92cce667963232cbf763eac3bc5b7940872"},
]
async-generator = [
    {file = "async_generator-1.10-py3-none-any.whl", hash = "sha256:01c7bf666359b4967d2cda0000cc2e4af16a0ae098cbffcb8472fb9e8ad6585b"},
    {file = "async_generator-1.10.tar.gz", hash = "sha256:6ebb3d106c12920aaae42ccb6f787ef5eefdcdd166ea3d628fa8476abe712144"},
]
async-timeout = [
    {file = "async-timeout-4.0.2.tar.gz", hash = "sha256:2163e1640ddb52b7a8c80d0a67a08587e5d245cc9c553a74a847056bc2976b15"},
    {file = "async_timeout-4.0.2-py3-none-any.whl", hash = "sha256:8ca1e4fcf50d07413d66d1a5e416e42cfdf5851c981d679a09851a6853383b3c"},
]
atomicwrites = [
    {file = "atomicwrites-1.4.0-py2.py3-none-any.whl", hash = "sha256:6d1784dea7c0c8d4a5172b6c620f40b6e4cbfdf96d783691f2e1302a7b88e197"},
    {file = "atomicwrites-1.4.0.tar.gz", hash = "sha256:ae70396ad1a434f9c7046fd2dd196fc04b12f9e91ffb859164193be8b6168a7a"},
]
attrs = [
    {file = "attrs-21.4.0-py2.py3-none-any.whl", hash = "sha256:2d27e3784d7a565d36ab851fe94887c5eccd6a463168875832a1be79c82828b4"},
    {file = "attrs-21.4.0.tar.gz", hash = "sha256:626ba8234211db98e869df76230a137c4c40a12d72445c45d5f5b716f076e2fd"},
]
babel = [
    {file = "Babel-2.9.1-py2.py3-none-any.whl", hash = "sha256:ab49e12b91d937cd11f0b67cb259a57ab4ad2b59ac7a3b41d6c06c0ac5b0def9"},
    {file = "Babel-2.9.1.tar.gz", hash = "sha256:bc0c176f9f6a994582230df350aa6e05ba2ebe4b3ac317eab29d9be5d2768da0"},
]
backcall = [
    {file = "backcall-0.2.0-py2.py3-none-any.whl", hash = "sha256:fbbce6a29f263178a1f7915c1940bde0ec2b2a967566fe1c65c1dfb7422bd255"},
    {file = "backcall-0.2.0.tar.gz", hash = "sha256:5cbdbf27be5e7cfadb448baf0aa95508f91f2bbc6c6437cd9cd06e2a4c215e1e"},
]
"backports.zoneinfo" = [
    {file = "backports.zoneinfo-0.2.1-cp36-cp36m-macosx_10_14_x86_64.whl", hash = "sha256:da6013fd84a690242c310d77ddb8441a559e9cb3d3d59ebac9aca1a57b2e18bc"},
    {file = "backports.zoneinfo-0.2.1-cp36-cp36m-manylinux1_i686.whl", hash = "sha256:89a48c0d158a3cc3f654da4c2de1ceba85263fafb861b98b59040a5086259722"},
    {file = "backports.zoneinfo-0.2.1-cp36-cp36m-manylinux1_x86_64.whl", hash = "sha256:1c5742112073a563c81f786e77514969acb58649bcdf6cdf0b4ed31a348d4546"},
    {file = "backports.zoneinfo-0.2.1-cp36-cp36m-win32.whl", hash = "sha256:e8236383a20872c0cdf5a62b554b27538db7fa1bbec52429d8d106effbaeca08"},
    {file = "backports.zoneinfo-0.2.1-cp36-cp36m-win_amd64.whl", hash = "sha256:8439c030a11780786a2002261569bdf362264f605dfa4d65090b64b05c9f79a7"},
    {file = "backports.zoneinfo-0.2.1-cp37-cp37m-macosx_10_14_x86_64.whl", hash = "sha256:f04e857b59d9d1ccc39ce2da1021d196e47234873820cbeaad210724b1ee28ac"},
    {file = "backports.zoneinfo-0.2.1-cp37-cp37m-manylinux1_i686.whl", hash = "sha256:17746bd546106fa389c51dbea67c8b7c8f0d14b5526a579ca6ccf5ed72c526cf"},
    {file = "backports.zoneinfo-0.2.1-cp37-cp37m-manylinux1_x86_64.whl", hash = "sha256:5c144945a7752ca544b4b78c8c41544cdfaf9786f25fe5ffb10e838e19a27570"},
    {file = "backports.zoneinfo-0.2.1-cp37-cp37m-win32.whl", hash = "sha256:e55b384612d93be96506932a786bbcde5a2db7a9e6a4bb4bffe8b733f5b9036b"},
    {file = "backports.zoneinfo-0.2.1-cp37-cp37m-win_amd64.whl", hash = "sha256:a76b38c52400b762e48131494ba26be363491ac4f9a04c1b7e92483d169f6582"},
    {file = "backports.zoneinfo-0.2.1-cp38-cp38-macosx_10_14_x86_64.whl", hash = "sha256:8961c0f32cd0336fb8e8ead11a1f8cd99ec07145ec2931122faaac1c8f7fd987"},
    {file = "backports.zoneinfo-0.2.1-cp38-cp38-manylinux1_i686.whl", hash = "sha256:e81b76cace8eda1fca50e345242ba977f9be6ae3945af8d46326d776b4cf78d1"},
    {file = "backports.zoneinfo-0.2.1-cp38-cp38-manylinux1_x86_64.whl", hash = "sha256:7b0a64cda4145548fed9efc10322770f929b944ce5cee6c0dfe0c87bf4c0c8c9"},
    {file = "backports.zoneinfo-0.2.1-cp38-cp38-win32.whl", hash = "sha256:1b13e654a55cd45672cb54ed12148cd33628f672548f373963b0bff67b217328"},
    {file = "backports.zoneinfo-0.2.1-cp38-cp38-win_amd64.whl", hash = "sha256:4a0f800587060bf8880f954dbef70de6c11bbe59c673c3d818921f042f9954a6"},
    {file = "backports.zoneinfo-0.2.1.tar.gz", hash = "sha256:fadbfe37f74051d024037f223b8e001611eac868b5c5b06144ef4d8b799862f2"},
]
bandit = [
    {file = "bandit-1.7.4-py3-none-any.whl", hash = "sha256:412d3f259dab4077d0e7f0c11f50f650cc7d10db905d98f6520a95a18049658a"},
    {file = "bandit-1.7.4.tar.gz", hash = "sha256:2d63a8c573417bae338962d4b9b06fbc6080f74ecd955a092849e1e65c717bd2"},
]
beartype = [
    {file = "beartype-0.7.1-py3-none-any.whl", hash = "sha256:2bdd7da07c017c82380162d67d3331a48c6b608d8e1c65508f6951e8c7afce8f"},
    {file = "beartype-0.7.1.tar.gz", hash = "sha256:0ea3b0b7983e4bdabb47ad299a4ba11cc48beaedabaf89752eea27cb6152e5c1"},
]
beautifulsoup4 = [
    {file = "beautifulsoup4-4.10.0-py3-none-any.whl", hash = "sha256:9a315ce70049920ea4572a4055bc4bd700c940521d36fc858205ad4fcde149bf"},
    {file = "beautifulsoup4-4.10.0.tar.gz", hash = "sha256:c23ad23c521d818955a4151a67d81580319d4bf548d3d49f4223ae041ff98891"},
]
black = [
    {file = "black-22.1.0-cp310-cp310-macosx_10_9_universal2.whl", hash = "sha256:1297c63b9e1b96a3d0da2d85d11cd9bf8664251fd69ddac068b98dc4f34f73b6"},
    {file = "black-22.1.0-cp310-cp310-macosx_10_9_x86_64.whl", hash = "sha256:2ff96450d3ad9ea499fc4c60e425a1439c2120cbbc1ab959ff20f7c76ec7e866"},
    {file = "black-22.1.0-cp310-cp310-macosx_11_0_arm64.whl", hash = "sha256:0e21e1f1efa65a50e3960edd068b6ae6d64ad6235bd8bfea116a03b21836af71"},
    {file = "black-22.1.0-cp310-cp310-manylinux_2_17_x86_64.manylinux2014_x86_64.whl", hash = "sha256:e2f69158a7d120fd641d1fa9a921d898e20d52e44a74a6fbbcc570a62a6bc8ab"},
    {file = "black-22.1.0-cp310-cp310-win_amd64.whl", hash = "sha256:228b5ae2c8e3d6227e4bde5920d2fc66cc3400fde7bcc74f480cb07ef0b570d5"},
    {file = "black-22.1.0-cp36-cp36m-macosx_10_9_x86_64.whl", hash = "sha256:b1a5ed73ab4c482208d20434f700d514f66ffe2840f63a6252ecc43a9bc77e8a"},
    {file = "black-22.1.0-cp36-cp36m-manylinux_2_17_x86_64.manylinux2014_x86_64.whl", hash = "sha256:35944b7100af4a985abfcaa860b06af15590deb1f392f06c8683b4381e8eeaf0"},
    {file = "black-22.1.0-cp36-cp36m-win_amd64.whl", hash = "sha256:7835fee5238fc0a0baf6c9268fb816b5f5cd9b8793423a75e8cd663c48d073ba"},
    {file = "black-22.1.0-cp37-cp37m-macosx_10_9_x86_64.whl", hash = "sha256:dae63f2dbf82882fa3b2a3c49c32bffe144970a573cd68d247af6560fc493ae1"},
    {file = "black-22.1.0-cp37-cp37m-manylinux_2_17_x86_64.manylinux2014_x86_64.whl", hash = "sha256:5fa1db02410b1924b6749c245ab38d30621564e658297484952f3d8a39fce7e8"},
    {file = "black-22.1.0-cp37-cp37m-win_amd64.whl", hash = "sha256:c8226f50b8c34a14608b848dc23a46e5d08397d009446353dad45e04af0c8e28"},
    {file = "black-22.1.0-cp38-cp38-macosx_10_9_universal2.whl", hash = "sha256:2d6f331c02f0f40aa51a22e479c8209d37fcd520c77721c034517d44eecf5912"},
    {file = "black-22.1.0-cp38-cp38-macosx_10_9_x86_64.whl", hash = "sha256:742ce9af3086e5bd07e58c8feb09dbb2b047b7f566eb5f5bc63fd455814979f3"},
    {file = "black-22.1.0-cp38-cp38-macosx_11_0_arm64.whl", hash = "sha256:fdb8754b453fb15fad3f72cd9cad3e16776f0964d67cf30ebcbf10327a3777a3"},
    {file = "black-22.1.0-cp38-cp38-manylinux_2_17_x86_64.manylinux2014_x86_64.whl", hash = "sha256:f5660feab44c2e3cb24b2419b998846cbb01c23c7fe645fee45087efa3da2d61"},
    {file = "black-22.1.0-cp38-cp38-win_amd64.whl", hash = "sha256:6f2f01381f91c1efb1451998bd65a129b3ed6f64f79663a55fe0e9b74a5f81fd"},
    {file = "black-22.1.0-cp39-cp39-macosx_10_9_universal2.whl", hash = "sha256:efbadd9b52c060a8fc3b9658744091cb33c31f830b3f074422ed27bad2b18e8f"},
    {file = "black-22.1.0-cp39-cp39-macosx_10_9_x86_64.whl", hash = "sha256:8871fcb4b447206904932b54b567923e5be802b9b19b744fdff092bd2f3118d0"},
    {file = "black-22.1.0-cp39-cp39-macosx_11_0_arm64.whl", hash = "sha256:ccad888050f5393f0d6029deea2a33e5ae371fd182a697313bdbd835d3edaf9c"},
    {file = "black-22.1.0-cp39-cp39-manylinux_2_17_x86_64.manylinux2014_x86_64.whl", hash = "sha256:07e5c049442d7ca1a2fc273c79d1aecbbf1bc858f62e8184abe1ad175c4f7cc2"},
    {file = "black-22.1.0-cp39-cp39-win_amd64.whl", hash = "sha256:373922fc66676133ddc3e754e4509196a8c392fec3f5ca4486673e685a421321"},
    {file = "black-22.1.0-py3-none-any.whl", hash = "sha256:3524739d76b6b3ed1132422bf9d82123cd1705086723bc3e235ca39fd21c667d"},
    {file = "black-22.1.0.tar.gz", hash = "sha256:a7c0192d35635f6fc1174be575cb7915e92e5dd629ee79fdaf0dcfa41a80afb5"},
]
bleach = [
    {file = "bleach-4.1.0-py2.py3-none-any.whl", hash = "sha256:4d2651ab93271d1129ac9cbc679f524565cc8a1b791909c4a51eac4446a15994"},
    {file = "bleach-4.1.0.tar.gz", hash = "sha256:0900d8b37eba61a802ee40ac0061f8c2b5dee29c1927dd1d233e075ebf5a71da"},
]
boto3 = [
<<<<<<< HEAD
    {file = "boto3-1.21.32-py3-none-any.whl", hash = "sha256:8e7a6d70cefa4e125466e0c467b489649cb72e3632997844bc3c382f948c46e4"},
    {file = "boto3-1.21.32.tar.gz", hash = "sha256:05f4438607e560624caadb073c6c63181eda9bf74f8a9e4581e7b43d641cc683"},
]
botocore = [
    {file = "botocore-1.24.32-py3-none-any.whl", hash = "sha256:4f08eaaa93ee03f14de760031dd060cda3bd6aab734d194a916dbb8f7e5c7085"},
    {file = "botocore-1.24.32.tar.gz", hash = "sha256:5c2dab84f21b2a8c00bdab2150149be0ca0c8e8dd0b38712fa3562af5cfe53a2"},
=======
    {file = "boto3-1.21.33-py3-none-any.whl", hash = "sha256:9d8ddfefe0c4a993423e2c40831034c78fcb7b3425bf3610cf0087301dd9098b"},
    {file = "boto3-1.21.33.tar.gz", hash = "sha256:c06b9b29f80da8cf6d9fac8f41d74a74d0f5347927acf11b15428b295fcbdd31"},
]
botocore = [
    {file = "botocore-1.24.33-py3-none-any.whl", hash = "sha256:16ca4a2b72fef8caaf0eeb423dbf6cd64938442c4b9f96deb672468229e5e3f9"},
    {file = "botocore-1.24.33.tar.gz", hash = "sha256:ea5fd180082030a6c33fa19bf011d72970f3ed23cfff1b41413069e325768103"},
>>>>>>> 059888b6
]
bs4 = [
    {file = "bs4-0.0.1.tar.gz", hash = "sha256:36ecea1fd7cc5c0c6e4a1ff075df26d50da647b75376626cc186e2212886dd3a"},
]
bt = [
    {file = "bt-0.2.9-cp36-cp36m-macosx_10_14_x86_64.whl", hash = "sha256:5654e5639ffd0778714d567ae14fb06d485e43becb720a0dc5a38b405251485e"},
    {file = "bt-0.2.9-cp36-cp36m-win_amd64.whl", hash = "sha256:5d6dd92fd6aa1efbade3efee980add709fc591a8b007643016f2e0cbf7372daf"},
    {file = "bt-0.2.9-cp37-cp37m-macosx_10_14_x86_64.whl", hash = "sha256:637fd917f57d0302b17968025650be7d8b2b6da32c2c7daea9ae48f6a66cbb8c"},
    {file = "bt-0.2.9-cp37-cp37m-win_amd64.whl", hash = "sha256:55a9cf1ca3aa2c425a48fc1e8d324cd5959d4d189e221f7744c1c6e30149c61b"},
    {file = "bt-0.2.9-cp38-cp38-macosx_10_14_x86_64.whl", hash = "sha256:5dbf1ced108a6f2086b927dcf17ecd1deff7d98266d7f52ab3ff43be4a349ec3"},
    {file = "bt-0.2.9-cp38-cp38-win_amd64.whl", hash = "sha256:e77a56adc7bcac285df2c70e714b8724fc92fa1beb8de4b1fd991ab3862f84b0"},
    {file = "bt-0.2.9-cp39-cp39-macosx_10_14_x86_64.whl", hash = "sha256:a1aed6e0ee3fa3b6f5bcef1f26d29e2a96c8329ea54894362014e20012de053b"},
    {file = "bt-0.2.9-cp39-cp39-win_amd64.whl", hash = "sha256:399bedbf48026899e85536ea8cbd21459461346638ae20f439a09bc75fa131e9"},
    {file = "bt-0.2.9.tar.gz", hash = "sha256:d162d71aaaaf7265a848d1fc0040f503add32dac2f9f3127bece0d74c22efb9b"},
]
cachetools = [
    {file = "cachetools-5.0.0-py3-none-any.whl", hash = "sha256:8fecd4203a38af17928be7b90689d8083603073622229ca7077b72d8e5a976e4"},
    {file = "cachetools-5.0.0.tar.gz", hash = "sha256:486471dfa8799eb7ec503a8059e263db000cdda20075ce5e48903087f79d5fd6"},
]
certifi = [
    {file = "certifi-2021.10.8-py2.py3-none-any.whl", hash = "sha256:d62a0163eb4c2344ac042ab2bdf75399a71a2d8c7d47eac2e2ee91b9d6339569"},
    {file = "certifi-2021.10.8.tar.gz", hash = "sha256:78884e7c1d4b00ce3cea67b44566851c4343c120abd683433ce934a68ea58872"},
]
cffi = [
    {file = "cffi-1.15.0-cp27-cp27m-macosx_10_9_x86_64.whl", hash = "sha256:c2502a1a03b6312837279c8c1bd3ebedf6c12c4228ddbad40912d671ccc8a962"},
    {file = "cffi-1.15.0-cp27-cp27m-manylinux1_i686.whl", hash = "sha256:23cfe892bd5dd8941608f93348c0737e369e51c100d03718f108bf1add7bd6d0"},
    {file = "cffi-1.15.0-cp27-cp27m-manylinux1_x86_64.whl", hash = "sha256:41d45de54cd277a7878919867c0f08b0cf817605e4eb94093e7516505d3c8d14"},
    {file = "cffi-1.15.0-cp27-cp27m-win32.whl", hash = "sha256:4a306fa632e8f0928956a41fa8e1d6243c71e7eb59ffbd165fc0b41e316b2474"},
    {file = "cffi-1.15.0-cp27-cp27m-win_amd64.whl", hash = "sha256:e7022a66d9b55e93e1a845d8c9eba2a1bebd4966cd8bfc25d9cd07d515b33fa6"},
    {file = "cffi-1.15.0-cp27-cp27mu-manylinux1_i686.whl", hash = "sha256:14cd121ea63ecdae71efa69c15c5543a4b5fbcd0bbe2aad864baca0063cecf27"},
    {file = "cffi-1.15.0-cp27-cp27mu-manylinux1_x86_64.whl", hash = "sha256:d4d692a89c5cf08a8557fdeb329b82e7bf609aadfaed6c0d79f5a449a3c7c023"},
    {file = "cffi-1.15.0-cp310-cp310-macosx_10_9_x86_64.whl", hash = "sha256:0104fb5ae2391d46a4cb082abdd5c69ea4eab79d8d44eaaf79f1b1fd806ee4c2"},
    {file = "cffi-1.15.0-cp310-cp310-macosx_11_0_arm64.whl", hash = "sha256:91ec59c33514b7c7559a6acda53bbfe1b283949c34fe7440bcf917f96ac0723e"},
    {file = "cffi-1.15.0-cp310-cp310-manylinux_2_12_i686.manylinux2010_i686.whl", hash = "sha256:f5c7150ad32ba43a07c4479f40241756145a1f03b43480e058cfd862bf5041c7"},
    {file = "cffi-1.15.0-cp310-cp310-manylinux_2_12_x86_64.manylinux2010_x86_64.whl", hash = "sha256:00c878c90cb53ccfaae6b8bc18ad05d2036553e6d9d1d9dbcf323bbe83854ca3"},
    {file = "cffi-1.15.0-cp310-cp310-manylinux_2_17_aarch64.manylinux2014_aarch64.whl", hash = "sha256:abb9a20a72ac4e0fdb50dae135ba5e77880518e742077ced47eb1499e29a443c"},
    {file = "cffi-1.15.0-cp310-cp310-manylinux_2_17_ppc64le.manylinux2014_ppc64le.whl", hash = "sha256:a5263e363c27b653a90078143adb3d076c1a748ec9ecc78ea2fb916f9b861962"},
    {file = "cffi-1.15.0-cp310-cp310-manylinux_2_17_s390x.manylinux2014_s390x.whl", hash = "sha256:f54a64f8b0c8ff0b64d18aa76675262e1700f3995182267998c31ae974fbc382"},
    {file = "cffi-1.15.0-cp310-cp310-win32.whl", hash = "sha256:c21c9e3896c23007803a875460fb786118f0cdd4434359577ea25eb556e34c55"},
    {file = "cffi-1.15.0-cp310-cp310-win_amd64.whl", hash = "sha256:5e069f72d497312b24fcc02073d70cb989045d1c91cbd53979366077959933e0"},
    {file = "cffi-1.15.0-cp36-cp36m-macosx_10_9_x86_64.whl", hash = "sha256:64d4ec9f448dfe041705426000cc13e34e6e5bb13736e9fd62e34a0b0c41566e"},
    {file = "cffi-1.15.0-cp36-cp36m-manylinux_2_17_aarch64.manylinux2014_aarch64.whl", hash = "sha256:2756c88cbb94231c7a147402476be2c4df2f6078099a6f4a480d239a8817ae39"},
    {file = "cffi-1.15.0-cp36-cp36m-manylinux_2_17_ppc64le.manylinux2014_ppc64le.whl", hash = "sha256:3b96a311ac60a3f6be21d2572e46ce67f09abcf4d09344c49274eb9e0bf345fc"},
    {file = "cffi-1.15.0-cp36-cp36m-manylinux_2_17_s390x.manylinux2014_s390x.whl", hash = "sha256:75e4024375654472cc27e91cbe9eaa08567f7fbdf822638be2814ce059f58032"},
    {file = "cffi-1.15.0-cp36-cp36m-manylinux_2_5_i686.manylinux1_i686.whl", hash = "sha256:59888172256cac5629e60e72e86598027aca6bf01fa2465bdb676d37636573e8"},
    {file = "cffi-1.15.0-cp36-cp36m-manylinux_2_5_x86_64.manylinux1_x86_64.whl", hash = "sha256:27c219baf94952ae9d50ec19651a687b826792055353d07648a5695413e0c605"},
    {file = "cffi-1.15.0-cp36-cp36m-win32.whl", hash = "sha256:4958391dbd6249d7ad855b9ca88fae690783a6be9e86df65865058ed81fc860e"},
    {file = "cffi-1.15.0-cp36-cp36m-win_amd64.whl", hash = "sha256:f6f824dc3bce0edab5f427efcfb1d63ee75b6fcb7282900ccaf925be84efb0fc"},
    {file = "cffi-1.15.0-cp37-cp37m-macosx_10_9_x86_64.whl", hash = "sha256:06c48159c1abed75c2e721b1715c379fa3200c7784271b3c46df01383b593636"},
    {file = "cffi-1.15.0-cp37-cp37m-manylinux_2_12_i686.manylinux2010_i686.whl", hash = "sha256:c2051981a968d7de9dd2d7b87bcb9c939c74a34626a6e2f8181455dd49ed69e4"},
    {file = "cffi-1.15.0-cp37-cp37m-manylinux_2_12_x86_64.manylinux2010_x86_64.whl", hash = "sha256:fd8a250edc26254fe5b33be00402e6d287f562b6a5b2152dec302fa15bb3e997"},
    {file = "cffi-1.15.0-cp37-cp37m-manylinux_2_17_aarch64.manylinux2014_aarch64.whl", hash = "sha256:91d77d2a782be4274da750752bb1650a97bfd8f291022b379bb8e01c66b4e96b"},
    {file = "cffi-1.15.0-cp37-cp37m-manylinux_2_17_ppc64le.manylinux2014_ppc64le.whl", hash = "sha256:45db3a33139e9c8f7c09234b5784a5e33d31fd6907800b316decad50af323ff2"},
    {file = "cffi-1.15.0-cp37-cp37m-manylinux_2_17_s390x.manylinux2014_s390x.whl", hash = "sha256:263cc3d821c4ab2213cbe8cd8b355a7f72a8324577dc865ef98487c1aeee2bc7"},
    {file = "cffi-1.15.0-cp37-cp37m-win32.whl", hash = "sha256:17771976e82e9f94976180f76468546834d22a7cc404b17c22df2a2c81db0c66"},
    {file = "cffi-1.15.0-cp37-cp37m-win_amd64.whl", hash = "sha256:3415c89f9204ee60cd09b235810be700e993e343a408693e80ce7f6a40108029"},
    {file = "cffi-1.15.0-cp38-cp38-macosx_10_9_x86_64.whl", hash = "sha256:4238e6dab5d6a8ba812de994bbb0a79bddbdf80994e4ce802b6f6f3142fcc880"},
    {file = "cffi-1.15.0-cp38-cp38-manylinux_2_12_i686.manylinux2010_i686.whl", hash = "sha256:0808014eb713677ec1292301ea4c81ad277b6cdf2fdd90fd540af98c0b101d20"},
    {file = "cffi-1.15.0-cp38-cp38-manylinux_2_12_x86_64.manylinux2010_x86_64.whl", hash = "sha256:57e9ac9ccc3101fac9d6014fba037473e4358ef4e89f8e181f8951a2c0162024"},
    {file = "cffi-1.15.0-cp38-cp38-manylinux_2_17_aarch64.manylinux2014_aarch64.whl", hash = "sha256:8b6c2ea03845c9f501ed1313e78de148cd3f6cad741a75d43a29b43da27f2e1e"},
    {file = "cffi-1.15.0-cp38-cp38-manylinux_2_17_ppc64le.manylinux2014_ppc64le.whl", hash = "sha256:10dffb601ccfb65262a27233ac273d552ddc4d8ae1bf93b21c94b8511bffe728"},
    {file = "cffi-1.15.0-cp38-cp38-manylinux_2_17_s390x.manylinux2014_s390x.whl", hash = "sha256:786902fb9ba7433aae840e0ed609f45c7bcd4e225ebb9c753aa39725bb3e6ad6"},
    {file = "cffi-1.15.0-cp38-cp38-win32.whl", hash = "sha256:da5db4e883f1ce37f55c667e5c0de439df76ac4cb55964655906306918e7363c"},
    {file = "cffi-1.15.0-cp38-cp38-win_amd64.whl", hash = "sha256:181dee03b1170ff1969489acf1c26533710231c58f95534e3edac87fff06c443"},
    {file = "cffi-1.15.0-cp39-cp39-macosx_10_9_x86_64.whl", hash = "sha256:45e8636704eacc432a206ac7345a5d3d2c62d95a507ec70d62f23cd91770482a"},
    {file = "cffi-1.15.0-cp39-cp39-macosx_11_0_arm64.whl", hash = "sha256:31fb708d9d7c3f49a60f04cf5b119aeefe5644daba1cd2a0fe389b674fd1de37"},
    {file = "cffi-1.15.0-cp39-cp39-manylinux_2_12_i686.manylinux2010_i686.whl", hash = "sha256:6dc2737a3674b3e344847c8686cf29e500584ccad76204efea14f451d4cc669a"},
    {file = "cffi-1.15.0-cp39-cp39-manylinux_2_12_x86_64.manylinux2010_x86_64.whl", hash = "sha256:74fdfdbfdc48d3f47148976f49fab3251e550a8720bebc99bf1483f5bfb5db3e"},
    {file = "cffi-1.15.0-cp39-cp39-manylinux_2_17_aarch64.manylinux2014_aarch64.whl", hash = "sha256:ffaa5c925128e29efbde7301d8ecaf35c8c60ffbcd6a1ffd3a552177c8e5e796"},
    {file = "cffi-1.15.0-cp39-cp39-manylinux_2_17_ppc64le.manylinux2014_ppc64le.whl", hash = "sha256:3f7d084648d77af029acb79a0ff49a0ad7e9d09057a9bf46596dac9514dc07df"},
    {file = "cffi-1.15.0-cp39-cp39-manylinux_2_17_s390x.manylinux2014_s390x.whl", hash = "sha256:ef1f279350da2c586a69d32fc8733092fd32cc8ac95139a00377841f59a3f8d8"},
    {file = "cffi-1.15.0-cp39-cp39-win32.whl", hash = "sha256:2a23af14f408d53d5e6cd4e3d9a24ff9e05906ad574822a10563efcef137979a"},
    {file = "cffi-1.15.0-cp39-cp39-win_amd64.whl", hash = "sha256:3773c4d81e6e818df2efbc7dd77325ca0dcb688116050fb2b3011218eda36139"},
    {file = "cffi-1.15.0.tar.gz", hash = "sha256:920f0d66a896c2d99f0adbb391f990a84091179542c205fa53ce5787aff87954"},
]
cfgv = [
    {file = "cfgv-3.3.1-py2.py3-none-any.whl", hash = "sha256:c6a0883f3917a037485059700b9e75da2464e6c27051014ad85ba6aaa5884426"},
    {file = "cfgv-3.3.1.tar.gz", hash = "sha256:f5a830efb9ce7a445376bb66ec94c638a9787422f96264c98edc6bdeed8ab736"},
]
charset-normalizer = [
    {file = "charset-normalizer-2.0.12.tar.gz", hash = "sha256:2857e29ff0d34db842cd7ca3230549d1a697f96ee6d3fb071cfa6c7393832597"},
    {file = "charset_normalizer-2.0.12-py3-none-any.whl", hash = "sha256:6881edbebdb17b39b4eaaa821b438bf6eddffb4468cf344f09f89def34a8b1df"},
]
click = [
<<<<<<< HEAD
    {file = "click-8.1.2-py3-none-any.whl", hash = "sha256:24e1a4a9ec5bf6299411369b208c1df2188d9eb8d916302fe6bf03faed227f1e"},
    {file = "click-8.1.2.tar.gz", hash = "sha256:479707fe14d9ec9a0757618b7a100a0ae4c4e236fac5b7f80ca68028141a1a72"},
=======
    {file = "click-8.0.1-py3-none-any.whl", hash = "sha256:fba402a4a47334742d782209a7c79bc448911afe1149d07bdabdf480b3e2f4b6"},
    {file = "click-8.0.1.tar.gz", hash = "sha256:8c04c11192119b1ef78ea049e0a6f0463e4c48ef00a30160c704337586f3ad7a"},
>>>>>>> 059888b6
]
codespell = [
    {file = "codespell-2.1.0-py3-none-any.whl", hash = "sha256:b864c7d917316316ac24272ee992d7937c3519be4569209c5b60035ac5d569b5"},
    {file = "codespell-2.1.0.tar.gz", hash = "sha256:19d3fe5644fef3425777e66f225a8c82d39059dcfe9edb3349a8a2cf48383ee5"},
]
colorama = [
    {file = "colorama-0.4.4-py2.py3-none-any.whl", hash = "sha256:9f47eda37229f68eee03b24b9748937c7dc3868f906e8ba69fbcbdd3bc5dc3e2"},
    {file = "colorama-0.4.4.tar.gz", hash = "sha256:5941b2b48a20143d2267e95b1c2a7603ce057ee39fd88e7329b0c292aa16869b"},
]
commonmark = [
    {file = "commonmark-0.9.1-py2.py3-none-any.whl", hash = "sha256:da2f38c92590f83de410ba1a3cbceafbc74fee9def35f9251ba9a971d6d66fd9"},
    {file = "commonmark-0.9.1.tar.gz", hash = "sha256:452f9dc859be7f06631ddcb328b6919c67984aca654e5fefb3914d54691aed60"},
]
convertdate = [
    {file = "convertdate-2.4.0-py3-none-any.whl", hash = "sha256:fcffe3a67522172648cf03b0c3757cfd079726fe5ae04ce29989ad3958039e4e"},
    {file = "convertdate-2.4.0.tar.gz", hash = "sha256:770c6b2195544d3e451e230b3f1c9b121ed02680b877f896306a04cf6f26b48f"},
]
coverage = [
    {file = "coverage-6.3.2-cp310-cp310-macosx_10_9_x86_64.whl", hash = "sha256:9b27d894748475fa858f9597c0ee1d4829f44683f3813633aaf94b19cb5453cf"},
    {file = "coverage-6.3.2-cp310-cp310-macosx_11_0_arm64.whl", hash = "sha256:37d1141ad6b2466a7b53a22e08fe76994c2d35a5b6b469590424a9953155afac"},
    {file = "coverage-6.3.2-cp310-cp310-manylinux_2_17_aarch64.manylinux2014_aarch64.whl", hash = "sha256:f9987b0354b06d4df0f4d3e0ec1ae76d7ce7cbca9a2f98c25041eb79eec766f1"},
    {file = "coverage-6.3.2-cp310-cp310-manylinux_2_5_i686.manylinux1_i686.manylinux_2_17_i686.manylinux2014_i686.whl", hash = "sha256:26e2deacd414fc2f97dd9f7676ee3eaecd299ca751412d89f40bc01557a6b1b4"},
    {file = "coverage-6.3.2-cp310-cp310-manylinux_2_5_x86_64.manylinux1_x86_64.manylinux_2_17_x86_64.manylinux2014_x86_64.whl", hash = "sha256:4dd8bafa458b5c7d061540f1ee9f18025a68e2d8471b3e858a9dad47c8d41903"},
    {file = "coverage-6.3.2-cp310-cp310-musllinux_1_1_aarch64.whl", hash = "sha256:46191097ebc381fbf89bdce207a6c107ac4ec0890d8d20f3360345ff5976155c"},
    {file = "coverage-6.3.2-cp310-cp310-musllinux_1_1_i686.whl", hash = "sha256:6f89d05e028d274ce4fa1a86887b071ae1755082ef94a6740238cd7a8178804f"},
    {file = "coverage-6.3.2-cp310-cp310-musllinux_1_1_x86_64.whl", hash = "sha256:58303469e9a272b4abdb9e302a780072c0633cdcc0165db7eec0f9e32f901e05"},
    {file = "coverage-6.3.2-cp310-cp310-win32.whl", hash = "sha256:2fea046bfb455510e05be95e879f0e768d45c10c11509e20e06d8fcaa31d9e39"},
    {file = "coverage-6.3.2-cp310-cp310-win_amd64.whl", hash = "sha256:a2a8b8bcc399edb4347a5ca8b9b87e7524c0967b335fbb08a83c8421489ddee1"},
    {file = "coverage-6.3.2-cp37-cp37m-macosx_10_9_x86_64.whl", hash = "sha256:f1555ea6d6da108e1999b2463ea1003fe03f29213e459145e70edbaf3e004aaa"},
    {file = "coverage-6.3.2-cp37-cp37m-manylinux_2_17_aarch64.manylinux2014_aarch64.whl", hash = "sha256:e5f4e1edcf57ce94e5475fe09e5afa3e3145081318e5fd1a43a6b4539a97e518"},
    {file = "coverage-6.3.2-cp37-cp37m-manylinux_2_5_i686.manylinux1_i686.manylinux_2_17_i686.manylinux2014_i686.whl", hash = "sha256:7a15dc0a14008f1da3d1ebd44bdda3e357dbabdf5a0b5034d38fcde0b5c234b7"},
    {file = "coverage-6.3.2-cp37-cp37m-manylinux_2_5_x86_64.manylinux1_x86_64.manylinux_2_17_x86_64.manylinux2014_x86_64.whl", hash = "sha256:21b7745788866028adeb1e0eca3bf1101109e2dc58456cb49d2d9b99a8c516e6"},
    {file = "coverage-6.3.2-cp37-cp37m-musllinux_1_1_aarch64.whl", hash = "sha256:8ce257cac556cb03be4a248d92ed36904a59a4a5ff55a994e92214cde15c5bad"},
    {file = "coverage-6.3.2-cp37-cp37m-musllinux_1_1_i686.whl", hash = "sha256:b0be84e5a6209858a1d3e8d1806c46214e867ce1b0fd32e4ea03f4bd8b2e3359"},
    {file = "coverage-6.3.2-cp37-cp37m-musllinux_1_1_x86_64.whl", hash = "sha256:acf53bc2cf7282ab9b8ba346746afe703474004d9e566ad164c91a7a59f188a4"},
    {file = "coverage-6.3.2-cp37-cp37m-win32.whl", hash = "sha256:8bdde1177f2311ee552f47ae6e5aa7750c0e3291ca6b75f71f7ffe1f1dab3dca"},
    {file = "coverage-6.3.2-cp37-cp37m-win_amd64.whl", hash = "sha256:b31651d018b23ec463e95cf10070d0b2c548aa950a03d0b559eaa11c7e5a6fa3"},
    {file = "coverage-6.3.2-cp38-cp38-macosx_10_9_x86_64.whl", hash = "sha256:07e6db90cd9686c767dcc593dff16c8c09f9814f5e9c51034066cad3373b914d"},
    {file = "coverage-6.3.2-cp38-cp38-macosx_11_0_arm64.whl", hash = "sha256:2c6dbb42f3ad25760010c45191e9757e7dce981cbfb90e42feef301d71540059"},
    {file = "coverage-6.3.2-cp38-cp38-manylinux_2_17_aarch64.manylinux2014_aarch64.whl", hash = "sha256:c76aeef1b95aff3905fb2ae2d96e319caca5b76fa41d3470b19d4e4a3a313512"},
    {file = "coverage-6.3.2-cp38-cp38-manylinux_2_5_i686.manylinux1_i686.manylinux_2_17_i686.manylinux2014_i686.whl", hash = "sha256:8cf5cfcb1521dc3255d845d9dca3ff204b3229401994ef8d1984b32746bb45ca"},
    {file = "coverage-6.3.2-cp38-cp38-manylinux_2_5_x86_64.manylinux1_x86_64.manylinux_2_17_x86_64.manylinux2014_x86_64.whl", hash = "sha256:8fbbdc8d55990eac1b0919ca69eb5a988a802b854488c34b8f37f3e2025fa90d"},
    {file = "coverage-6.3.2-cp38-cp38-musllinux_1_1_aarch64.whl", hash = "sha256:ec6bc7fe73a938933d4178c9b23c4e0568e43e220aef9472c4f6044bfc6dd0f0"},
    {file = "coverage-6.3.2-cp38-cp38-musllinux_1_1_i686.whl", hash = "sha256:9baff2a45ae1f17c8078452e9e5962e518eab705e50a0aa8083733ea7d45f3a6"},
    {file = "coverage-6.3.2-cp38-cp38-musllinux_1_1_x86_64.whl", hash = "sha256:fd9e830e9d8d89b20ab1e5af09b32d33e1a08ef4c4e14411e559556fd788e6b2"},
    {file = "coverage-6.3.2-cp38-cp38-win32.whl", hash = "sha256:f7331dbf301b7289013175087636bbaf5b2405e57259dd2c42fdcc9fcc47325e"},
    {file = "coverage-6.3.2-cp38-cp38-win_amd64.whl", hash = "sha256:68353fe7cdf91f109fc7d474461b46e7f1f14e533e911a2a2cbb8b0fc8613cf1"},
    {file = "coverage-6.3.2-cp39-cp39-macosx_10_9_x86_64.whl", hash = "sha256:b78e5afb39941572209f71866aa0b206c12f0109835aa0d601e41552f9b3e620"},
    {file = "coverage-6.3.2-cp39-cp39-macosx_11_0_arm64.whl", hash = "sha256:4e21876082ed887baed0146fe222f861b5815455ada3b33b890f4105d806128d"},
    {file = "coverage-6.3.2-cp39-cp39-manylinux_2_17_aarch64.manylinux2014_aarch64.whl", hash = "sha256:34626a7eee2a3da12af0507780bb51eb52dca0e1751fd1471d0810539cefb536"},
    {file = "coverage-6.3.2-cp39-cp39-manylinux_2_5_i686.manylinux1_i686.manylinux_2_17_i686.manylinux2014_i686.whl", hash = "sha256:1ebf730d2381158ecf3dfd4453fbca0613e16eaa547b4170e2450c9707665ce7"},
    {file = "coverage-6.3.2-cp39-cp39-manylinux_2_5_x86_64.manylinux1_x86_64.manylinux_2_17_x86_64.manylinux2014_x86_64.whl", hash = "sha256:dd6fe30bd519694b356cbfcaca9bd5c1737cddd20778c6a581ae20dc8c04def2"},
    {file = "coverage-6.3.2-cp39-cp39-musllinux_1_1_aarch64.whl", hash = "sha256:96f8a1cb43ca1422f36492bebe63312d396491a9165ed3b9231e778d43a7fca4"},
    {file = "coverage-6.3.2-cp39-cp39-musllinux_1_1_i686.whl", hash = "sha256:dd035edafefee4d573140a76fdc785dc38829fe5a455c4bb12bac8c20cfc3d69"},
    {file = "coverage-6.3.2-cp39-cp39-musllinux_1_1_x86_64.whl", hash = "sha256:5ca5aeb4344b30d0bec47481536b8ba1181d50dbe783b0e4ad03c95dc1296684"},
    {file = "coverage-6.3.2-cp39-cp39-win32.whl", hash = "sha256:f5fa5803f47e095d7ad8443d28b01d48c0359484fec1b9d8606d0e3282084bc4"},
    {file = "coverage-6.3.2-cp39-cp39-win_amd64.whl", hash = "sha256:9548f10d8be799551eb3a9c74bbf2b4934ddb330e08a73320123c07f95cc2d92"},
    {file = "coverage-6.3.2-pp36.pp37.pp38-none-any.whl", hash = "sha256:18d520c6860515a771708937d2f78f63cc47ab3b80cb78e86573b0a760161faf"},
    {file = "coverage-6.3.2.tar.gz", hash = "sha256:03e2a7826086b91ef345ff18742ee9fc47a6839ccd517061ef8fa1976e652ce9"},
]
cryptography = [
    {file = "cryptography-36.0.2-cp36-abi3-macosx_10_10_universal2.whl", hash = "sha256:4e2dddd38a5ba733be6a025a1475a9f45e4e41139d1321f412c6b360b19070b6"},
    {file = "cryptography-36.0.2-cp36-abi3-macosx_10_10_x86_64.whl", hash = "sha256:4881d09298cd0b669bb15b9cfe6166f16fc1277b4ed0d04a22f3d6430cb30f1d"},
    {file = "cryptography-36.0.2-cp36-abi3-manylinux_2_12_x86_64.manylinux2010_x86_64.whl", hash = "sha256:ea634401ca02367c1567f012317502ef3437522e2fc44a3ea1844de028fa4b84"},
    {file = "cryptography-36.0.2-cp36-abi3-manylinux_2_17_aarch64.manylinux2014_aarch64.manylinux_2_24_aarch64.whl", hash = "sha256:7be666cc4599b415f320839e36367b273db8501127b38316f3b9f22f17a0b815"},
    {file = "cryptography-36.0.2-cp36-abi3-manylinux_2_17_aarch64.manylinux2014_aarch64.whl", hash = "sha256:8241cac0aae90b82d6b5c443b853723bcc66963970c67e56e71a2609dc4b5eaf"},
    {file = "cryptography-36.0.2-cp36-abi3-manylinux_2_17_x86_64.manylinux2014_x86_64.whl", hash = "sha256:7b2d54e787a884ffc6e187262823b6feb06c338084bbe80d45166a1cb1c6c5bf"},
    {file = "cryptography-36.0.2-cp36-abi3-manylinux_2_24_x86_64.whl", hash = "sha256:c2c5250ff0d36fd58550252f54915776940e4e866f38f3a7866d92b32a654b86"},
    {file = "cryptography-36.0.2-cp36-abi3-musllinux_1_1_aarch64.whl", hash = "sha256:ec6597aa85ce03f3e507566b8bcdf9da2227ec86c4266bd5e6ab4d9e0cc8dab2"},
    {file = "cryptography-36.0.2-cp36-abi3-musllinux_1_1_x86_64.whl", hash = "sha256:ca9f686517ec2c4a4ce930207f75c00bf03d94e5063cbc00a1dc42531511b7eb"},
    {file = "cryptography-36.0.2-cp36-abi3-win32.whl", hash = "sha256:f64b232348ee82f13aac22856515ce0195837f6968aeaa94a3d0353ea2ec06a6"},
    {file = "cryptography-36.0.2-cp36-abi3-win_amd64.whl", hash = "sha256:53e0285b49fd0ab6e604f4c5d9c5ddd98de77018542e88366923f152dbeb3c29"},
    {file = "cryptography-36.0.2-pp37-pypy37_pp73-manylinux_2_12_x86_64.manylinux2010_x86_64.whl", hash = "sha256:32db5cc49c73f39aac27574522cecd0a4bb7384e71198bc65a0d23f901e89bb7"},
    {file = "cryptography-36.0.2-pp37-pypy37_pp73-manylinux_2_17_x86_64.manylinux2014_x86_64.whl", hash = "sha256:d2b3d199647468d410994dbeb8cec5816fb74feb9368aedf300af709ef507e3e"},
    {file = "cryptography-36.0.2-pp37-pypy37_pp73-manylinux_2_24_x86_64.whl", hash = "sha256:da73d095f8590ad437cd5e9faf6628a218aa7c387e1fdf67b888b47ba56a17f0"},
    {file = "cryptography-36.0.2-pp38-pypy38_pp73-macosx_10_10_x86_64.whl", hash = "sha256:0a3bf09bb0b7a2c93ce7b98cb107e9170a90c51a0162a20af1c61c765b90e60b"},
    {file = "cryptography-36.0.2-pp38-pypy38_pp73-manylinux_2_12_x86_64.manylinux2010_x86_64.whl", hash = "sha256:8897b7b7ec077c819187a123174b645eb680c13df68354ed99f9b40a50898f77"},
    {file = "cryptography-36.0.2-pp38-pypy38_pp73-manylinux_2_17_x86_64.manylinux2014_x86_64.whl", hash = "sha256:82740818f2f240a5da8dfb8943b360e4f24022b093207160c77cadade47d7c85"},
    {file = "cryptography-36.0.2-pp38-pypy38_pp73-manylinux_2_24_x86_64.whl", hash = "sha256:1f64a62b3b75e4005df19d3b5235abd43fa6358d5516cfc43d87aeba8d08dd51"},
    {file = "cryptography-36.0.2-pp38-pypy38_pp73-win_amd64.whl", hash = "sha256:e167b6b710c7f7bc54e67ef593f8731e1f45aa35f8a8a7b72d6e42ec76afd4b3"},
    {file = "cryptography-36.0.2.tar.gz", hash = "sha256:70f8f4f7bb2ac9f340655cbac89d68c527af5bb4387522a8413e841e3e6628c9"},
]
cssselect = [
    {file = "cssselect-1.1.0-py2.py3-none-any.whl", hash = "sha256:f612ee47b749c877ebae5bb77035d8f4202c6ad0f0fc1271b3c18ad6c4468ecf"},
    {file = "cssselect-1.1.0.tar.gz", hash = "sha256:f95f8dedd925fd8f54edb3d2dfb44c190d9d18512377d3c1e2388d16126879bc"},
]
cvxpy = [
    {file = "cvxpy-1.2.0-cp310-cp310-macosx_10_9_x86_64.whl", hash = "sha256:4e48f7fc556b6a70d26a23b7148d09787faee092e4fcf683ad8b293b1fcd8595"},
    {file = "cvxpy-1.2.0-cp310-cp310-manylinux_2_24_x86_64.whl", hash = "sha256:4a4af390340c7746b074a0f88dc01b2273c0005f76324b2ea1c751bf174186f2"},
    {file = "cvxpy-1.2.0-cp310-cp310-win_amd64.whl", hash = "sha256:2d9e3c6ab351d1b660f7a7a5663e3484495d47fa907c353f96efffd6a4811e24"},
    {file = "cvxpy-1.2.0-cp37-cp37m-macosx_10_9_x86_64.whl", hash = "sha256:56e2485d8c3916810f2bce0d4e242e4f0bab90a7d1830944d3951285e7c1a84c"},
    {file = "cvxpy-1.2.0-cp37-cp37m-manylinux_2_24_x86_64.whl", hash = "sha256:6dd8bdee5db45d8ef59be2b214761224adba458612c5a81d7221e5ca19129606"},
    {file = "cvxpy-1.2.0-cp37-cp37m-win_amd64.whl", hash = "sha256:d8a3a3f8c5a8656287d4f56928d5e8844d05c596ff180bb6811719328fbf2b65"},
    {file = "cvxpy-1.2.0-cp38-cp38-macosx_10_9_x86_64.whl", hash = "sha256:686768365a13d108bb3f6e05b61cec5336a3503a5766165a9fb14b77203c5ed0"},
    {file = "cvxpy-1.2.0-cp38-cp38-manylinux_2_24_x86_64.whl", hash = "sha256:5eb9493d4c563e78ce1a47e6141207a55660a97a1ec2a82d8042433dd1e19fca"},
    {file = "cvxpy-1.2.0-cp38-cp38-win_amd64.whl", hash = "sha256:addee6fd27d273c343f0a654a6cea5c8e47ceaf7261ccd7817ce7c56cec73150"},
    {file = "cvxpy-1.2.0-cp39-cp39-macosx_10_9_x86_64.whl", hash = "sha256:33d526f5591cbd305d20c0ae6649763ef8ccb1df93db373bd22bb6a86c8259e5"},
    {file = "cvxpy-1.2.0-cp39-cp39-manylinux_2_24_x86_64.whl", hash = "sha256:ada9b935ea0fbdab5072c7e925560250e400f00a614b28b5432bc9752230fd18"},
    {file = "cvxpy-1.2.0-cp39-cp39-win_amd64.whl", hash = "sha256:b83e1d8d91503842306ba8e72bec65a26663fd661b215c42c14117bc12e689df"},
    {file = "cvxpy-1.2.0.tar.gz", hash = "sha256:414466fde849a2faabfd9444ec82ca2e7bf142c01d7237524cf9730adeb4201c"},
]
cycler = [
    {file = "cycler-0.11.0-py3-none-any.whl", hash = "sha256:3a27e95f763a428a739d2add979fa7494c912a32c17c4c38c4d5f082cad165a3"},
    {file = "cycler-0.11.0.tar.gz", hash = "sha256:9c87405839a19696e837b3b818fed3f5f69f16f1eec1a1ad77e043dcea9c772f"},
]
cython = [
    {file = "Cython-0.29.28-cp27-cp27m-manylinux_2_5_i686.manylinux1_i686.whl", hash = "sha256:75686c586e37b1fed0fe4a2c053474f96fc07da0063bbfc98023454540515d31"},
    {file = "Cython-0.29.28-cp27-cp27m-manylinux_2_5_x86_64.manylinux1_x86_64.whl", hash = "sha256:16f2e74fcac223c53e298ecead62c353d3cffa107bea5d8232e4b2ba40781634"},
    {file = "Cython-0.29.28-cp27-cp27mu-manylinux_2_5_i686.manylinux1_i686.whl", hash = "sha256:b6c77cc24861a33714e74212abfab4e54bf42e1ad602623f193b8e369389af2f"},
    {file = "Cython-0.29.28-cp27-cp27mu-manylinux_2_5_x86_64.manylinux1_x86_64.whl", hash = "sha256:59f4e86b415620a097cf0ec602adf5a7ee3cc33e8220567ded96566f753483f8"},
    {file = "Cython-0.29.28-cp310-cp310-manylinux_2_17_aarch64.manylinux2014_aarch64.manylinux_2_24_aarch64.whl", hash = "sha256:31465dce7fd3f058d02afb98b13af962848cc607052388814428dc801cc26f57"},
    {file = "Cython-0.29.28-cp310-cp310-manylinux_2_17_x86_64.manylinux2014_x86_64.manylinux_2_24_x86_64.whl", hash = "sha256:5658fa477e80d96c49d5ff011938dd4b62da9aa428f771b91f1a7c49af45aad8"},
    {file = "Cython-0.29.28-cp310-cp310-manylinux_2_5_i686.manylinux1_i686.manylinux_2_24_i686.whl", hash = "sha256:33b69ac9bbf2b93d8cae336cfe48889397a857e6ceeb5cef0b2f0b31b6c54f2b"},
    {file = "Cython-0.29.28-cp310-cp310-musllinux_1_1_x86_64.whl", hash = "sha256:9d39ee7ddef6856413f950b8959e852d83376d9db1c509505e3f4873df32aa70"},
    {file = "Cython-0.29.28-cp35-cp35m-manylinux_2_5_i686.manylinux1_i686.whl", hash = "sha256:c9848a423a14e8f51bd4bbf8e2ff37031764ce66bdc7c6bc06c70d4084eb23c7"},
    {file = "Cython-0.29.28-cp35-cp35m-manylinux_2_5_x86_64.manylinux1_x86_64.whl", hash = "sha256:09448aadb818387160ca4d1e1b82dbb7001526b6d0bed7529c4e8ac12e3b6f4c"},
    {file = "Cython-0.29.28-cp36-cp36m-manylinux_2_17_aarch64.manylinux2014_aarch64.manylinux_2_24_aarch64.whl", hash = "sha256:341917bdb2c95bcf8322aacfe50bbe6b4794880b16fa8b2300330520e123a5e5"},
    {file = "Cython-0.29.28-cp36-cp36m-manylinux_2_17_x86_64.manylinux2014_x86_64.manylinux_2_24_x86_64.whl", hash = "sha256:fdcef7abb09fd827691e3abe6fd42c6c34beaccfa0bc2df6074f0a49949df6a8"},
    {file = "Cython-0.29.28-cp36-cp36m-manylinux_2_5_i686.manylinux1_i686.manylinux_2_24_i686.whl", hash = "sha256:43eca77169f855dd04be11921a585c8854a174f30bc925257e92bc7b9197fbd2"},
    {file = "Cython-0.29.28-cp36-cp36m-manylinux_2_5_i686.manylinux1_i686.whl", hash = "sha256:7962a78ceb80cdec21345fb5088e675060fa65982030d446069f2d675d30e3cd"},
    {file = "Cython-0.29.28-cp36-cp36m-manylinux_2_5_x86_64.manylinux1_x86_64.whl", hash = "sha256:ed32c206e1d68056a34b21d2ec0cf0f23d338d6531476a68c73e21e20bd7bb63"},
    {file = "Cython-0.29.28-cp36-cp36m-musllinux_1_1_x86_64.whl", hash = "sha256:a0ed39c63ba52edd03a39ea9d6da6f5326aaee5d333c317feba543270a1b3af5"},
    {file = "Cython-0.29.28-cp37-cp37m-manylinux_2_17_aarch64.manylinux2014_aarch64.manylinux_2_24_aarch64.whl", hash = "sha256:ded4fd3da4dee2f4414c35214244e29befa7f6fede3e9be317e765169df2cbc7"},
    {file = "Cython-0.29.28-cp37-cp37m-manylinux_2_17_x86_64.manylinux2014_x86_64.manylinux_2_24_x86_64.whl", hash = "sha256:e24bd94946ffa37f30fcb865f2340fb6d429a3c7bf87b47b22f7d22e0e68a15c"},
    {file = "Cython-0.29.28-cp37-cp37m-manylinux_2_5_i686.manylinux1_i686.manylinux_2_24_i686.whl", hash = "sha256:076aa8da83383e2bed0ca5f92c13a7e76e684bc41fe8e438bbed735f5b1c2731"},
    {file = "Cython-0.29.28-cp37-cp37m-manylinux_2_5_i686.manylinux1_i686.whl", hash = "sha256:004387d8b94c64681ee05660d6a234e125396097726cf2f419c0fa2ac38034d6"},
    {file = "Cython-0.29.28-cp37-cp37m-manylinux_2_5_x86_64.manylinux1_x86_64.whl", hash = "sha256:d6036f6a5a0c7fb1af88889872268b15bf20dd9cefe33a6602d79ba18b8db20f"},
    {file = "Cython-0.29.28-cp37-cp37m-musllinux_1_1_x86_64.whl", hash = "sha256:1612d7439590ba3b8de5f907bf0e54bd8e024eafb8c59261531a7988030c182d"},
    {file = "Cython-0.29.28-cp38-cp38-manylinux_2_17_aarch64.manylinux2014_aarch64.manylinux_2_24_aarch64.whl", hash = "sha256:d7d7beb600d5dd551e9322e1393b74286f4a3d4aa387f7bfbaccc1495a98603b"},
    {file = "Cython-0.29.28-cp38-cp38-manylinux_2_17_x86_64.manylinux2014_x86_64.manylinux_2_24_x86_64.whl", hash = "sha256:5e82f6b3dc2133b2e0e2c5c63d352d40a695e40cc7ed99f4cbe83334bcf9ab39"},
    {file = "Cython-0.29.28-cp38-cp38-manylinux_2_5_i686.manylinux1_i686.manylinux_2_24_i686.whl", hash = "sha256:49076747b731ed78acf203666c3b3c5d664754ea01ca4527f62f6d8675703688"},
    {file = "Cython-0.29.28-cp38-cp38-manylinux_2_5_i686.manylinux1_i686.whl", hash = "sha256:9f2b7c86a73db0d8dbbd885fe67f04c7b787df37a3848b9867270d3484101fbd"},
    {file = "Cython-0.29.28-cp38-cp38-manylinux_2_5_x86_64.manylinux1_x86_64.whl", hash = "sha256:a3b27812ac9e9737026bfbb1dd47434f3e84013f430bafe1c6cbaf1cd51b5518"},
    {file = "Cython-0.29.28-cp38-cp38-musllinux_1_1_x86_64.whl", hash = "sha256:0378a14d2580dcea234d7a2dc8d75f60c091105885096e6dd5b032be97542c16"},
    {file = "Cython-0.29.28-cp39-cp39-manylinux_2_17_aarch64.manylinux2014_aarch64.manylinux_2_24_aarch64.whl", hash = "sha256:d7c98727397c2547a56aa0c3c98140f1873c69a0642edc9446c6c870d0d8a5b5"},
    {file = "Cython-0.29.28-cp39-cp39-manylinux_2_17_x86_64.manylinux2014_x86_64.manylinux_2_24_x86_64.whl", hash = "sha256:6626f9691ce2093ccbcc9932f449efe3b6e1c893b556910881d177c61612e8ff"},
    {file = "Cython-0.29.28-cp39-cp39-manylinux_2_5_i686.manylinux1_i686.manylinux_2_24_i686.whl", hash = "sha256:e9cc6af0c9c477c5e175e807dce439509934efefc24ea2da9fced7fbc8170591"},
    {file = "Cython-0.29.28-cp39-cp39-manylinux_2_5_i686.manylinux1_i686.whl", hash = "sha256:05edfa51c0ff31a8df3cb291b90ca93ab499686d023b9b81c216cd3509f73def"},
    {file = "Cython-0.29.28-cp39-cp39-manylinux_2_5_x86_64.manylinux1_x86_64.whl", hash = "sha256:4b3089255b6b1cc69e4b854626a41193e6acae5332263d24707976b3cb8ca644"},
    {file = "Cython-0.29.28-cp39-cp39-musllinux_1_1_x86_64.whl", hash = "sha256:03b749e4f0bbf631cee472add2806d338a7d496f8383f6fb28cc5fdc34b7fdb8"},
    {file = "Cython-0.29.28-py2.py3-none-any.whl", hash = "sha256:26d8d0ededca42be50e0ac377c08408e18802b1391caa3aea045a72c1bff47ac"},
    {file = "Cython-0.29.28.tar.gz", hash = "sha256:d6fac2342802c30e51426828fe084ff4deb1b3387367cf98976bb2e64b6f8e45"},
]
dateparser = [
    {file = "dateparser-1.1.1-py2.py3-none-any.whl", hash = "sha256:9600874312ff28a41f96ec7ccdc73be1d1c44435719da47fea3339d55ff5a628"},
    {file = "dateparser-1.1.1.tar.gz", hash = "sha256:038196b1f12c7397e38aad3d61588833257f6f552baa63a1499e6987fa8d42d9"},
]
datetime = [
    {file = "DateTime-4.4-py2.py3-none-any.whl", hash = "sha256:4fcca115ddb466a1104df08d5c2a2f5805d14ca317800e1bfcea8f3d69f66e57"},
    {file = "DateTime-4.4.tar.gz", hash = "sha256:074b0c63d4328f4de30662786fa436a0567145b2ab02f47be5af68f58afc03ec"},
]
debugpy = [
    {file = "debugpy-1.6.0-cp310-cp310-macosx_10_15_x86_64.whl", hash = "sha256:eb1946efac0c0c3d411cea0b5ac772fbde744109fd9520fb0c5a51979faf05ad"},
    {file = "debugpy-1.6.0-cp310-cp310-manylinux_2_5_x86_64.manylinux1_x86_64.manylinux_2_12_x86_64.manylinux2010_x86_64.whl", hash = "sha256:e3513399177dd37af4c1332df52da5da1d0c387e5927dc4c0709e26ee7302e8f"},
    {file = "debugpy-1.6.0-cp310-cp310-win32.whl", hash = "sha256:5c492235d6b68f879df3bdbdb01f25c15be15682665517c2c7d0420e5658d71f"},
    {file = "debugpy-1.6.0-cp310-cp310-win_amd64.whl", hash = "sha256:40de9ba137d355538432209d05e0f5fe5d0498dce761c39119ad4b950b51db31"},
    {file = "debugpy-1.6.0-cp37-cp37m-macosx_10_15_x86_64.whl", hash = "sha256:0d383b91efee57dbb923ba20801130cf60450a0eda60bce25bccd937de8e323a"},
    {file = "debugpy-1.6.0-cp37-cp37m-manylinux_2_5_x86_64.manylinux1_x86_64.manylinux_2_12_x86_64.manylinux2010_x86_64.whl", hash = "sha256:1ff853e60e77e1c16f85a31adb8360bb2d98ca588d7ed645b7f0985b240bdb5e"},
    {file = "debugpy-1.6.0-cp37-cp37m-win32.whl", hash = "sha256:8e972c717d95f56b6a3a7a29a5ede1ee8f2c3802f6f0e678203b0778eb322bf1"},
    {file = "debugpy-1.6.0-cp37-cp37m-win_amd64.whl", hash = "sha256:a8aaeb53e87225141fda7b9081bd87155c1debc13e2f5a532d341112d1983b65"},
    {file = "debugpy-1.6.0-cp38-cp38-macosx_10_15_x86_64.whl", hash = "sha256:132defb585b518955358321d0f42f6aa815aa15b432be27db654807707c70b2f"},
    {file = "debugpy-1.6.0-cp38-cp38-manylinux_2_5_x86_64.manylinux1_x86_64.manylinux_2_12_x86_64.manylinux2010_x86_64.whl", hash = "sha256:8ee75844242b4537beb5899f3e60a578454d1f136b99e8d57ac424573797b94a"},
    {file = "debugpy-1.6.0-cp38-cp38-win32.whl", hash = "sha256:a65a2499761d47df3e9ea9567109be6e73d412e00ac3ffcf74839f3ddfcdf028"},
    {file = "debugpy-1.6.0-cp38-cp38-win_amd64.whl", hash = "sha256:bd980d533d0ddfc451e03a3bb32acb2900049fec39afc3425b944ebf0889be62"},
    {file = "debugpy-1.6.0-cp39-cp39-macosx_10_15_x86_64.whl", hash = "sha256:245c7789a012f86210847ec7ee9f38c30a30d4c2223c3e111829a76c9006a5d0"},
    {file = "debugpy-1.6.0-cp39-cp39-manylinux_2_5_x86_64.manylinux1_x86_64.manylinux_2_12_x86_64.manylinux2010_x86_64.whl", hash = "sha256:0e3aa2368883e83e7b689ddff3cafb595f7b711f6a065886b46a96a7fef874e7"},
    {file = "debugpy-1.6.0-cp39-cp39-win32.whl", hash = "sha256:72bcfa97f3afa0064afc77ab811f48ad4a06ac330f290b675082c24437730366"},
    {file = "debugpy-1.6.0-cp39-cp39-win_amd64.whl", hash = "sha256:30abefefd2ff5a5481162d613cb70e60e2fa80a5eb4c994717c0f008ed25d2e1"},
    {file = "debugpy-1.6.0-py2.py3-none-any.whl", hash = "sha256:4de7777842da7e08652f2776c552070bbdd758557fdec73a15d7be0e4aab95ce"},
    {file = "debugpy-1.6.0.zip", hash = "sha256:7b79c40852991f7b6c3ea65845ed0f5f6b731c37f4f9ad9c61e2ab4bd48a9275"},
]
decorator = [
    {file = "decorator-5.1.1-py3-none-any.whl", hash = "sha256:b8c3f85900b9dc423225913c5aace94729fe1fa9763b38939a95226f02d37186"},
    {file = "decorator-5.1.1.tar.gz", hash = "sha256:637996211036b6385ef91435e4fae22989472f9d571faba8927ba8253acbc330"},
]
defusedxml = [
    {file = "defusedxml-0.7.1-py2.py3-none-any.whl", hash = "sha256:a352e7e428770286cc899e2542b6cdaedb2b4953ff269a210103ec58f6198a61"},
    {file = "defusedxml-0.7.1.tar.gz", hash = "sha256:1bb3032db185915b62d7c6209c5a8792be6a32ab2fedacc84e01b52c51aa3e69"},
]
degiro-connector = [
    {file = "degiro-connector-2.0.19.tar.gz", hash = "sha256:6fcb251473aadadc7ffb22591af7ae24ced88082789941f4166b056f3349b405"},
    {file = "degiro_connector-2.0.19-py3-none-any.whl", hash = "sha256:8c1d874b0366a1c72b6a93e0f61a9c6f1cc8c0017926495ba3506fec0567234b"},
]
deprecation = [
    {file = "deprecation-2.1.0-py2.py3-none-any.whl", hash = "sha256:a10811591210e1fb0e768a8c25517cabeabcba6f0bf96564f8ff45189f90b14a"},
    {file = "deprecation-2.1.0.tar.gz", hash = "sha256:72b3bde64e5d778694b0cf68178aed03d15e15477116add3fb773e581f9518ff"},
]
detecta = [
    {file = "detecta-0.0.5-py3-none-any.whl", hash = "sha256:dbaf1938e5d785386c904034e2553824e2aa31793e967984ca65983aca06d23e"},
    {file = "detecta-0.0.5.tar.gz", hash = "sha256:d2ea7d13dfbbc994d6ce385a7f8dc0a85fe675a8a8e712a64ec56e54c40603ed"},
]
dill = [
    {file = "dill-0.3.4-py2.py3-none-any.whl", hash = "sha256:7e40e4a70304fd9ceab3535d36e58791d9c4a776b38ec7f7ec9afc8d3dca4d4f"},
    {file = "dill-0.3.4.zip", hash = "sha256:9f9734205146b2b353ab3fec9af0070237b6ddae78452af83d2fca84d739e675"},
]
disnake = [
    {file = "disnake-2.4.0-py3-none-any.whl", hash = "sha256:390250a55ed8bbcc8c5753a72fb8fff2376a30295476edfebd0d2301855fb919"},
    {file = "disnake-2.4.0.tar.gz", hash = "sha256:d7a9c83d5cbfcec42441dae1d96744f82c2a22403934db5d8862a8279ca4989c"},
]
distlib = [
    {file = "distlib-0.3.4-py2.py3-none-any.whl", hash = "sha256:6564fe0a8f51e734df6333d08b8b94d4ea8ee6b99b5ed50613f731fd4089f34b"},
    {file = "distlib-0.3.4.zip", hash = "sha256:e4b58818180336dc9c529bfb9a0b58728ffc09ad92027a3f30b7cd91e3458579"},
]
dnspython = [
    {file = "dnspython-2.2.1-py3-none-any.whl", hash = "sha256:a851e51367fb93e9e1361732c1d60dab63eff98712e503ea7d92e6eccb109b4f"},
    {file = "dnspython-2.2.1.tar.gz", hash = "sha256:0f7569a4a6ff151958b64304071d370daa3243d15941a7beedf0c9fe5105603e"},
]
docstring-to-markdown = [
    {file = "docstring-to-markdown-0.10.tar.gz", hash = "sha256:12f75b0c7b7572defea2d9e24b57ef7ac38c3e26e91c0e5547cfc02b1c168bf6"},
    {file = "docstring_to_markdown-0.10-py3-none-any.whl", hash = "sha256:a2cd520599d1499d4a5d4eb16dea5bdebe32e5627504fb417d5733570f3d4d0b"},
]
docutils = [
    {file = "docutils-0.16-py2.py3-none-any.whl", hash = "sha256:0c5b78adfbf7762415433f5515cd5c9e762339e23369dbe8000d84a4bf4ab3af"},
    {file = "docutils-0.16.tar.gz", hash = "sha256:c2de3a60e9e7d07be26b7f2b00ca0309c207e06c100f9cc2a94931fc75a478fc"},
]
ecos = [
    {file = "ecos-2.0.10-cp310-cp310-macosx_10_9_x86_64.whl", hash = "sha256:533e1a0dec84e4e9a882b401a59b821da192f7fe4f32c6d65e400b6425858775"},
    {file = "ecos-2.0.10-cp310-cp310-manylinux_2_17_x86_64.manylinux2014_x86_64.manylinux_2_24_x86_64.whl", hash = "sha256:9b1e8134e822583f457d7759cab030e6076732bcbe977ceb1c64d8fe99c17bc3"},
    {file = "ecos-2.0.10-cp310-cp310-win_amd64.whl", hash = "sha256:d1b7058c71808cb35e16217b832d2bf944f9a64ef852f6bd707ae66b474071e6"},
    {file = "ecos-2.0.10-cp36-cp36m-macosx_10_9_x86_64.whl", hash = "sha256:ae8bf83a9146741faaf36448eaeeef83b4dd7a9e88b80fe0e89b03d403e3096c"},
    {file = "ecos-2.0.10-cp36-cp36m-manylinux_2_17_x86_64.manylinux2014_x86_64.manylinux_2_24_x86_64.whl", hash = "sha256:6bfe0211b99094efea0c469abbd64a7f6b991dcf0a8bed7c591c6218607a9504"},
    {file = "ecos-2.0.10-cp36-cp36m-win_amd64.whl", hash = "sha256:14deff01083fe8f54c52bee8f678eaebae54bc1eecce276324bf8ce30c306778"},
    {file = "ecos-2.0.10-cp37-cp37m-macosx_10_9_x86_64.whl", hash = "sha256:d5944f9acdfd1d23fb16a22da1e78ae98981c283e16a27fbd7cf3d52e670222b"},
    {file = "ecos-2.0.10-cp37-cp37m-manylinux_2_17_x86_64.manylinux2014_x86_64.manylinux_2_24_x86_64.whl", hash = "sha256:8f64207b256ec8ee2ee54411927604b10e56b554bd608c7af5529c3bea93eafd"},
    {file = "ecos-2.0.10-cp37-cp37m-win_amd64.whl", hash = "sha256:13cfe9a4134b7a2f3a8f4b8d88ce5d5106bac3d168c356b0d77e1dd2ea9dc42d"},
    {file = "ecos-2.0.10-cp38-cp38-macosx_10_9_x86_64.whl", hash = "sha256:8a116ebad51aeb8847ddf05bb1e432f56f6a495682406f237a7f1633374b8356"},
    {file = "ecos-2.0.10-cp38-cp38-manylinux_2_17_x86_64.manylinux2014_x86_64.manylinux_2_24_x86_64.whl", hash = "sha256:6ed5ee0610b06911b6839e095a392cce52f8d88bedf86a381a9ed93c3af2a677"},
    {file = "ecos-2.0.10-cp38-cp38-win_amd64.whl", hash = "sha256:d8afaeb204c6cbb706ebee218e3817a735ba9f7b33edc20844e6fda54946403c"},
    {file = "ecos-2.0.10-cp39-cp39-macosx_10_9_x86_64.whl", hash = "sha256:b25f75808a2e136b8adc9c4dca0f3c56fc8d8256fb3c19cd162194125b4e52a9"},
    {file = "ecos-2.0.10-cp39-cp39-manylinux_2_17_x86_64.manylinux2014_x86_64.manylinux_2_24_x86_64.whl", hash = "sha256:48948eadd2e45dd9766f0686e3de27cc6ae8e9dc85c1a2139f712b9703b0374c"},
    {file = "ecos-2.0.10-cp39-cp39-win_amd64.whl", hash = "sha256:98c8e3b7247e7c63852974a9c4b1acc5804269b50a1aba3447220cad5e4c617f"},
    {file = "ecos-2.0.10.tar.gz", hash = "sha256:9391a73fd25b2fc56b163a2a70c78973458bb194fe475b6c27672c0d980a47cf"},
]
entrypoints = [
    {file = "entrypoints-0.4-py3-none-any.whl", hash = "sha256:f174b5ff827504fd3cd97cc3f8649f3693f51538c7e4bdf3ef002c8429d42f9f"},
    {file = "entrypoints-0.4.tar.gz", hash = "sha256:b706eddaa9218a19ebcd67b56818f05bb27589b1ca9e8d797b74affad4ccacd4"},
]
et-xmlfile = [
    {file = "et_xmlfile-1.1.0-py3-none-any.whl", hash = "sha256:a2ba85d1d6a74ef63837eed693bcb89c3f752169b0e3e7ae5b16ca5e1b3deada"},
    {file = "et_xmlfile-1.1.0.tar.gz", hash = "sha256:8eb9e2bc2f8c97e37a2dc85a09ecdcdec9d8a396530a6d5a33b30b9a92da0c5c"},
]
exchange-calendars = [
    {file = "exchange_calendars-3.6.1.tar.gz", hash = "sha256:7aaf89ffba9a6023858f09a9ff734a0f5785362ad7855aaa714a06063f54b2c1"},
]
executing = [
    {file = "executing-0.8.3-py2.py3-none-any.whl", hash = "sha256:d1eef132db1b83649a3905ca6dd8897f71ac6f8cac79a7e58a1a09cf137546c9"},
    {file = "executing-0.8.3.tar.gz", hash = "sha256:c6554e21c6b060590a6d3be4b82fb78f8f0194d809de5ea7df1c093763311501"},
]
fastapi = [
    {file = "fastapi-0.73.0-py3-none-any.whl", hash = "sha256:f0a618aff5f6942862f2d3f20f39b1c037e33314d1b8207fd1c3a2cca76dfd8c"},
    {file = "fastapi-0.73.0.tar.gz", hash = "sha256:dcfee92a7f9a72b5d4b7ca364bd2b009f8fc10d95ed5769be20e94f39f7e5a15"},
]
fastjsonschema = [
    {file = "fastjsonschema-2.15.3-py3-none-any.whl", hash = "sha256:ddb0b1d8243e6e3abb822bd14e447a89f4ab7439342912d590444831fa00b6a0"},
    {file = "fastjsonschema-2.15.3.tar.gz", hash = "sha256:0a572f0836962d844c1fc435e200b2e4f4677e4e6611a2e3bdd01ba697c275ec"},
]
fear-greed-index = [
    {file = "fear-greed-index-0.1.4.tar.gz", hash = "sha256:3eca4a50aa5f7ac76ce1ea7581adef322cdbfb61fb1bf0622f4aac914fdf9f1f"},
    {file = "fear_greed_index-0.1.4-py3-none-any.whl", hash = "sha256:20051b67433501dbe00d2744bb8dba2362c82fc1df81515a0deae069ef45e87d"},
]
ffn = [
    {file = "ffn-0.3.6-py2.py3-none-any.whl", hash = "sha256:1e55e8caf6b63dce2f164cc4d3b8a02b678be7ed12990cafb2006b818a9a09e7"},
    {file = "ffn-0.3.6.tar.gz", hash = "sha256:4a79e72e06ff328e333ffe97010b1ce110bcd694fcd03be7351bf5065cd273e8"},
]
filelock = [
    {file = "filelock-3.6.0-py3-none-any.whl", hash = "sha256:f8314284bfffbdcfa0ff3d7992b023d4c628ced6feb957351d4c48d059f56bc0"},
    {file = "filelock-3.6.0.tar.gz", hash = "sha256:9cd540a9352e432c7246a48fe4e8712b10acb1df2ad1f30e8c070b82ae1fed85"},
]
financedatabase = [
    {file = "financedatabase-1.0.2-py3-none-any.whl", hash = "sha256:2fbe8acea1a12d2e3371c81b075f357f61f34cae5e6d94de9b3afd68ff3c3a19"},
    {file = "financedatabase-1.0.2.tar.gz", hash = "sha256:7b03d37ef5eef8433380d92122f2fd24bad741971518eaf1bd4a9c6f30763e23"},
]
finnhub-python = [
    {file = "finnhub-python-2.4.12.tar.gz", hash = "sha256:2647ccb09ed85dc51da622b2bebd069b41c67049813f68acb92b1e9d4dd05e70"},
    {file = "finnhub_python-2.4.12-py3-none-any.whl", hash = "sha256:15e9358d63154b1453e527db3e543eab244094f2e8fcc7f0140b647a4b95397a"},
]
finviz = [
    {file = "finviz-1.4.4.tar.gz", hash = "sha256:9772060a070d59e8d1045ffbe826553d15f189fab43074b50bf7a510b5360172"},
]
finvizfinance = [
    {file = "finvizfinance-0.14.0-py3-none-any.whl", hash = "sha256:416fa2ba99f9c5a97c7b7050dc6ea8e2c4811f1b1be62ab435c70a42d39a0742"},
    {file = "finvizfinance-0.14.0.tar.gz", hash = "sha256:7ea598186eb3209e5998d4523fb788d038d441fe81a69cc68ac517a5e97df40d"},
]
flake8 = [
    {file = "flake8-3.9.2-py2.py3-none-any.whl", hash = "sha256:bf8fd333346d844f616e8d47905ef3a3384edae6b4e9beb0c5101e25e3110907"},
    {file = "flake8-3.9.2.tar.gz", hash = "sha256:07528381786f2a6237b061f6e96610a4167b226cb926e2aa2b6b1d78057c576b"},
]
flatbuffers = [
    {file = "flatbuffers-2.0-py2.py3-none-any.whl", hash = "sha256:3751954f0604580d3219ae49a85fafec9d85eec599c0b96226e1bc0b48e57474"},
    {file = "flatbuffers-2.0.tar.gz", hash = "sha256:12158ab0272375eab8db2d663ae97370c33f152b27801fa6024e1d6105fd4dd2"},
]
fonttools = [
    {file = "fonttools-4.31.2-py3-none-any.whl", hash = "sha256:2df636a3f402ef14593c6811dac0609563b8c374bd7850e76919eb51ea205426"},
    {file = "fonttools-4.31.2.zip", hash = "sha256:236b29aee6b113e8f7bee28779c1230a86ad2aac9a74a31b0aedf57e7dfb62a4"},
]
formulaic = [
    {file = "formulaic-0.3.3-py3-none-any.whl", hash = "sha256:a126d337741c6b4c699db5a52e3e5954abe0865949424f153be45c4a9c02422e"},
    {file = "formulaic-0.3.3.tar.gz", hash = "sha256:e728f1be7363d06f68c066140ab762d7cdd95e5cd4daba3cbe6b0f40449a082e"},
]
fred = [
    {file = "fred-3.1.tar.gz", hash = "sha256:f31327d648917694b8d15d66ca4e82a082dbb88ca027bdcc9d56738cbc836a6a"},
]
fredapi = [
    {file = "fredapi-0.4.3-py3-none-any.whl", hash = "sha256:e06075592eabddadfe0635f3c59e9072c9f48647430328b4582171ea10f7df2f"},
    {file = "fredapi-0.4.3.tar.gz", hash = "sha256:d9b3194fb60541991bd33f019c710d4a9580ecfb5e47efbf2d2571888a2aac02"},
]
frozendict = [
    {file = "frozendict-2.3.1-cp310-cp310-macosx_10_9_x86_64.whl", hash = "sha256:63ababdd78eed2974aeec86518ea7a53187c0258118d25bc0ccbefc52c75a8d6"},
    {file = "frozendict-2.3.1-cp310-cp310-manylinux_2_17_x86_64.manylinux2014_x86_64.whl", hash = "sha256:c6b14817b2299c4902b4c5b2d17a6586c4a1ebf9601dec87cce217465e8aad3a"},
    {file = "frozendict-2.3.1-cp310-cp310-win_amd64.whl", hash = "sha256:99bb1c7104ac936e8ab47e046c2b96576918b20074f4b9cfd22aa0741d338395"},
    {file = "frozendict-2.3.1-cp36-cp36m-macosx_10_9_x86_64.whl", hash = "sha256:dac109414f63f8b5efa2768ea143d15679734e7b9c04f0d7b0898e801ff71d3f"},
    {file = "frozendict-2.3.1-cp36-cp36m-manylinux_2_17_x86_64.manylinux2014_x86_64.whl", hash = "sha256:2f8c88ff2cc48630c144d6a6dd619a14e2d5c695900373b262ffc89346d42b41"},
    {file = "frozendict-2.3.1-cp36-cp36m-win_amd64.whl", hash = "sha256:7835db3e7e21ae93540c11606724a9476f020a637eb9f5651c7947d7a9fc13c5"},
    {file = "frozendict-2.3.1-cp37-cp37m-macosx_10_9_x86_64.whl", hash = "sha256:e1b281ab8b9ad0a5b2dfb057c964561813755412c17d07e4052dd286f6bb4646"},
    {file = "frozendict-2.3.1-cp37-cp37m-manylinux_2_17_x86_64.manylinux2014_x86_64.whl", hash = "sha256:46985ff5ea173e9281b8a9c59badcd46c2630704b3ec2549a93d5b279c37d4a8"},
    {file = "frozendict-2.3.1-cp37-cp37m-win_amd64.whl", hash = "sha256:286ebd679638fe10b9ff394847108ade2bc6da42435b646e374138e573a2207c"},
    {file = "frozendict-2.3.1-cp38-cp38-macosx_10_9_x86_64.whl", hash = "sha256:c17d40b232ae0d506e2c550ff77a54d932e6340aab639e5369449122bf148159"},
    {file = "frozendict-2.3.1-cp38-cp38-manylinux_2_17_x86_64.manylinux2014_x86_64.whl", hash = "sha256:e711aa962f6d41eabb98493421eab4306c26c8448e5bd61aca8c83dc8a6f728b"},
    {file = "frozendict-2.3.1-cp38-cp38-win_amd64.whl", hash = "sha256:b827a8b8c2356bc7d73228e019b7b3e561fe283d5a614f6085bdd65e6b41cabf"},
    {file = "frozendict-2.3.1-cp39-cp39-macosx_10_9_x86_64.whl", hash = "sha256:ac8781c7eca5f01a7097d20c5ca05e5b30220560a7d684165b7d0dfadd7c0352"},
    {file = "frozendict-2.3.1-cp39-cp39-manylinux_2_17_x86_64.manylinux2014_x86_64.whl", hash = "sha256:b53d518e5542d1ac1843877657f7ffe5fc1b7ee8d62e2e4c18d0f22c34923e61"},
    {file = "frozendict-2.3.1-cp39-cp39-win_amd64.whl", hash = "sha256:75bf7995e3574e814229a95d094522866523e34d93327d063d3d6f97ec7d48df"},
    {file = "frozendict-2.3.1-py3-none-any.whl", hash = "sha256:1fb6ee91b0bcd35068911cf46ea7ce1bde6a0e605acf5e8852d2a78cc1192cc9"},
    {file = "frozendict-2.3.1.tar.gz", hash = "sha256:bc91c69233eb916bb6ebc40988b6d849735770240efc9c60be45b4ab919c1bde"},
]
frozenlist = [
    {file = "frozenlist-1.3.0-cp310-cp310-macosx_10_9_universal2.whl", hash = "sha256:d2257aaba9660f78c7b1d8fea963b68f3feffb1a9d5d05a18401ca9eb3e8d0a3"},
    {file = "frozenlist-1.3.0-cp310-cp310-macosx_10_9_x86_64.whl", hash = "sha256:4a44ebbf601d7bac77976d429e9bdb5a4614f9f4027777f9e54fd765196e9d3b"},
    {file = "frozenlist-1.3.0-cp310-cp310-macosx_11_0_arm64.whl", hash = "sha256:45334234ec30fc4ea677f43171b18a27505bfb2dba9aca4398a62692c0ea8868"},
    {file = "frozenlist-1.3.0-cp310-cp310-manylinux_2_17_aarch64.manylinux2014_aarch64.whl", hash = "sha256:47be22dc27ed933d55ee55845d34a3e4e9f6fee93039e7f8ebadb0c2f60d403f"},
    {file = "frozenlist-1.3.0-cp310-cp310-manylinux_2_17_ppc64le.manylinux2014_ppc64le.whl", hash = "sha256:03a7dd1bfce30216a3f51a84e6dd0e4a573d23ca50f0346634916ff105ba6e6b"},
    {file = "frozenlist-1.3.0-cp310-cp310-manylinux_2_17_s390x.manylinux2014_s390x.whl", hash = "sha256:691ddf6dc50480ce49f68441f1d16a4c3325887453837036e0fb94736eae1e58"},
    {file = "frozenlist-1.3.0-cp310-cp310-manylinux_2_5_i686.manylinux1_i686.manylinux_2_17_i686.manylinux2014_i686.whl", hash = "sha256:bde99812f237f79eaf3f04ebffd74f6718bbd216101b35ac7955c2d47c17da02"},
    {file = "frozenlist-1.3.0-cp310-cp310-manylinux_2_5_x86_64.manylinux1_x86_64.manylinux_2_17_x86_64.manylinux2014_x86_64.whl", hash = "sha256:6a202458d1298ced3768f5a7d44301e7c86defac162ace0ab7434c2e961166e8"},
    {file = "frozenlist-1.3.0-cp310-cp310-musllinux_1_1_aarch64.whl", hash = "sha256:b9e3e9e365991f8cc5f5edc1fd65b58b41d0514a6a7ad95ef5c7f34eb49b3d3e"},
    {file = "frozenlist-1.3.0-cp310-cp310-musllinux_1_1_i686.whl", hash = "sha256:04cb491c4b1c051734d41ea2552fde292f5f3a9c911363f74f39c23659c4af78"},
    {file = "frozenlist-1.3.0-cp310-cp310-musllinux_1_1_ppc64le.whl", hash = "sha256:436496321dad302b8b27ca955364a439ed1f0999311c393dccb243e451ff66aa"},
    {file = "frozenlist-1.3.0-cp310-cp310-musllinux_1_1_s390x.whl", hash = "sha256:754728d65f1acc61e0f4df784456106e35afb7bf39cfe37227ab00436fb38676"},
    {file = "frozenlist-1.3.0-cp310-cp310-musllinux_1_1_x86_64.whl", hash = "sha256:6eb275c6385dd72594758cbe96c07cdb9bd6becf84235f4a594bdf21e3596c9d"},
    {file = "frozenlist-1.3.0-cp310-cp310-win32.whl", hash = "sha256:e30b2f9683812eb30cf3f0a8e9f79f8d590a7999f731cf39f9105a7c4a39489d"},
    {file = "frozenlist-1.3.0-cp310-cp310-win_amd64.whl", hash = "sha256:f7353ba3367473d1d616ee727945f439e027f0bb16ac1a750219a8344d1d5d3c"},
    {file = "frozenlist-1.3.0-cp37-cp37m-macosx_10_9_x86_64.whl", hash = "sha256:88aafd445a233dbbf8a65a62bc3249a0acd0d81ab18f6feb461cc5a938610d24"},
    {file = "frozenlist-1.3.0-cp37-cp37m-manylinux_2_17_aarch64.manylinux2014_aarch64.whl", hash = "sha256:4406cfabef8f07b3b3af0f50f70938ec06d9f0fc26cbdeaab431cbc3ca3caeaa"},
    {file = "frozenlist-1.3.0-cp37-cp37m-manylinux_2_17_ppc64le.manylinux2014_ppc64le.whl", hash = "sha256:8cf829bd2e2956066dd4de43fd8ec881d87842a06708c035b37ef632930505a2"},
    {file = "frozenlist-1.3.0-cp37-cp37m-manylinux_2_17_s390x.manylinux2014_s390x.whl", hash = "sha256:603b9091bd70fae7be28bdb8aa5c9990f4241aa33abb673390a7f7329296695f"},
    {file = "frozenlist-1.3.0-cp37-cp37m-manylinux_2_5_i686.manylinux1_i686.manylinux_2_17_i686.manylinux2014_i686.whl", hash = "sha256:25af28b560e0c76fa41f550eacb389905633e7ac02d6eb3c09017fa1c8cdfde1"},
    {file = "frozenlist-1.3.0-cp37-cp37m-manylinux_2_5_x86_64.manylinux1_x86_64.manylinux_2_17_x86_64.manylinux2014_x86_64.whl", hash = "sha256:94c7a8a9fc9383b52c410a2ec952521906d355d18fccc927fca52ab575ee8b93"},
    {file = "frozenlist-1.3.0-cp37-cp37m-musllinux_1_1_aarch64.whl", hash = "sha256:65bc6e2fece04e2145ab6e3c47428d1bbc05aede61ae365b2c1bddd94906e478"},
    {file = "frozenlist-1.3.0-cp37-cp37m-musllinux_1_1_i686.whl", hash = "sha256:3f7c935c7b58b0d78c0beea0c7358e165f95f1fd8a7e98baa40d22a05b4a8141"},
    {file = "frozenlist-1.3.0-cp37-cp37m-musllinux_1_1_ppc64le.whl", hash = "sha256:bd89acd1b8bb4f31b47072615d72e7f53a948d302b7c1d1455e42622de180eae"},
    {file = "frozenlist-1.3.0-cp37-cp37m-musllinux_1_1_s390x.whl", hash = "sha256:6983a31698490825171be44ffbafeaa930ddf590d3f051e397143a5045513b01"},
    {file = "frozenlist-1.3.0-cp37-cp37m-musllinux_1_1_x86_64.whl", hash = "sha256:adac9700675cf99e3615eb6a0eb5e9f5a4143c7d42c05cea2e7f71c27a3d0846"},
    {file = "frozenlist-1.3.0-cp37-cp37m-win32.whl", hash = "sha256:0c36e78b9509e97042ef869c0e1e6ef6429e55817c12d78245eb915e1cca7468"},
    {file = "frozenlist-1.3.0-cp37-cp37m-win_amd64.whl", hash = "sha256:57f4d3f03a18facacb2a6bcd21bccd011e3b75d463dc49f838fd699d074fabd1"},
    {file = "frozenlist-1.3.0-cp38-cp38-macosx_10_9_universal2.whl", hash = "sha256:8c905a5186d77111f02144fab5b849ab524f1e876a1e75205cd1386a9be4b00a"},
    {file = "frozenlist-1.3.0-cp38-cp38-macosx_10_9_x86_64.whl", hash = "sha256:b5009062d78a8c6890d50b4e53b0ddda31841b3935c1937e2ed8c1bda1c7fb9d"},
    {file = "frozenlist-1.3.0-cp38-cp38-macosx_11_0_arm64.whl", hash = "sha256:2fdc3cd845e5a1f71a0c3518528bfdbfe2efaf9886d6f49eacc5ee4fd9a10953"},
    {file = "frozenlist-1.3.0-cp38-cp38-manylinux_2_17_aarch64.manylinux2014_aarch64.whl", hash = "sha256:92e650bd09b5dda929523b9f8e7f99b24deac61240ecc1a32aeba487afcd970f"},
    {file = "frozenlist-1.3.0-cp38-cp38-manylinux_2_17_ppc64le.manylinux2014_ppc64le.whl", hash = "sha256:40dff8962b8eba91fd3848d857203f0bd704b5f1fa2b3fc9af64901a190bba08"},
    {file = "frozenlist-1.3.0-cp38-cp38-manylinux_2_17_s390x.manylinux2014_s390x.whl", hash = "sha256:768efd082074bb203c934e83a61654ed4931ef02412c2fbdecea0cff7ecd0274"},
    {file = "frozenlist-1.3.0-cp38-cp38-manylinux_2_5_i686.manylinux1_i686.manylinux_2_17_i686.manylinux2014_i686.whl", hash = "sha256:006d3595e7d4108a12025ddf415ae0f6c9e736e726a5db0183326fd191b14c5e"},
    {file = "frozenlist-1.3.0-cp38-cp38-manylinux_2_5_x86_64.manylinux1_x86_64.manylinux_2_17_x86_64.manylinux2014_x86_64.whl", hash = "sha256:871d42623ae15eb0b0e9df65baeee6976b2e161d0ba93155411d58ff27483ad8"},
    {file = "frozenlist-1.3.0-cp38-cp38-musllinux_1_1_aarch64.whl", hash = "sha256:aff388be97ef2677ae185e72dc500d19ecaf31b698986800d3fc4f399a5e30a5"},
    {file = "frozenlist-1.3.0-cp38-cp38-musllinux_1_1_i686.whl", hash = "sha256:9f892d6a94ec5c7b785e548e42722e6f3a52f5f32a8461e82ac3e67a3bd073f1"},
    {file = "frozenlist-1.3.0-cp38-cp38-musllinux_1_1_ppc64le.whl", hash = "sha256:e982878792c971cbd60ee510c4ee5bf089a8246226dea1f2138aa0bb67aff148"},
    {file = "frozenlist-1.3.0-cp38-cp38-musllinux_1_1_s390x.whl", hash = "sha256:c6c321dd013e8fc20735b92cb4892c115f5cdb82c817b1e5b07f6b95d952b2f0"},
    {file = "frozenlist-1.3.0-cp38-cp38-musllinux_1_1_x86_64.whl", hash = "sha256:30530930410855c451bea83f7b272fb1c495ed9d5cc72895ac29e91279401db3"},
    {file = "frozenlist-1.3.0-cp38-cp38-win32.whl", hash = "sha256:40ec383bc194accba825fbb7d0ef3dda5736ceab2375462f1d8672d9f6b68d07"},
    {file = "frozenlist-1.3.0-cp38-cp38-win_amd64.whl", hash = "sha256:f20baa05eaa2bcd5404c445ec51aed1c268d62600362dc6cfe04fae34a424bd9"},
    {file = "frozenlist-1.3.0-cp39-cp39-macosx_10_9_universal2.whl", hash = "sha256:0437fe763fb5d4adad1756050cbf855bbb2bf0d9385c7bb13d7a10b0dd550486"},
    {file = "frozenlist-1.3.0-cp39-cp39-macosx_10_9_x86_64.whl", hash = "sha256:b684c68077b84522b5c7eafc1dc735bfa5b341fb011d5552ebe0968e22ed641c"},
    {file = "frozenlist-1.3.0-cp39-cp39-macosx_11_0_arm64.whl", hash = "sha256:93641a51f89473837333b2f8100f3f89795295b858cd4c7d4a1f18e299dc0a4f"},
    {file = "frozenlist-1.3.0-cp39-cp39-manylinux_2_17_aarch64.manylinux2014_aarch64.whl", hash = "sha256:d6d32ff213aef0fd0bcf803bffe15cfa2d4fde237d1d4838e62aec242a8362fa"},
    {file = "frozenlist-1.3.0-cp39-cp39-manylinux_2_17_ppc64le.manylinux2014_ppc64le.whl", hash = "sha256:31977f84828b5bb856ca1eb07bf7e3a34f33a5cddce981d880240ba06639b94d"},
    {file = "frozenlist-1.3.0-cp39-cp39-manylinux_2_17_s390x.manylinux2014_s390x.whl", hash = "sha256:3c62964192a1c0c30b49f403495911298810bada64e4f03249ca35a33ca0417a"},
    {file = "frozenlist-1.3.0-cp39-cp39-manylinux_2_5_i686.manylinux1_i686.manylinux_2_17_i686.manylinux2014_i686.whl", hash = "sha256:4eda49bea3602812518765810af732229b4291d2695ed24a0a20e098c45a707b"},
    {file = "frozenlist-1.3.0-cp39-cp39-manylinux_2_5_x86_64.manylinux1_x86_64.manylinux_2_17_x86_64.manylinux2014_x86_64.whl", hash = "sha256:acb267b09a509c1df5a4ca04140da96016f40d2ed183cdc356d237286c971b51"},
    {file = "frozenlist-1.3.0-cp39-cp39-musllinux_1_1_aarch64.whl", hash = "sha256:e1e26ac0a253a2907d654a37e390904426d5ae5483150ce3adedb35c8c06614a"},
    {file = "frozenlist-1.3.0-cp39-cp39-musllinux_1_1_i686.whl", hash = "sha256:f96293d6f982c58ebebb428c50163d010c2f05de0cde99fd681bfdc18d4b2dc2"},
    {file = "frozenlist-1.3.0-cp39-cp39-musllinux_1_1_ppc64le.whl", hash = "sha256:e84cb61b0ac40a0c3e0e8b79c575161c5300d1d89e13c0e02f76193982f066ed"},
    {file = "frozenlist-1.3.0-cp39-cp39-musllinux_1_1_s390x.whl", hash = "sha256:ff9310f05b9d9c5c4dd472983dc956901ee6cb2c3ec1ab116ecdde25f3ce4951"},
    {file = "frozenlist-1.3.0-cp39-cp39-musllinux_1_1_x86_64.whl", hash = "sha256:d26b650b71fdc88065b7a21f8ace70175bcf3b5bdba5ea22df4bfd893e795a3b"},
    {file = "frozenlist-1.3.0-cp39-cp39-win32.whl", hash = "sha256:01a73627448b1f2145bddb6e6c2259988bb8aee0fb361776ff8604b99616cd08"},
    {file = "frozenlist-1.3.0-cp39-cp39-win_amd64.whl", hash = "sha256:772965f773757a6026dea111a15e6e2678fbd6216180f82a48a40b27de1ee2ab"},
    {file = "frozenlist-1.3.0.tar.gz", hash = "sha256:ce6f2ba0edb7b0c1d8976565298ad2deba6f8064d2bebb6ffce2ca896eb35b0b"},
]
fundamentalanalysis = [
    {file = "FundamentalAnalysis-0.2.12-py3-none-any.whl", hash = "sha256:25e6b00d40daa58866b9e01a459f260fda347bf5e2ff61d7cc77f6f8b712e011"},
    {file = "FundamentalAnalysis-0.2.12.tar.gz", hash = "sha256:360576a7e75cc576860a0de086cdd33522433932b90326830945b27c519051d3"},
]
future = [
    {file = "future-0.18.2.tar.gz", hash = "sha256:b1bead90b70cf6ec3f0710ae53a525360fa360d306a86583adc6bf83a4db537d"},
]
gast = [
    {file = "gast-0.5.3-py3-none-any.whl", hash = "sha256:211aac1e58c167b25d3504998f2db694454a24bb1fb1225bce99420166f21d6a"},
    {file = "gast-0.5.3.tar.gz", hash = "sha256:cfbea25820e653af9c7d1807f659ce0a0a9c64f2439421a7bba4f0983f532dea"},
]
gitdb = [
    {file = "gitdb-4.0.9-py3-none-any.whl", hash = "sha256:8033ad4e853066ba6ca92050b9df2f89301b8fc8bf7e9324d412a63f8bf1a8fd"},
    {file = "gitdb-4.0.9.tar.gz", hash = "sha256:bac2fd45c0a1c9cf619e63a90d62bdc63892ef92387424b855792a6cabe789aa"},
]
gitpython = [
    {file = "GitPython-3.1.27-py3-none-any.whl", hash = "sha256:5b68b000463593e05ff2b261acff0ff0972df8ab1b70d3cdbd41b546c8b8fc3d"},
    {file = "GitPython-3.1.27.tar.gz", hash = "sha256:1c885ce809e8ba2d88a29befeb385fcea06338d3640712b59ca623c220bb5704"},
]
google-auth = [
    {file = "google-auth-2.6.2.tar.gz", hash = "sha256:60d449f8142c742db760f4c0be39121bc8d9be855555d784c252deaca1ced3f5"},
    {file = "google_auth-2.6.2-py2.py3-none-any.whl", hash = "sha256:3ba4d63cb29c1e6d5ffcc1c0623c03cf02ede6240a072f213084749574e691ab"},
]
google-auth-oauthlib = [
    {file = "google-auth-oauthlib-0.4.6.tar.gz", hash = "sha256:a90a072f6993f2c327067bf65270046384cda5a8ecb20b94ea9a687f1f233a7a"},
    {file = "google_auth_oauthlib-0.4.6-py2.py3-none-any.whl", hash = "sha256:3f2a6e802eebbb6fb736a370fbf3b055edcb6b52878bf2f26330b5e041316c73"},
]
google-pasta = [
    {file = "google-pasta-0.2.0.tar.gz", hash = "sha256:c9f2c8dfc8f96d0d5808299920721be30c9eec37f2389f28904f454565c8a16e"},
    {file = "google_pasta-0.2.0-py2-none-any.whl", hash = "sha256:4612951da876b1a10fe3960d7226f0c7682cf901e16ac06e473b267a5afa8954"},
    {file = "google_pasta-0.2.0-py3-none-any.whl", hash = "sha256:b32482794a366b5366a32c92a9a9201b107821889935a02b3e51f6b432ea84ed"},
]
grpcio = [
    {file = "grpcio-1.45.0-cp310-cp310-linux_armv7l.whl", hash = "sha256:0d74a159df9401747e57960f0772f4371486e3281919004efa9df8a82985abee"},
    {file = "grpcio-1.45.0-cp310-cp310-macosx_10_10_universal2.whl", hash = "sha256:4e6d15bfdfa28e5f6d524dd3b29c7dc129cfc578505b067aa97574490c5b70fe"},
    {file = "grpcio-1.45.0-cp310-cp310-manylinux_2_17_aarch64.whl", hash = "sha256:44615be86e5540a18f5e4ca5a0f428d4b1efb800d255cfd9f902a11daca8fd74"},
    {file = "grpcio-1.45.0-cp310-cp310-manylinux_2_17_i686.manylinux2014_i686.whl", hash = "sha256:8b452f715e2cae9e75cb309f59a37f82e5b25f51f0bfc3cd1462de86265cef05"},
    {file = "grpcio-1.45.0-cp310-cp310-manylinux_2_17_x86_64.manylinux2014_x86_64.whl", hash = "sha256:db1c45daa35c64f17498af1ba6eb1d0a8d88a8a0b6b322f960ab461e7ef0419e"},
    {file = "grpcio-1.45.0-cp310-cp310-musllinux_1_1_i686.whl", hash = "sha256:678a673fe811dad3ed5bd2e2352b79851236e4d718aeaeffc10f372a55954d8d"},
    {file = "grpcio-1.45.0-cp310-cp310-musllinux_1_1_x86_64.whl", hash = "sha256:a5c8a08aff0af770c977dcede62fbed53ae7b99adbc184d5299d148bb04652f1"},
    {file = "grpcio-1.45.0-cp310-cp310-win32.whl", hash = "sha256:1d764c8a190719301ec6f3b6ddeb48a234604e337d0fbb3184a4ddcda2aca9da"},
    {file = "grpcio-1.45.0-cp310-cp310-win_amd64.whl", hash = "sha256:797f5b750be6ff2905b9d0529a00c1f873d8035a5d01a9801910ace5f0d52a18"},
    {file = "grpcio-1.45.0-cp36-cp36m-linux_armv7l.whl", hash = "sha256:b46772b7eb58c6cb0b468b56d59618694d2c2f2cee2e5b4e83ae9729a46b8af0"},
    {file = "grpcio-1.45.0-cp36-cp36m-macosx_10_10_x86_64.whl", hash = "sha256:2f135e5c8e9acd14f3090fd86dccb9d7c26aea7bfbd4528e8a86ff621d39e610"},
    {file = "grpcio-1.45.0-cp36-cp36m-manylinux_2_12_i686.manylinux2010_i686.whl", hash = "sha256:16603b9544a4af135ce4d594a7396602fbe62d1ccaa484b05cb1814c17a3e559"},
    {file = "grpcio-1.45.0-cp36-cp36m-manylinux_2_12_x86_64.manylinux2010_x86_64.whl", hash = "sha256:ccba925045c00acc9ce2cc645b6fa9d19767dbb16c9c49921013da412b1d3415"},
    {file = "grpcio-1.45.0-cp36-cp36m-manylinux_2_17_aarch64.whl", hash = "sha256:7262b9d96db79e29049c7eb2b75b03f2b9485fd838209b5ff8e3cca73b2a706c"},
    {file = "grpcio-1.45.0-cp36-cp36m-manylinux_2_17_i686.manylinux2014_i686.whl", hash = "sha256:a1c1098f35c33b985c312cacea39e2aa66f7ac1462579eed1d3aed2e51fff00d"},
    {file = "grpcio-1.45.0-cp36-cp36m-manylinux_2_17_x86_64.manylinux2014_x86_64.whl", hash = "sha256:0b18c86a9cfbedd0c4e083690fecc82027b3f938100ed0af8db77d52a171eb1e"},
    {file = "grpcio-1.45.0-cp36-cp36m-musllinux_1_1_i686.whl", hash = "sha256:638364d3603df9e4a1dbc2151b5fe1b491ceecda4e1672be86724e1dfa79c44d"},
    {file = "grpcio-1.45.0-cp36-cp36m-musllinux_1_1_x86_64.whl", hash = "sha256:8de79eac582431cb6d05ff5652e68089c40aa0e604ec1630fa52ac926bc44f1b"},
    {file = "grpcio-1.45.0-cp36-cp36m-win32.whl", hash = "sha256:6cf5f1827c182ef9b503d7d01e503c1067f4499d45af792d95ccd1d8b0bea30d"},
    {file = "grpcio-1.45.0-cp36-cp36m-win_amd64.whl", hash = "sha256:4f1a22744f93b38d393b7a83cb607029ac5e2de680cab39957ffdd116590a178"},
    {file = "grpcio-1.45.0-cp37-cp37m-linux_armv7l.whl", hash = "sha256:321f84dbc788481f7a3cd12636a133ba5f4d17e57f1c906de5a22fd709c971b5"},
    {file = "grpcio-1.45.0-cp37-cp37m-macosx_10_10_x86_64.whl", hash = "sha256:a33ed7d3e52ddc839e2f020592a4371d805c2ae820fb63b12525058e1810fe46"},
    {file = "grpcio-1.45.0-cp37-cp37m-manylinux_2_12_i686.manylinux2010_i686.whl", hash = "sha256:f9f28d8c5343602e1510d4839e38568bcd0ca6353bd98ad9941787584a371a1d"},
    {file = "grpcio-1.45.0-cp37-cp37m-manylinux_2_12_x86_64.manylinux2010_x86_64.whl", hash = "sha256:3a40dbb8aac60cf6a86583e2ba74fc2c286f1abc7a3404b25dcd12a49b9f7d8b"},
    {file = "grpcio-1.45.0-cp37-cp37m-manylinux_2_17_aarch64.whl", hash = "sha256:b00ce58323dde47d2ea240d10ee745471b9966429c97d9e6567c8d56e02b0372"},
    {file = "grpcio-1.45.0-cp37-cp37m-manylinux_2_17_i686.manylinux2014_i686.whl", hash = "sha256:bd4944f35f1e5ab54804c3e37d24921ecc01908ef871cdce6bd52995ea4f985c"},
    {file = "grpcio-1.45.0-cp37-cp37m-manylinux_2_17_x86_64.manylinux2014_x86_64.whl", hash = "sha256:cc135b77f384a84bac67a37947886986be136356446338d64160a30c85f20c6d"},
    {file = "grpcio-1.45.0-cp37-cp37m-musllinux_1_1_i686.whl", hash = "sha256:35ae55460514ed404ceaa95533b9a79989691b562faf012fc8fb143d8fd16e47"},
    {file = "grpcio-1.45.0-cp37-cp37m-musllinux_1_1_x86_64.whl", hash = "sha256:779db3d00c8da1d3efa942387cb0fea9ac6d50124d656024f82f9faefdd016e3"},
    {file = "grpcio-1.45.0-cp37-cp37m-win32.whl", hash = "sha256:aea67bd3cbf93db552c725bc0b4db0acdc6a284d036d1cc32d638305e0f01fd9"},
    {file = "grpcio-1.45.0-cp37-cp37m-win_amd64.whl", hash = "sha256:7fe3ac700cc5ecba9dc9072c0e6cfd2f964ea9f273ce1111eaa27d13aa20ec32"},
    {file = "grpcio-1.45.0-cp38-cp38-linux_armv7l.whl", hash = "sha256:259c126821fefcda298c020a0d83c4a4edac3cf10b1af12a62d250f8192ea1d1"},
    {file = "grpcio-1.45.0-cp38-cp38-macosx_10_10_x86_64.whl", hash = "sha256:5d05cd1b2b0975bb000ba97ca465565158dc211616c9bbbef5d1b77871974687"},
    {file = "grpcio-1.45.0-cp38-cp38-manylinux_2_12_i686.manylinux2010_i686.whl", hash = "sha256:6f2e044a715507fd13c70c928cd90daf8d0295c936a81fd9065a24e58ba7cc7d"},
    {file = "grpcio-1.45.0-cp38-cp38-manylinux_2_12_x86_64.manylinux2010_x86_64.whl", hash = "sha256:4d37c526b86c46d229f6117df5dca2510de597ab73c5956bc379ca41f8a1db84"},
    {file = "grpcio-1.45.0-cp38-cp38-manylinux_2_17_aarch64.whl", hash = "sha256:6df338b8d2c328ba91a25e28786d10059dea3bc9115fa1ddad30ba5d459e714a"},
    {file = "grpcio-1.45.0-cp38-cp38-manylinux_2_17_i686.manylinux2014_i686.whl", hash = "sha256:042921a824e90bf2974dbef7d89937096181298294799fb53e5576d9958884c7"},
    {file = "grpcio-1.45.0-cp38-cp38-manylinux_2_17_x86_64.manylinux2014_x86_64.whl", hash = "sha256:fb23ed6ed84ae312df03e96c7a7cd3aa5f7e3a1ad7066fdb6cd47f1bd334196c"},
    {file = "grpcio-1.45.0-cp38-cp38-musllinux_1_1_i686.whl", hash = "sha256:79582ec821ef10162348170a6e912d93ea257c749320a162dfc3a132ef25ac1b"},
    {file = "grpcio-1.45.0-cp38-cp38-musllinux_1_1_x86_64.whl", hash = "sha256:d14d372ea5a51d5ab991aa6d499a26e5a1e3b3f3af93f41826ea610f8a276c9e"},
    {file = "grpcio-1.45.0-cp38-cp38-win32.whl", hash = "sha256:b54444cf4212935a7b98cd26a30ad3a036389e4fd2ff3e461b176af876c7e20b"},
    {file = "grpcio-1.45.0-cp38-cp38-win_amd64.whl", hash = "sha256:da395720d6e9599c754f862f3f75bc0e8ff29fa55259e082e442a9cc916ffbc3"},
    {file = "grpcio-1.45.0-cp39-cp39-linux_armv7l.whl", hash = "sha256:add03308fa2d434628aeaa445e0c75cdb9535f39128eb949b1483ae83fafade6"},
    {file = "grpcio-1.45.0-cp39-cp39-macosx_10_10_x86_64.whl", hash = "sha256:250d8f18332f3dbd4db00efa91d33d336e58362e9c80e6946d45ecf5e82d95ec"},
    {file = "grpcio-1.45.0-cp39-cp39-manylinux_2_12_i686.manylinux2010_i686.whl", hash = "sha256:dfca4dfd307b449d0a1e92bc7fbb5224ccf16db384aab412ba6766fc56bdffb6"},
    {file = "grpcio-1.45.0-cp39-cp39-manylinux_2_12_x86_64.manylinux2010_x86_64.whl", hash = "sha256:b7f2dc8831045eb0c892bb947e1cba2b1ed639e79a54abff7c4ad90bdd329f78"},
    {file = "grpcio-1.45.0-cp39-cp39-manylinux_2_17_aarch64.whl", hash = "sha256:2355493a9e71f15d9004b2ab87892cb532e9e98db6882fced2912115eb5631af"},
    {file = "grpcio-1.45.0-cp39-cp39-manylinux_2_17_i686.manylinux2014_i686.whl", hash = "sha256:2798e42d62a0296982276d0bab96fc7d6772cd148357154348355304d6216763"},
    {file = "grpcio-1.45.0-cp39-cp39-manylinux_2_17_x86_64.manylinux2014_x86_64.whl", hash = "sha256:0fe6acb1439127e0bee773f8a9a3ece290cb4cac4fe8d46b10bc8dda250a990c"},
    {file = "grpcio-1.45.0-cp39-cp39-musllinux_1_1_i686.whl", hash = "sha256:6774272a59b9ee16fb0d4f53e23716953a22bbb3efe12fdf9a4ee3eec2c4f81f"},
    {file = "grpcio-1.45.0-cp39-cp39-musllinux_1_1_x86_64.whl", hash = "sha256:52f61fcb17d92b87ba47d54b3c9deae09d4f0216a3ea277b7df4b6c1794e6556"},
    {file = "grpcio-1.45.0-cp39-cp39-win32.whl", hash = "sha256:3992c690228126e5652c7a1f61863c1ebfd71369cf2adb0fce86fee1d82d2d27"},
    {file = "grpcio-1.45.0-cp39-cp39-win_amd64.whl", hash = "sha256:220867a53e53b2e201e98c55061e3053e31c0ce613625087242be684d3e8612a"},
    {file = "grpcio-1.45.0.tar.gz", hash = "sha256:ff2c8b965b0fc25cf281961aa46619c10900543effe3f806ef818231c40aaff3"},
]
h11 = [
    {file = "h11-0.13.0-py3-none-any.whl", hash = "sha256:8ddd78563b633ca55346c8cd41ec0af27d3c79931828beffb46ce70a379e7442"},
    {file = "h11-0.13.0.tar.gz", hash = "sha256:70813c1135087a248a4d38cc0e1a0181ffab2188141a93eaf567940c3957ff06"},
]
h5py = [
    {file = "h5py-3.6.0-cp310-cp310-macosx_10_9_x86_64.whl", hash = "sha256:a5320837c60870911645e9a935099bdb2be6a786fcf0dac5c860f3b679e2de55"},
    {file = "h5py-3.6.0-cp310-cp310-manylinux_2_12_x86_64.manylinux2010_x86_64.whl", hash = "sha256:98646e659bf8591a2177e12a4461dced2cad72da0ba4247643fd118db88880d2"},
    {file = "h5py-3.6.0-cp310-cp310-win_amd64.whl", hash = "sha256:5996ff5adefd2d68c330a4265b6ef92e51b2fc674834a5990add5033bf109e20"},
    {file = "h5py-3.6.0-cp37-cp37m-macosx_10_9_x86_64.whl", hash = "sha256:c9a5529343a619fea777b7caa27d493595b28b5af8b005e8d1817559fcccf493"},
    {file = "h5py-3.6.0-cp37-cp37m-manylinux_2_12_x86_64.manylinux2010_x86_64.whl", hash = "sha256:e2b49c48df05e19bb20b400b7ff7dc6f1ee36b84dc717c3771c468b33697b466"},
    {file = "h5py-3.6.0-cp37-cp37m-manylinux_2_17_aarch64.manylinux2014_aarch64.whl", hash = "sha256:cd9447633b0bafaf82190d9a8d56f3cb2e8d30169483aee67d800816e028190a"},
    {file = "h5py-3.6.0-cp37-cp37m-win_amd64.whl", hash = "sha256:1c5acc660c458421e88c4c5fe092ce15923adfac4c732af1ac4fced683a5ea97"},
    {file = "h5py-3.6.0-cp38-cp38-macosx_10_9_x86_64.whl", hash = "sha256:35ab552c6f0a93365b3cb5664a5305f3920daa0a43deb5b2c547c52815ec46b9"},
    {file = "h5py-3.6.0-cp38-cp38-manylinux_2_12_x86_64.manylinux2010_x86_64.whl", hash = "sha256:542781d50e1182b8fb619b1265dfe1c765e18215f818b0ab28b2983c28471325"},
    {file = "h5py-3.6.0-cp38-cp38-manylinux_2_17_aarch64.manylinux2014_aarch64.whl", hash = "sha256:9f39242960b8d7f86f3056cc2546aa3047ff4835985f6483229af8f029e9c8db"},
    {file = "h5py-3.6.0-cp38-cp38-win_amd64.whl", hash = "sha256:8ecedf16c613973622a334701f67edcc0249469f9daa0576e994fb20ac0405db"},
    {file = "h5py-3.6.0-cp39-cp39-macosx_10_9_x86_64.whl", hash = "sha256:d8cacad89aa7daf3626fce106f7f2662ac35b14849df22d252d0d8fab9dc1c0b"},
    {file = "h5py-3.6.0-cp39-cp39-manylinux_2_12_x86_64.manylinux2010_x86_64.whl", hash = "sha256:dbaa1ed9768bf9ff04af0919acc55746e62b28333644f0251f38768313f31745"},
    {file = "h5py-3.6.0-cp39-cp39-manylinux_2_17_aarch64.manylinux2014_aarch64.whl", hash = "sha256:954c5c39a09b5302f69f752c3bbf165d368a65c8d200f7d5655e0fa6368a75e6"},
    {file = "h5py-3.6.0-cp39-cp39-win_amd64.whl", hash = "sha256:9fd8a14236fdd092a20c0bdf25c3aba3777718d266fabb0fdded4fcf252d1630"},
    {file = "h5py-3.6.0.tar.gz", hash = "sha256:8752d2814a92aba4e2b2a5922d2782d0029102d99caaf3c201a566bc0b40db29"},
]
hijri-converter = [
    {file = "hijri-converter-2.2.3.tar.gz", hash = "sha256:e7149cececca647bf40689ec89bf593c7252b31d699ea587ad0bce91ba42d382"},
    {file = "hijri_converter-2.2.3-py3-none-any.whl", hash = "sha256:50648d45a0b850c6d4a3aa7cf88ec4c03ee44740c339ee2bb021c7bb69791dcc"},
]
holidays = [
    {file = "holidays-0.11.3.1-py3-none-any.whl", hash = "sha256:63e2578513d0877aefd43d49870caf666fd902ec3a5884a3397f403c912a8246"},
    {file = "holidays-0.11.3.1.tar.gz", hash = "sha256:4855afe0ebf428efbcf848477828b889f8515be7f4f15ae26682919369d92774"},
]
identify = [
    {file = "identify-2.4.12-py2.py3-none-any.whl", hash = "sha256:5f06b14366bd1facb88b00540a1de05b69b310cbc2654db3c7e07fa3a4339323"},
    {file = "identify-2.4.12.tar.gz", hash = "sha256:3f3244a559290e7d3deb9e9adc7b33594c1bc85a9dd82e0f1be519bf12a1ec17"},
]
idna = [
    {file = "idna-3.3-py3-none-any.whl", hash = "sha256:84d9dd047ffa80596e0f246e2eab0b391788b0503584e8945f2368256d2735ff"},
    {file = "idna-3.3.tar.gz", hash = "sha256:9d643ff0a55b762d5cdb124b8eaa99c66322e2157b69160bc32796e824360e6d"},
]
imagesize = [
    {file = "imagesize-1.3.0-py2.py3-none-any.whl", hash = "sha256:1db2f82529e53c3e929e8926a1fa9235aa82d0bd0c580359c67ec31b2fddaa8c"},
    {file = "imagesize-1.3.0.tar.gz", hash = "sha256:cd1750d452385ca327479d45b64d9c7729ecf0b3969a58148298c77092261f9d"},
]
importlib-metadata = [
    {file = "importlib_metadata-4.11.3-py3-none-any.whl", hash = "sha256:1208431ca90a8cca1a6b8af391bb53c1a2db74e5d1cef6ddced95d4b2062edc6"},
    {file = "importlib_metadata-4.11.3.tar.gz", hash = "sha256:ea4c597ebf37142f827b8f39299579e31685c31d3a438b59f469406afd0f2539"},
]
inflection = [
    {file = "inflection-0.5.1-py2.py3-none-any.whl", hash = "sha256:f38b2b640938a4f35ade69ac3d053042959b62a0f1076a5bbaa1b9526605a8a2"},
    {file = "inflection-0.5.1.tar.gz", hash = "sha256:1a29730d366e996aaacffb2f1f1cb9593dc38e2ddd30c91250c6dde09ea9b417"},
]
iniconfig = [
    {file = "iniconfig-1.1.1-py2.py3-none-any.whl", hash = "sha256:011e24c64b7f47f6ebd835bb12a743f2fbe9a26d4cecaa7f53bc4f35ee9da8b3"},
    {file = "iniconfig-1.1.1.tar.gz", hash = "sha256:bc3af051d7d14b2ee5ef9969666def0cd1a000e121eaea580d4a313df4b37f32"},
]
interface-meta = [
    {file = "interface_meta-1.3.0-py3-none-any.whl", hash = "sha256:de35dc5241431886e709e20a14d6597ed07c9f1e8b4bfcffde2190ca5b700ee8"},
    {file = "interface_meta-1.3.0.tar.gz", hash = "sha256:8a4493f8bdb73fb9655dcd5115bc897e207319e36c8835f39c516a2d7e9d79a1"},
]
investpy = [
    {file = "investpy-1.0.8.tar.gz", hash = "sha256:6a7632a94b484ee07cd54afd416bdc759cd905ba60c62dbb8a8d157229b267c6"},
]
ipykernel = [
<<<<<<< HEAD
    {file = "ipykernel-6.11.0-py3-none-any.whl", hash = "sha256:62ec17caff6e4fa1dc87ef0a6f9eff5a5d6588bb585ab1e06897e7bec9eb2819"},
    {file = "ipykernel-6.11.0.tar.gz", hash = "sha256:6712604531c96100f326440c11cb023da26819f2f34ba9d1ca0fb163401834e8"},
=======
    {file = "ipykernel-6.12.1-py3-none-any.whl", hash = "sha256:d840e3bf1c4b23bf6939f78dcdae639c9f6962e41d17e1c084a18c3c7f972d3a"},
    {file = "ipykernel-6.12.1.tar.gz", hash = "sha256:0868f5561729ade444011f8ca7d3502dc9f27f7f44e20f1d5fee7e1f2b7183a1"},
>>>>>>> 059888b6
]
ipympl = [
    {file = "ipympl-0.8.8-py2.py3-none-any.whl", hash = "sha256:86468aeaae8c0a28007d0c7f6dbb85f2b6cb9805167e88d4daa7529562009159"},
    {file = "ipympl-0.8.8.tar.gz", hash = "sha256:5bf5d780b07fafe7924922ac6b2f3abd22721f341e5e196b3b82737dfbd0e1c9"},
]
ipython = [
    {file = "ipython-8.2.0-py3-none-any.whl", hash = "sha256:1b672bfd7a48d87ab203d9af8727a3b0174a4566b4091e9447c22fb63ea32857"},
    {file = "ipython-8.2.0.tar.gz", hash = "sha256:70e5eb132cac594a34b5f799bd252589009905f05104728aea6a403ec2519dc1"},
]
ipython-genutils = [
    {file = "ipython_genutils-0.2.0-py2.py3-none-any.whl", hash = "sha256:72dd37233799e619666c9f639a9da83c34013a73e8bbc79a7a6348d93c61fab8"},
    {file = "ipython_genutils-0.2.0.tar.gz", hash = "sha256:eb2e116e75ecef9d4d228fdc66af54269afa26ab4463042e33785b887c628ba8"},
]
ipywidgets = [
    {file = "ipywidgets-7.7.0-py2.py3-none-any.whl", hash = "sha256:e58ff58bc94d481e91ecb6e13a5cb96a87b6b8ade135e055603d0ca24593df38"},
    {file = "ipywidgets-7.7.0.tar.gz", hash = "sha256:ab4a5596855a88b83761921c768707d65e5847068139bc1729ddfe834703542a"},
]
iso8601 = [
    {file = "iso8601-0.1.16-py2.py3-none-any.whl", hash = "sha256:906714829fedbc89955d52806c903f2332e3948ed94e31e85037f9e0226b8376"},
    {file = "iso8601-0.1.16.tar.gz", hash = "sha256:36532f77cc800594e8f16641edae7f1baf7932f05d8e508545b95fc53c6dc85b"},
]
isort = [
    {file = "isort-5.10.1-py3-none-any.whl", hash = "sha256:6f62d78e2f89b4500b080fe3a81690850cd254227f27f75c3a0c491a1f351ba7"},
    {file = "isort-5.10.1.tar.gz", hash = "sha256:e8443a5e7a020e9d7f97f1d7d9cd17c88bcb3bc7e218bf9cf5095fe550be2951"},
]
jedi = [
    {file = "jedi-0.18.1-py2.py3-none-any.whl", hash = "sha256:637c9635fcf47945ceb91cd7f320234a7be540ded6f3e99a50cb6febdfd1ba8d"},
    {file = "jedi-0.18.1.tar.gz", hash = "sha256:74137626a64a99c8eb6ae5832d99b3bdd7d29a3850fe2aa80a4126b2a7d949ab"},
]
jedi-language-server = [
    {file = "jedi-language-server-0.35.1.tar.gz", hash = "sha256:e31185e79e1abdcc5a077305cb24cd3a44798a2db525045b40f6b647dc5bdf08"},
    {file = "jedi_language_server-0.35.1-py3-none-any.whl", hash = "sha256:532c16a9199d902bdc88ca991da176fe177f0b3019b826b50bf568a0b0081167"},
]
jinja2 = [
    {file = "Jinja2-3.0.3-py3-none-any.whl", hash = "sha256:077ce6014f7b40d03b47d1f1ca4b0fc8328a692bd284016f806ed0eaca390ad8"},
    {file = "Jinja2-3.0.3.tar.gz", hash = "sha256:611bb273cd68f3b993fabdc4064fc858c5b47a973cb5aa7999ec1ba405c87cd7"},
]
jmespath = [
    {file = "jmespath-1.0.0-py3-none-any.whl", hash = "sha256:e8dcd576ed616f14ec02eed0005c85973b5890083313860136657e24784e4c04"},
    {file = "jmespath-1.0.0.tar.gz", hash = "sha256:a490e280edd1f57d6de88636992d05b71e97d69a26a19f058ecf7d304474bf5e"},
]
joblib = [
    {file = "joblib-1.1.0-py2.py3-none-any.whl", hash = "sha256:f21f109b3c7ff9d95f8387f752d0d9c34a02aa2f7060c2135f465da0e5160ff6"},
    {file = "joblib-1.1.0.tar.gz", hash = "sha256:4158fcecd13733f8be669be0683b96ebdbbd38d23559f54dca7205aea1bf1e35"},
]
json5 = [
    {file = "json5-0.9.6-py2.py3-none-any.whl", hash = "sha256:823e510eb355949bed817e1f3e2d682455dc6af9daf6066d5698d6a2ca4481c2"},
    {file = "json5-0.9.6.tar.gz", hash = "sha256:9175ad1bc248e22bb8d95a8e8d765958bf0008fef2fe8abab5bc04e0f1ac8302"},
]
jsonschema = [
    {file = "jsonschema-3.2.0-py2.py3-none-any.whl", hash = "sha256:4e5b3cf8216f577bee9ce139cbe72eca3ea4f292ec60928ff24758ce626cd163"},
    {file = "jsonschema-3.2.0.tar.gz", hash = "sha256:c8a85b28d377cc7737e46e2d9f2b4f44ee3c0e1deac6bf46ddefc7187d30797a"},
]
jupyter = [
    {file = "jupyter-1.0.0-py2.py3-none-any.whl", hash = "sha256:5b290f93b98ffbc21c0c7e749f054b3267782166d72fa5e3ed1ed4eaf34a2b78"},
    {file = "jupyter-1.0.0.tar.gz", hash = "sha256:d9dc4b3318f310e34c82951ea5d6683f67bed7def4b259fafbfe4f1beb1d8e5f"},
    {file = "jupyter-1.0.0.zip", hash = "sha256:3e1f86076bbb7c8c207829390305a2b1fe836d471ed54be66a3b8c41e7f46cc7"},
]
jupyter-client = [
    {file = "jupyter_client-7.2.1-py3-none-any.whl", hash = "sha256:d10e31ac4b8364d1cb30ebcee9e5cc7b7eb5d23b76912be9ef3d4c75167fbc68"},
    {file = "jupyter_client-7.2.1.tar.gz", hash = "sha256:aa177279e93205d0681ec0e2e210da01b22c5a1464a56abd455adcac64f0de91"},
]
jupyter-console = [
    {file = "jupyter_console-6.4.3-py3-none-any.whl", hash = "sha256:e630bcb682c0088dda45688ad7c2424d4a825c8acf494cb036ced03ed0424841"},
    {file = "jupyter_console-6.4.3.tar.gz", hash = "sha256:55f32626b0be647a85e3217ddcdb22db69efc79e8b403b9771eb9ecc696019b5"},
]
jupyter-core = [
    {file = "jupyter_core-4.9.2-py3-none-any.whl", hash = "sha256:f875e4d27e202590311d468fa55f90c575f201490bd0c18acabe4e318db4a46d"},
    {file = "jupyter_core-4.9.2.tar.gz", hash = "sha256:d69baeb9ffb128b8cd2657fcf2703f89c769d1673c851812119e3a2a0e93ad9a"},
]
jupyter-lsp = [
    {file = "jupyter-lsp-1.5.1.tar.gz", hash = "sha256:751abd35413be99a4331f3597b09341adc755589ed32091ac2f686db3d61267e"},
    {file = "jupyter_lsp-1.5.1-py3-none-any.whl", hash = "sha256:28bb4c44f0c78b4fe55041b2209a8a1f33b1719f39e5e280d8c4d689dc44ca31"},
]
jupyter-server = [
    {file = "jupyter_server-1.16.0-py3-none-any.whl", hash = "sha256:72dd1ff5373d2def94e80632ba4397e504cc9200c5b5f44b5b0af2e062a73353"},
    {file = "jupyter_server-1.16.0.tar.gz", hash = "sha256:c756f87ad64b84e2aa522ef482445e1a93f7fe4a5fc78358f4636e53c9a0463a"},
]
jupyterlab = [
    {file = "jupyterlab-3.3.2-py3-none-any.whl", hash = "sha256:32c9e3fae93d02f7a071f5e69a7a5450fa4bf087dd3d5aca58c7dd2adf2565d3"},
    {file = "jupyterlab-3.3.2.tar.gz", hash = "sha256:3c716bf5592cb28c5c55c615c6e5bd3efc71898f6957d13719b56478bbbb587a"},
]
jupyterlab-code-formatter = [
    {file = "jupyterlab_code_formatter-1.4.10-py3-none-any.whl", hash = "sha256:10a7f2ab44a4539a44ec6bf3fc3b27e7ed22c7ab975e6503823e21d7e60abae7"},
    {file = "jupyterlab_code_formatter-1.4.10.tar.gz", hash = "sha256:1645fd80b99d590d60fe0f3c078c9101ad62dfdbfac5e78b4c2d334896ab526f"},
]
jupyterlab-lsp = [
    {file = "jupyterlab-lsp-3.10.1.tar.gz", hash = "sha256:9ad6ef22c4972b85480797034fc7914728eb78f1856b4dab3361686e4f20c9dd"},
    {file = "jupyterlab_lsp-3.10.1-py3-none-any.whl", hash = "sha256:5e142680d47736a894945d2846217f1d693961fb938ce978d0cb406b6c53c8ac"},
]
jupyterlab-pygments = [
    {file = "jupyterlab_pygments-0.1.2-py2.py3-none-any.whl", hash = "sha256:abfb880fd1561987efaefcb2d2ac75145d2a5d0139b1876d5be806e32f630008"},
    {file = "jupyterlab_pygments-0.1.2.tar.gz", hash = "sha256:cfcda0873626150932f438eccf0f8bf22bfa92345b814890ab360d666b254146"},
]
jupyterlab-server = [
    {file = "jupyterlab_server-2.12.0-py3-none-any.whl", hash = "sha256:db5d234955c5c2684f77a064345712f071acf7df31f0d8c31b420b33b09d6472"},
    {file = "jupyterlab_server-2.12.0.tar.gz", hash = "sha256:00e0f4b4c399f55938323ea10cf92d915288fe12753e35d1069f6ca08b72abbf"},
]
jupyterlab-widgets = [
    {file = "jupyterlab_widgets-1.1.0-py3-none-any.whl", hash = "sha256:c2a9bd3789f120f64d73268c066ed3b000c56bc1dda217be5cdc43e7b4ebad3f"},
    {file = "jupyterlab_widgets-1.1.0.tar.gz", hash = "sha256:d5f41bc1713795385f718d44dcba47e1e1473c6289f28a95aa6b2c0782ee372a"},
]
kaleido = [
    {file = "kaleido-0.2.1-py2.py3-none-macosx_10_11_x86_64.whl", hash = "sha256:ca6f73e7ff00aaebf2843f73f1d3bacde1930ef5041093fe76b83a15785049a7"},
    {file = "kaleido-0.2.1-py2.py3-none-macosx_11_0_arm64.whl", hash = "sha256:bb9a5d1f710357d5d432ee240ef6658a6d124c3e610935817b4b42da9c787c05"},
    {file = "kaleido-0.2.1-py2.py3-none-manylinux1_x86_64.whl", hash = "sha256:aa21cf1bf1c78f8fa50a9f7d45e1003c387bd3d6fe0a767cfbbf344b95bdc3a8"},
    {file = "kaleido-0.2.1-py2.py3-none-manylinux2014_aarch64.whl", hash = "sha256:845819844c8082c9469d9c17e42621fbf85c2b237ef8a86ec8a8527f98b6512a"},
    {file = "kaleido-0.2.1-py2.py3-none-win32.whl", hash = "sha256:ecc72635860be616c6b7161807a65c0dbd9b90c6437ac96965831e2e24066552"},
    {file = "kaleido-0.2.1-py2.py3-none-win_amd64.whl", hash = "sha256:4670985f28913c2d063c5734d125ecc28e40810141bdb0a46f15b76c1d45f23c"},
]
keras = [
    {file = "keras-2.8.0-py2.py3-none-any.whl", hash = "sha256:744d39dc6577dcd80ff4a4d41549e92b77d6a17e0edd58a431d30656e29bc94e"},
]
keras-preprocessing = [
    {file = "Keras_Preprocessing-1.1.2-py2.py3-none-any.whl", hash = "sha256:7b82029b130ff61cc99b55f3bd27427df4838576838c5b2f65940e4fcec99a7b"},
    {file = "Keras_Preprocessing-1.1.2.tar.gz", hash = "sha256:add82567c50c8bc648c14195bf544a5ce7c1f76761536956c3d2978970179ef3"},
]
kiwisolver = [
    {file = "kiwisolver-1.4.2-cp310-cp310-macosx_10_9_universal2.whl", hash = "sha256:6e395ece147f0692ca7cdb05a028d31b83b72c369f7b4a2c1798f4b96af1e3d8"},
    {file = "kiwisolver-1.4.2-cp310-cp310-macosx_10_9_x86_64.whl", hash = "sha256:0b7f50a1a25361da3440f07c58cd1d79957c2244209e4f166990e770256b6b0b"},
    {file = "kiwisolver-1.4.2-cp310-cp310-macosx_11_0_arm64.whl", hash = "sha256:3c032c41ae4c3a321b43a3650e6ecc7406b99ff3e5279f24c9b310f41bc98479"},
    {file = "kiwisolver-1.4.2-cp310-cp310-manylinux_2_12_i686.manylinux2010_i686.whl", hash = "sha256:1dcade8f6fe12a2bb4efe2cbe22116556e3b6899728d3b2a0d3b367db323eacc"},
    {file = "kiwisolver-1.4.2-cp310-cp310-manylinux_2_12_x86_64.manylinux2010_x86_64.whl", hash = "sha256:0e45e780a74416ef2f173189ef4387e44b5494f45e290bcb1f03735faa6779bf"},
    {file = "kiwisolver-1.4.2-cp310-cp310-manylinux_2_17_aarch64.manylinux2014_aarch64.whl", hash = "sha256:9d2bb56309fb75a811d81ed55fbe2208aa77a3a09ff5f546ca95e7bb5fac6eff"},
    {file = "kiwisolver-1.4.2-cp310-cp310-manylinux_2_17_ppc64le.manylinux2014_ppc64le.whl", hash = "sha256:69b2d6c12f2ad5f55104a36a356192cfb680c049fe5e7c1f6620fc37f119cdc2"},
    {file = "kiwisolver-1.4.2-cp310-cp310-manylinux_2_17_s390x.manylinux2014_s390x.whl", hash = "sha256:262c248c60f22c2b547683ad521e8a3db5909c71f679b93876921549107a0c24"},
    {file = "kiwisolver-1.4.2-cp310-cp310-win32.whl", hash = "sha256:1008346a7741620ab9cc6c96e8ad9b46f7a74ce839dbb8805ddf6b119d5fc6c2"},
    {file = "kiwisolver-1.4.2-cp310-cp310-win_amd64.whl", hash = "sha256:6ece2e12e4b57bc5646b354f436416cd2a6f090c1dadcd92b0ca4542190d7190"},
    {file = "kiwisolver-1.4.2-cp37-cp37m-macosx_10_9_x86_64.whl", hash = "sha256:b978afdb913ca953cf128d57181da2e8798e8b6153be866ae2a9c446c6162f40"},
    {file = "kiwisolver-1.4.2-cp37-cp37m-manylinux_2_17_aarch64.manylinux2014_aarch64.whl", hash = "sha256:7f88c4b8e449908eeddb3bbd4242bd4dc2c7a15a7aa44bb33df893203f02dc2d"},
    {file = "kiwisolver-1.4.2-cp37-cp37m-manylinux_2_17_ppc64le.manylinux2014_ppc64le.whl", hash = "sha256:e348f1904a4fab4153407f7ccc27e43b2a139752e8acf12e6640ba683093dd96"},
    {file = "kiwisolver-1.4.2-cp37-cp37m-manylinux_2_17_s390x.manylinux2014_s390x.whl", hash = "sha256:c839bf28e45d7ddad4ae8f986928dbf5a6d42ff79760d54ec8ada8fb263e097c"},
    {file = "kiwisolver-1.4.2-cp37-cp37m-manylinux_2_5_i686.manylinux1_i686.whl", hash = "sha256:8ae5a071185f1a93777c79a9a1e67ac46544d4607f18d07131eece08d415083a"},
    {file = "kiwisolver-1.4.2-cp37-cp37m-manylinux_2_5_x86_64.manylinux1_x86_64.whl", hash = "sha256:c222f91a45da9e01a9bc4f760727ae49050f8e8345c4ff6525495f7a164c8973"},
    {file = "kiwisolver-1.4.2-cp37-cp37m-win32.whl", hash = "sha256:a4e8f072db1d6fb7a7cc05a6dbef8442c93001f4bb604f1081d8c2db3ca97159"},
    {file = "kiwisolver-1.4.2-cp37-cp37m-win_amd64.whl", hash = "sha256:be9a650890fb60393e60aacb65878c4a38bb334720aa5ecb1c13d0dac54dd73b"},
    {file = "kiwisolver-1.4.2-cp38-cp38-macosx_10_9_universal2.whl", hash = "sha256:8ec2e55bf31b43aabe32089125dca3b46fdfe9f50afbf0756ae11e14c97b80ca"},
    {file = "kiwisolver-1.4.2-cp38-cp38-macosx_10_9_x86_64.whl", hash = "sha256:1d1078ba770d6165abed3d9a1be1f9e79b61515de1dd00d942fa53bba79f01ae"},
    {file = "kiwisolver-1.4.2-cp38-cp38-macosx_11_0_arm64.whl", hash = "sha256:cbb5eb4a2ea1ffec26268d49766cafa8f957fe5c1b41ad00733763fae77f9436"},
    {file = "kiwisolver-1.4.2-cp38-cp38-manylinux_2_17_aarch64.manylinux2014_aarch64.whl", hash = "sha256:2e6cda72db409eefad6b021e8a4f964965a629f577812afc7860c69df7bdb84a"},
    {file = "kiwisolver-1.4.2-cp38-cp38-manylinux_2_17_ppc64le.manylinux2014_ppc64le.whl", hash = "sha256:b1605c7c38cc6a85212dfd6a641f3905a33412e49f7c003f35f9ac6d71f67720"},
    {file = "kiwisolver-1.4.2-cp38-cp38-manylinux_2_17_s390x.manylinux2014_s390x.whl", hash = "sha256:81237957b15469ea9151ec8ca08ce05656090ffabc476a752ef5ad7e2644c526"},
    {file = "kiwisolver-1.4.2-cp38-cp38-manylinux_2_5_i686.manylinux1_i686.whl", hash = "sha256:240009fdf4fa87844f805e23f48995537a8cb8f8c361e35fda6b5ac97fcb906f"},
    {file = "kiwisolver-1.4.2-cp38-cp38-manylinux_2_5_x86_64.manylinux1_x86_64.whl", hash = "sha256:240c2d51d098395c012ddbcb9bd7b3ba5de412a1d11840698859f51d0e643c4f"},
    {file = "kiwisolver-1.4.2-cp38-cp38-win32.whl", hash = "sha256:8b6086aa6936865962b2cee0e7aaecf01ab6778ce099288354a7229b4d9f1408"},
    {file = "kiwisolver-1.4.2-cp38-cp38-win_amd64.whl", hash = "sha256:0d98dca86f77b851350c250f0149aa5852b36572514d20feeadd3c6b1efe38d0"},
    {file = "kiwisolver-1.4.2-cp39-cp39-macosx_10_9_universal2.whl", hash = "sha256:91eb4916271655dfe3a952249cb37a5c00b6ba68b4417ee15af9ba549b5ba61d"},
    {file = "kiwisolver-1.4.2-cp39-cp39-macosx_10_9_x86_64.whl", hash = "sha256:fa4d97d7d2b2c082e67907c0b8d9f31b85aa5d3ba0d33096b7116f03f8061261"},
    {file = "kiwisolver-1.4.2-cp39-cp39-macosx_11_0_arm64.whl", hash = "sha256:71469b5845b9876b8d3d252e201bef6f47bf7456804d2fbe9a1d6e19e78a1e65"},
    {file = "kiwisolver-1.4.2-cp39-cp39-manylinux_2_12_i686.manylinux2010_i686.whl", hash = "sha256:8ff3033e43e7ca1389ee59fb7ecb8303abb8713c008a1da49b00869e92e3dd7c"},
    {file = "kiwisolver-1.4.2-cp39-cp39-manylinux_2_12_x86_64.manylinux2010_x86_64.whl", hash = "sha256:89b57c2984f4464840e4b768affeff6b6809c6150d1166938ade3e22fbe22db8"},
    {file = "kiwisolver-1.4.2-cp39-cp39-manylinux_2_17_aarch64.manylinux2014_aarch64.whl", hash = "sha256:ffbdb9a96c536f0405895b5e21ee39ec579cb0ed97bdbd169ae2b55f41d73219"},
    {file = "kiwisolver-1.4.2-cp39-cp39-manylinux_2_17_ppc64le.manylinux2014_ppc64le.whl", hash = "sha256:8a830a03970c462d1a2311c90e05679da56d3bd8e78a4ba9985cb78ef7836c9f"},
    {file = "kiwisolver-1.4.2-cp39-cp39-manylinux_2_17_s390x.manylinux2014_s390x.whl", hash = "sha256:f74f2a13af201559e3d32b9ddfc303c94ae63d63d7f4326d06ce6fe67e7a8255"},
    {file = "kiwisolver-1.4.2-cp39-cp39-win32.whl", hash = "sha256:e677cc3626287f343de751e11b1e8a5b915a6ac897e8aecdbc996cd34de753a0"},
    {file = "kiwisolver-1.4.2-cp39-cp39-win_amd64.whl", hash = "sha256:b3e251e5c38ac623c5d786adb21477f018712f8c6fa54781bd38aa1c60b60fc2"},
    {file = "kiwisolver-1.4.2-pp37-pypy37_pp73-manylinux_2_12_i686.manylinux2010_i686.whl", hash = "sha256:0c380bb5ae20d829c1a5473cfcae64267b73aaa4060adc091f6df1743784aae0"},
    {file = "kiwisolver-1.4.2-pp37-pypy37_pp73-manylinux_2_12_x86_64.manylinux2010_x86_64.whl", hash = "sha256:484f2a5f0307bc944bc79db235f41048bae4106ffa764168a068d88b644b305d"},
    {file = "kiwisolver-1.4.2-pp37-pypy37_pp73-manylinux_2_17_aarch64.manylinux2014_aarch64.whl", hash = "sha256:0e8afdf533b613122e4bbaf3c1e42c2a5e9e2d1dd3a0a017749a7658757cb377"},
    {file = "kiwisolver-1.4.2-pp37-pypy37_pp73-win_amd64.whl", hash = "sha256:42f6ef9b640deb6f7d438e0a371aedd8bef6ddfde30683491b2e6f568b4e884e"},
    {file = "kiwisolver-1.4.2.tar.gz", hash = "sha256:7f606d91b8a8816be476513a77fd30abe66227039bd6f8b406c348cb0247dcc9"},
]
korean-lunar-calendar = [
    {file = "korean_lunar_calendar-0.2.1-py3-none-any.whl", hash = "sha256:a619ea88610129019267467b85cc9faf0fab6e1694b2e782d1aeb610cdd382d5"},
    {file = "korean_lunar_calendar-0.2.1.tar.gz", hash = "sha256:12ce54b1392ed45a82dc6cea85ee5f7e33630556e82488f57e37a22482c8275d"},
]
lazy-object-proxy = [
    {file = "lazy-object-proxy-1.7.1.tar.gz", hash = "sha256:d609c75b986def706743cdebe5e47553f4a5a1da9c5ff66d76013ef396b5a8a4"},
    {file = "lazy_object_proxy-1.7.1-cp310-cp310-macosx_10_9_x86_64.whl", hash = "sha256:bb8c5fd1684d60a9902c60ebe276da1f2281a318ca16c1d0a96db28f62e9166b"},
    {file = "lazy_object_proxy-1.7.1-cp310-cp310-manylinux_2_17_aarch64.manylinux2014_aarch64.whl", hash = "sha256:a57d51ed2997e97f3b8e3500c984db50a554bb5db56c50b5dab1b41339b37e36"},
    {file = "lazy_object_proxy-1.7.1-cp310-cp310-manylinux_2_5_x86_64.manylinux1_x86_64.manylinux_2_17_x86_64.manylinux2014_x86_64.whl", hash = "sha256:fd45683c3caddf83abbb1249b653a266e7069a09f486daa8863fb0e7496a9fdb"},
    {file = "lazy_object_proxy-1.7.1-cp310-cp310-musllinux_1_1_aarch64.whl", hash = "sha256:8561da8b3dd22d696244d6d0d5330618c993a215070f473b699e00cf1f3f6443"},
    {file = "lazy_object_proxy-1.7.1-cp310-cp310-musllinux_1_1_x86_64.whl", hash = "sha256:fccdf7c2c5821a8cbd0a9440a456f5050492f2270bd54e94360cac663398739b"},
    {file = "lazy_object_proxy-1.7.1-cp310-cp310-win32.whl", hash = "sha256:898322f8d078f2654d275124a8dd19b079080ae977033b713f677afcfc88e2b9"},
    {file = "lazy_object_proxy-1.7.1-cp310-cp310-win_amd64.whl", hash = "sha256:85b232e791f2229a4f55840ed54706110c80c0a210d076eee093f2b2e33e1bfd"},
    {file = "lazy_object_proxy-1.7.1-cp36-cp36m-macosx_10_9_x86_64.whl", hash = "sha256:46ff647e76f106bb444b4533bb4153c7370cdf52efc62ccfc1a28bdb3cc95442"},
    {file = "lazy_object_proxy-1.7.1-cp36-cp36m-manylinux_2_17_aarch64.manylinux2014_aarch64.whl", hash = "sha256:12f3bb77efe1367b2515f8cb4790a11cffae889148ad33adad07b9b55e0ab22c"},
    {file = "lazy_object_proxy-1.7.1-cp36-cp36m-manylinux_2_5_x86_64.manylinux1_x86_64.manylinux_2_17_x86_64.manylinux2014_x86_64.whl", hash = "sha256:c19814163728941bb871240d45c4c30d33b8a2e85972c44d4e63dd7107faba44"},
    {file = "lazy_object_proxy-1.7.1-cp36-cp36m-musllinux_1_1_aarch64.whl", hash = "sha256:e40f2013d96d30217a51eeb1db28c9ac41e9d0ee915ef9d00da639c5b63f01a1"},
    {file = "lazy_object_proxy-1.7.1-cp36-cp36m-musllinux_1_1_x86_64.whl", hash = "sha256:2052837718516a94940867e16b1bb10edb069ab475c3ad84fd1e1a6dd2c0fcfc"},
    {file = "lazy_object_proxy-1.7.1-cp36-cp36m-win32.whl", hash = "sha256:6a24357267aa976abab660b1d47a34aaf07259a0c3859a34e536f1ee6e76b5bb"},
    {file = "lazy_object_proxy-1.7.1-cp36-cp36m-win_amd64.whl", hash = "sha256:6aff3fe5de0831867092e017cf67e2750c6a1c7d88d84d2481bd84a2e019ec35"},
    {file = "lazy_object_proxy-1.7.1-cp37-cp37m-macosx_10_9_x86_64.whl", hash = "sha256:6a6e94c7b02641d1311228a102607ecd576f70734dc3d5e22610111aeacba8a0"},
    {file = "lazy_object_proxy-1.7.1-cp37-cp37m-manylinux_2_17_aarch64.manylinux2014_aarch64.whl", hash = "sha256:c4ce15276a1a14549d7e81c243b887293904ad2d94ad767f42df91e75fd7b5b6"},
    {file = "lazy_object_proxy-1.7.1-cp37-cp37m-manylinux_2_5_x86_64.manylinux1_x86_64.manylinux_2_17_x86_64.manylinux2014_x86_64.whl", hash = "sha256:e368b7f7eac182a59ff1f81d5f3802161932a41dc1b1cc45c1f757dc876b5d2c"},
    {file = "lazy_object_proxy-1.7.1-cp37-cp37m-musllinux_1_1_aarch64.whl", hash = "sha256:6ecbb350991d6434e1388bee761ece3260e5228952b1f0c46ffc800eb313ff42"},
    {file = "lazy_object_proxy-1.7.1-cp37-cp37m-musllinux_1_1_x86_64.whl", hash = "sha256:553b0f0d8dbf21890dd66edd771f9b1b5f51bd912fa5f26de4449bfc5af5e029"},
    {file = "lazy_object_proxy-1.7.1-cp37-cp37m-win32.whl", hash = "sha256:c7a683c37a8a24f6428c28c561c80d5f4fd316ddcf0c7cab999b15ab3f5c5c69"},
    {file = "lazy_object_proxy-1.7.1-cp37-cp37m-win_amd64.whl", hash = "sha256:df2631f9d67259dc9620d831384ed7732a198eb434eadf69aea95ad18c587a28"},
    {file = "lazy_object_proxy-1.7.1-cp38-cp38-macosx_10_9_x86_64.whl", hash = "sha256:07fa44286cda977bd4803b656ffc1c9b7e3bc7dff7d34263446aec8f8c96f88a"},
    {file = "lazy_object_proxy-1.7.1-cp38-cp38-manylinux_2_17_aarch64.manylinux2014_aarch64.whl", hash = "sha256:4dca6244e4121c74cc20542c2ca39e5c4a5027c81d112bfb893cf0790f96f57e"},
    {file = "lazy_object_proxy-1.7.1-cp38-cp38-manylinux_2_5_x86_64.manylinux1_x86_64.manylinux_2_17_x86_64.manylinux2014_x86_64.whl", hash = "sha256:91ba172fc5b03978764d1df5144b4ba4ab13290d7bab7a50f12d8117f8630c38"},
    {file = "lazy_object_proxy-1.7.1-cp38-cp38-musllinux_1_1_aarch64.whl", hash = "sha256:043651b6cb706eee4f91854da4a089816a6606c1428fd391573ef8cb642ae4f7"},
    {file = "lazy_object_proxy-1.7.1-cp38-cp38-musllinux_1_1_x86_64.whl", hash = "sha256:b9e89b87c707dd769c4ea91f7a31538888aad05c116a59820f28d59b3ebfe25a"},
    {file = "lazy_object_proxy-1.7.1-cp38-cp38-win32.whl", hash = "sha256:9d166602b525bf54ac994cf833c385bfcc341b364e3ee71e3bf5a1336e677b55"},
    {file = "lazy_object_proxy-1.7.1-cp38-cp38-win_amd64.whl", hash = "sha256:8f3953eb575b45480db6568306893f0bd9d8dfeeebd46812aa09ca9579595148"},
    {file = "lazy_object_proxy-1.7.1-cp39-cp39-macosx_10_9_x86_64.whl", hash = "sha256:dd7ed7429dbb6c494aa9bc4e09d94b778a3579be699f9d67da7e6804c422d3de"},
    {file = "lazy_object_proxy-1.7.1-cp39-cp39-manylinux_2_17_aarch64.manylinux2014_aarch64.whl", hash = "sha256:70ed0c2b380eb6248abdef3cd425fc52f0abd92d2b07ce26359fcbc399f636ad"},
    {file = "lazy_object_proxy-1.7.1-cp39-cp39-manylinux_2_5_x86_64.manylinux1_x86_64.manylinux_2_17_x86_64.manylinux2014_x86_64.whl", hash = "sha256:7096a5e0c1115ec82641afbdd70451a144558ea5cf564a896294e346eb611be1"},
    {file = "lazy_object_proxy-1.7.1-cp39-cp39-musllinux_1_1_aarch64.whl", hash = "sha256:f769457a639403073968d118bc70110e7dce294688009f5c24ab78800ae56dc8"},
    {file = "lazy_object_proxy-1.7.1-cp39-cp39-musllinux_1_1_x86_64.whl", hash = "sha256:39b0e26725c5023757fc1ab2a89ef9d7ab23b84f9251e28f9cc114d5b59c1b09"},
    {file = "lazy_object_proxy-1.7.1-cp39-cp39-win32.whl", hash = "sha256:2130db8ed69a48a3440103d4a520b89d8a9405f1b06e2cc81640509e8bf6548f"},
    {file = "lazy_object_proxy-1.7.1-cp39-cp39-win_amd64.whl", hash = "sha256:677ea950bef409b47e51e733283544ac3d660b709cfce7b187f5ace137960d61"},
    {file = "lazy_object_proxy-1.7.1-pp37.pp38-none-any.whl", hash = "sha256:d66906d5785da8e0be7360912e99c9188b70f52c422f9fc18223347235691a84"},
]
libclang = [
    {file = "libclang-11.1.0-py2.py3-none-macosx_10_9_x86_64.whl", hash = "sha256:c9680adc86aaa15f3bd8271218415cae9356b7c4341313dba812991a56e1b7cb"},
    {file = "libclang-11.1.0-py2.py3-none-manylinux1_x86_64.whl", hash = "sha256:d8ec7b750c4bf9433340570852ffd0816ccd4ce81548705724aa2d89f37f7329"},
    {file = "libclang-11.1.0-py2.py3-none-manylinux2014_aarch64.whl", hash = "sha256:39d07c8965a3c963fb2686496339b6dbacf42acbd32e4bc7361373a45e98cebe"},
    {file = "libclang-11.1.0-py2.py3-none-win_amd64.whl", hash = "sha256:8cb0082a30b9e1e615d7f4211b0c428b607a9bd1e43ddc6c0cabdd9ea5b244bf"},
]
linearmodels = [
    {file = "linearmodels-4.26-cp310-cp310-macosx_10_9_x86_64.whl", hash = "sha256:9511653d58a213ad611680b826e7dcdfc03131b5db722390aa9fb50b0395b3af"},
    {file = "linearmodels-4.26-cp310-cp310-macosx_11_0_arm64.whl", hash = "sha256:52ac13bfa5765155a03f3bbc9bd68f8f9991ed58a75a53951a8767df87906b2c"},
    {file = "linearmodels-4.26-cp310-cp310-manylinux_2_17_aarch64.manylinux2014_aarch64.whl", hash = "sha256:d0d41c08b6e50aa09b567791166435fd14fcc637526ab5022134bfaa15d2d3f9"},
    {file = "linearmodels-4.26-cp310-cp310-manylinux_2_17_x86_64.manylinux2014_x86_64.whl", hash = "sha256:35420d08100a04ffa6af3cb4d11261c663ca49d5e976ddcfd114dca1692bb924"},
    {file = "linearmodels-4.26-cp310-cp310-win_amd64.whl", hash = "sha256:0d89eab601293f17d46d1a6f75177bb4d90b840a7a4bf345a115d62a44c14141"},
    {file = "linearmodels-4.26-cp38-cp38-macosx_10_9_x86_64.whl", hash = "sha256:c1f2da180c1a6817570cc55521040421c2435cd21292ef31bc505aa17beab1ca"},
    {file = "linearmodels-4.26-cp38-cp38-macosx_11_0_arm64.whl", hash = "sha256:3d7122c2bd56e8097d42f72c0c5f1ebe46dcaad65258835bd8d71e7d49deef26"},
    {file = "linearmodels-4.26-cp38-cp38-manylinux_2_17_aarch64.manylinux2014_aarch64.whl", hash = "sha256:64bb030fffeee73bb1beda12e47820078c8caa374b217870f1397c3e2dcdb974"},
    {file = "linearmodels-4.26-cp38-cp38-manylinux_2_17_x86_64.manylinux2014_x86_64.whl", hash = "sha256:f01a1ed2f21b837a27575bd406ddabbf5c3da85fcd7e500f1435ac61a735859a"},
    {file = "linearmodels-4.26-cp38-cp38-win32.whl", hash = "sha256:ef550b44091a89b39b9c513745d0a06e68dad213bc2985c42228a3819a1e786b"},
    {file = "linearmodels-4.26-cp38-cp38-win_amd64.whl", hash = "sha256:4a58cb6208103c4e652ef9b63eba3e6831ce8f11f5cf40fd2cd174ef99a9472f"},
    {file = "linearmodels-4.26-cp39-cp39-macosx_10_9_x86_64.whl", hash = "sha256:f27875bcfc189ab142143ce07a197d6904e835a1168fe82fe6ca929555ea8e1a"},
    {file = "linearmodels-4.26-cp39-cp39-macosx_11_0_arm64.whl", hash = "sha256:b2995d87772fcb8df19d2244bf21b51d58f8f2b7258bda4047f32b12c2383b34"},
    {file = "linearmodels-4.26-cp39-cp39-manylinux_2_17_aarch64.manylinux2014_aarch64.whl", hash = "sha256:3537ecbd68593742f45647df56a4cc33f886af28b0951b23fdaca0aff887d203"},
    {file = "linearmodels-4.26-cp39-cp39-manylinux_2_17_x86_64.manylinux2014_x86_64.whl", hash = "sha256:7510505d2e6fcf5f6a5f1dd84ace1f6594ff6ba75b64ed5604f117adb28b2b5c"},
    {file = "linearmodels-4.26-cp39-cp39-win32.whl", hash = "sha256:63baec7b23e0dd4dc035f20db8cd816c72c38fb164fb59819b5bfa7af4cf9429"},
    {file = "linearmodels-4.26-cp39-cp39-win_amd64.whl", hash = "sha256:2a00b73dabde87949bc221c5f080371ada62604976fa119381d542cbf6bb83ee"},
    {file = "linearmodels-4.26.tar.gz", hash = "sha256:687194fc9a51d9119c32a94b5a1061dfc13398eac3d25e086bd06f80d8fda76b"},
]
lxml = [
    {file = "lxml-4.8.0-cp27-cp27m-macosx_10_14_x86_64.whl", hash = "sha256:e1ab2fac607842ac36864e358c42feb0960ae62c34aa4caaf12ada0a1fb5d99b"},
    {file = "lxml-4.8.0-cp27-cp27m-manylinux_2_5_i686.manylinux1_i686.whl", hash = "sha256:28d1af847786f68bec57961f31221125c29d6f52d9187c01cd34dc14e2b29430"},
    {file = "lxml-4.8.0-cp27-cp27m-manylinux_2_5_x86_64.manylinux1_x86_64.whl", hash = "sha256:b92d40121dcbd74831b690a75533da703750f7041b4bf951befc657c37e5695a"},
    {file = "lxml-4.8.0-cp27-cp27m-win32.whl", hash = "sha256:e01f9531ba5420838c801c21c1b0f45dbc9607cb22ea2cf132844453bec863a5"},
    {file = "lxml-4.8.0-cp27-cp27m-win_amd64.whl", hash = "sha256:6259b511b0f2527e6d55ad87acc1c07b3cbffc3d5e050d7e7bcfa151b8202df9"},
    {file = "lxml-4.8.0-cp27-cp27mu-manylinux_2_5_i686.manylinux1_i686.whl", hash = "sha256:1010042bfcac2b2dc6098260a2ed022968dbdfaf285fc65a3acf8e4eb1ffd1bc"},
    {file = "lxml-4.8.0-cp27-cp27mu-manylinux_2_5_x86_64.manylinux1_x86_64.whl", hash = "sha256:fa56bb08b3dd8eac3a8c5b7d075c94e74f755fd9d8a04543ae8d37b1612dd170"},
    {file = "lxml-4.8.0-cp310-cp310-macosx_10_15_x86_64.whl", hash = "sha256:31ba2cbc64516dcdd6c24418daa7abff989ddf3ba6d3ea6f6ce6f2ed6e754ec9"},
    {file = "lxml-4.8.0-cp310-cp310-manylinux_2_12_i686.manylinux2010_i686.manylinux_2_24_i686.whl", hash = "sha256:31499847fc5f73ee17dbe1b8e24c6dafc4e8d5b48803d17d22988976b0171f03"},
    {file = "lxml-4.8.0-cp310-cp310-manylinux_2_17_aarch64.manylinux2014_aarch64.manylinux_2_24_aarch64.whl", hash = "sha256:5f7d7d9afc7b293147e2d506a4596641d60181a35279ef3aa5778d0d9d9123fe"},
    {file = "lxml-4.8.0-cp310-cp310-manylinux_2_17_x86_64.manylinux2014_x86_64.manylinux_2_24_x86_64.whl", hash = "sha256:a3c5f1a719aa11866ffc530d54ad965063a8cbbecae6515acbd5f0fae8f48eaa"},
    {file = "lxml-4.8.0-cp310-cp310-musllinux_1_1_x86_64.whl", hash = "sha256:6268e27873a3d191849204d00d03f65c0e343b3bcb518a6eaae05677c95621d1"},
    {file = "lxml-4.8.0-cp310-cp310-win32.whl", hash = "sha256:330bff92c26d4aee79c5bc4d9967858bdbe73fdbdbacb5daf623a03a914fe05b"},
    {file = "lxml-4.8.0-cp310-cp310-win_amd64.whl", hash = "sha256:b2582b238e1658c4061ebe1b4df53c435190d22457642377fd0cb30685cdfb76"},
    {file = "lxml-4.8.0-cp35-cp35m-manylinux_2_5_i686.manylinux1_i686.whl", hash = "sha256:a2bfc7e2a0601b475477c954bf167dee6d0f55cb167e3f3e7cefad906e7759f6"},
    {file = "lxml-4.8.0-cp35-cp35m-manylinux_2_5_x86_64.manylinux1_x86_64.whl", hash = "sha256:a1547ff4b8a833511eeaceacbcd17b043214fcdb385148f9c1bc5556ca9623e2"},
    {file = "lxml-4.8.0-cp35-cp35m-win32.whl", hash = "sha256:a9f1c3489736ff8e1c7652e9dc39f80cff820f23624f23d9eab6e122ac99b150"},
    {file = "lxml-4.8.0-cp35-cp35m-win_amd64.whl", hash = "sha256:530f278849031b0eb12f46cca0e5db01cfe5177ab13bd6878c6e739319bae654"},
    {file = "lxml-4.8.0-cp36-cp36m-macosx_10_14_x86_64.whl", hash = "sha256:078306d19a33920004addeb5f4630781aaeabb6a8d01398045fcde085091a169"},
    {file = "lxml-4.8.0-cp36-cp36m-manylinux_2_12_i686.manylinux2010_i686.manylinux_2_24_i686.whl", hash = "sha256:86545e351e879d0b72b620db6a3b96346921fa87b3d366d6c074e5a9a0b8dadb"},
    {file = "lxml-4.8.0-cp36-cp36m-manylinux_2_17_aarch64.manylinux2014_aarch64.whl", hash = "sha256:24f5c5ae618395ed871b3d8ebfcbb36e3f1091fd847bf54c4de623f9107942f3"},
    {file = "lxml-4.8.0-cp36-cp36m-manylinux_2_17_x86_64.manylinux2014_x86_64.manylinux_2_24_x86_64.whl", hash = "sha256:bbab6faf6568484707acc052f4dfc3802bdb0cafe079383fbaa23f1cdae9ecd4"},
    {file = "lxml-4.8.0-cp36-cp36m-manylinux_2_5_i686.manylinux1_i686.whl", hash = "sha256:7993232bd4044392c47779a3c7e8889fea6883be46281d45a81451acfd704d7e"},
    {file = "lxml-4.8.0-cp36-cp36m-manylinux_2_5_x86_64.manylinux1_x86_64.whl", hash = "sha256:6d6483b1229470e1d8835e52e0ff3c6973b9b97b24cd1c116dca90b57a2cc613"},
    {file = "lxml-4.8.0-cp36-cp36m-musllinux_1_1_x86_64.whl", hash = "sha256:ad4332a532e2d5acb231a2e5d33f943750091ee435daffca3fec0a53224e7e33"},
    {file = "lxml-4.8.0-cp36-cp36m-win32.whl", hash = "sha256:db3535733f59e5605a88a706824dfcb9bd06725e709ecb017e165fc1d6e7d429"},
    {file = "lxml-4.8.0-cp36-cp36m-win_amd64.whl", hash = "sha256:5f148b0c6133fb928503cfcdfdba395010f997aa44bcf6474fcdd0c5398d9b63"},
    {file = "lxml-4.8.0-cp37-cp37m-macosx_10_14_x86_64.whl", hash = "sha256:8a31f24e2a0b6317f33aafbb2f0895c0bce772980ae60c2c640d82caac49628a"},
    {file = "lxml-4.8.0-cp37-cp37m-manylinux_2_12_i686.manylinux2010_i686.manylinux_2_24_i686.whl", hash = "sha256:719544565c2937c21a6f76d520e6e52b726d132815adb3447ccffbe9f44203c4"},
    {file = "lxml-4.8.0-cp37-cp37m-manylinux_2_17_aarch64.manylinux2014_aarch64.manylinux_2_24_aarch64.whl", hash = "sha256:c0b88ed1ae66777a798dc54f627e32d3b81c8009967c63993c450ee4cbcbec15"},
    {file = "lxml-4.8.0-cp37-cp37m-manylinux_2_17_x86_64.manylinux2014_x86_64.manylinux_2_24_x86_64.whl", hash = "sha256:fa9b7c450be85bfc6cd39f6df8c5b8cbd76b5d6fc1f69efec80203f9894b885f"},
    {file = "lxml-4.8.0-cp37-cp37m-manylinux_2_5_i686.manylinux1_i686.whl", hash = "sha256:e9f84ed9f4d50b74fbc77298ee5c870f67cb7e91dcdc1a6915cb1ff6a317476c"},
    {file = "lxml-4.8.0-cp37-cp37m-manylinux_2_5_x86_64.manylinux1_x86_64.whl", hash = "sha256:1d650812b52d98679ed6c6b3b55cbb8fe5a5460a0aef29aeb08dc0b44577df85"},
    {file = "lxml-4.8.0-cp37-cp37m-musllinux_1_1_x86_64.whl", hash = "sha256:80bbaddf2baab7e6de4bc47405e34948e694a9efe0861c61cdc23aa774fcb141"},
    {file = "lxml-4.8.0-cp37-cp37m-win32.whl", hash = "sha256:6f7b82934c08e28a2d537d870293236b1000d94d0b4583825ab9649aef7ddf63"},
    {file = "lxml-4.8.0-cp37-cp37m-win_amd64.whl", hash = "sha256:e1fd7d2fe11f1cb63d3336d147c852f6d07de0d0020d704c6031b46a30b02ca8"},
    {file = "lxml-4.8.0-cp38-cp38-macosx_10_14_x86_64.whl", hash = "sha256:5045ee1ccd45a89c4daec1160217d363fcd23811e26734688007c26f28c9e9e7"},
    {file = "lxml-4.8.0-cp38-cp38-manylinux_2_12_i686.manylinux2010_i686.manylinux_2_24_i686.whl", hash = "sha256:0c1978ff1fd81ed9dcbba4f91cf09faf1f8082c9d72eb122e92294716c605428"},
    {file = "lxml-4.8.0-cp38-cp38-manylinux_2_17_aarch64.manylinux2014_aarch64.manylinux_2_24_aarch64.whl", hash = "sha256:52cbf2ff155b19dc4d4100f7442f6a697938bf4493f8d3b0c51d45568d5666b5"},
    {file = "lxml-4.8.0-cp38-cp38-manylinux_2_17_x86_64.manylinux2014_x86_64.manylinux_2_24_x86_64.whl", hash = "sha256:ce13d6291a5f47c1c8dbd375baa78551053bc6b5e5c0e9bb8e39c0a8359fd52f"},
    {file = "lxml-4.8.0-cp38-cp38-manylinux_2_5_i686.manylinux1_i686.whl", hash = "sha256:e11527dc23d5ef44d76fef11213215c34f36af1608074561fcc561d983aeb870"},
    {file = "lxml-4.8.0-cp38-cp38-manylinux_2_5_x86_64.manylinux1_x86_64.whl", hash = "sha256:60d2f60bd5a2a979df28ab309352cdcf8181bda0cca4529769a945f09aba06f9"},
    {file = "lxml-4.8.0-cp38-cp38-musllinux_1_1_x86_64.whl", hash = "sha256:62f93eac69ec0f4be98d1b96f4d6b964855b8255c345c17ff12c20b93f247b68"},
    {file = "lxml-4.8.0-cp38-cp38-win32.whl", hash = "sha256:20b8a746a026017acf07da39fdb10aa80ad9877046c9182442bf80c84a1c4696"},
    {file = "lxml-4.8.0-cp38-cp38-win_amd64.whl", hash = "sha256:891dc8f522d7059ff0024cd3ae79fd224752676447f9c678f2a5c14b84d9a939"},
    {file = "lxml-4.8.0-cp39-cp39-macosx_10_15_x86_64.whl", hash = "sha256:b6fc2e2fb6f532cf48b5fed57567ef286addcef38c28874458a41b7837a57807"},
    {file = "lxml-4.8.0-cp39-cp39-manylinux_2_12_i686.manylinux2010_i686.manylinux_2_24_i686.whl", hash = "sha256:74eb65ec61e3c7c019d7169387d1b6ffcfea1b9ec5894d116a9a903636e4a0b1"},
    {file = "lxml-4.8.0-cp39-cp39-manylinux_2_17_aarch64.manylinux2014_aarch64.manylinux_2_24_aarch64.whl", hash = "sha256:627e79894770783c129cc5e89b947e52aa26e8e0557c7e205368a809da4b7939"},
    {file = "lxml-4.8.0-cp39-cp39-manylinux_2_17_x86_64.manylinux2014_x86_64.manylinux_2_24_x86_64.whl", hash = "sha256:545bd39c9481f2e3f2727c78c169425efbfb3fbba6e7db4f46a80ebb249819ca"},
    {file = "lxml-4.8.0-cp39-cp39-manylinux_2_5_i686.manylinux1_i686.whl", hash = "sha256:5a58d0b12f5053e270510bf12f753a76aaf3d74c453c00942ed7d2c804ca845c"},
    {file = "lxml-4.8.0-cp39-cp39-manylinux_2_5_x86_64.manylinux1_x86_64.whl", hash = "sha256:ec4b4e75fc68da9dc0ed73dcdb431c25c57775383fec325d23a770a64e7ebc87"},
    {file = "lxml-4.8.0-cp39-cp39-musllinux_1_1_x86_64.whl", hash = "sha256:5804e04feb4e61babf3911c2a974a5b86f66ee227cc5006230b00ac6d285b3a9"},
    {file = "lxml-4.8.0-cp39-cp39-win32.whl", hash = "sha256:aa0cf4922da7a3c905d000b35065df6184c0dc1d866dd3b86fd961905bbad2ea"},
    {file = "lxml-4.8.0-cp39-cp39-win_amd64.whl", hash = "sha256:dd10383f1d6b7edf247d0960a3db274c07e96cf3a3fc7c41c8448f93eac3fb1c"},
    {file = "lxml-4.8.0-pp37-pypy37_pp73-macosx_10_14_x86_64.whl", hash = "sha256:2403a6d6fb61c285969b71f4a3527873fe93fd0abe0832d858a17fe68c8fa507"},
    {file = "lxml-4.8.0-pp37-pypy37_pp73-manylinux_2_12_i686.manylinux2010_i686.manylinux_2_24_i686.whl", hash = "sha256:986b7a96228c9b4942ec420eff37556c5777bfba6758edcb95421e4a614b57f9"},
    {file = "lxml-4.8.0-pp37-pypy37_pp73-manylinux_2_17_x86_64.manylinux2014_x86_64.manylinux_2_24_x86_64.whl", hash = "sha256:6fe4ef4402df0250b75ba876c3795510d782def5c1e63890bde02d622570d39e"},
    {file = "lxml-4.8.0-pp38-pypy38_pp73-macosx_10_14_x86_64.whl", hash = "sha256:f10ce66fcdeb3543df51d423ede7e238be98412232fca5daec3e54bcd16b8da0"},
    {file = "lxml-4.8.0-pp38-pypy38_pp73-manylinux_2_12_i686.manylinux2010_i686.manylinux_2_24_i686.whl", hash = "sha256:730766072fd5dcb219dd2b95c4c49752a54f00157f322bc6d71f7d2a31fecd79"},
    {file = "lxml-4.8.0-pp38-pypy38_pp73-manylinux_2_17_x86_64.manylinux2014_x86_64.manylinux_2_24_x86_64.whl", hash = "sha256:8b99ec73073b37f9ebe8caf399001848fced9c08064effdbfc4da2b5a8d07b93"},
    {file = "lxml-4.8.0.tar.gz", hash = "sha256:f63f62fc60e6228a4ca9abae28228f35e1bd3ce675013d1dfb828688d50c6e23"},
]
m2r2 = [
    {file = "m2r2-0.2.8-py3-none-any.whl", hash = "sha256:613934a5d02999574c0256407e6a0e71f8c436f2d2757d6e43d52d2faf8dff1c"},
    {file = "m2r2-0.2.8.tar.gz", hash = "sha256:ca39e1db74991818d667c7367e4fc2de13ecefd2a04d69d83b0ffa76d20d7e29"},
]
macholib = [
    {file = "macholib-1.16-py2.py3-none-any.whl", hash = "sha256:5a0742b587e6e57bfade1ab90651d4877185bf66fd4a176a488116de36878229"},
    {file = "macholib-1.16.tar.gz", hash = "sha256:001bf281279b986a66d7821790d734e61150d52f40c080899df8fefae056e9f7"},
]
markdown = [
    {file = "Markdown-3.3.6-py3-none-any.whl", hash = "sha256:9923332318f843411e9932237530df53162e29dc7a4e2b91e35764583c46c9a3"},
    {file = "Markdown-3.3.6.tar.gz", hash = "sha256:76df8ae32294ec39dcf89340382882dfa12975f87f45c3ed1ecdb1e8cefc7006"},
]
markdown-it-py = [
    {file = "markdown-it-py-1.1.0.tar.gz", hash = "sha256:36be6bb3ad987bfdb839f5ba78ddf094552ca38ccbd784ae4f74a4e1419fc6e3"},
    {file = "markdown_it_py-1.1.0-py3-none-any.whl", hash = "sha256:98080fc0bc34c4f2bcf0846a096a9429acbd9d5d8e67ed34026c03c61c464389"},
]
markupsafe = [
    {file = "MarkupSafe-2.1.1-cp310-cp310-macosx_10_9_universal2.whl", hash = "sha256:86b1f75c4e7c2ac2ccdaec2b9022845dbb81880ca318bb7a0a01fbf7813e3812"},
    {file = "MarkupSafe-2.1.1-cp310-cp310-macosx_10_9_x86_64.whl", hash = "sha256:f121a1420d4e173a5d96e47e9a0c0dcff965afdf1626d28de1460815f7c4ee7a"},
    {file = "MarkupSafe-2.1.1-cp310-cp310-manylinux_2_17_aarch64.manylinux2014_aarch64.whl", hash = "sha256:a49907dd8420c5685cfa064a1335b6754b74541bbb3706c259c02ed65b644b3e"},
    {file = "MarkupSafe-2.1.1-cp310-cp310-manylinux_2_17_x86_64.manylinux2014_x86_64.whl", hash = "sha256:10c1bfff05d95783da83491be968e8fe789263689c02724e0c691933c52994f5"},
    {file = "MarkupSafe-2.1.1-cp310-cp310-manylinux_2_5_i686.manylinux1_i686.manylinux_2_17_i686.manylinux2014_i686.whl", hash = "sha256:b7bd98b796e2b6553da7225aeb61f447f80a1ca64f41d83612e6139ca5213aa4"},
    {file = "MarkupSafe-2.1.1-cp310-cp310-musllinux_1_1_aarch64.whl", hash = "sha256:b09bf97215625a311f669476f44b8b318b075847b49316d3e28c08e41a7a573f"},
    {file = "MarkupSafe-2.1.1-cp310-cp310-musllinux_1_1_i686.whl", hash = "sha256:694deca8d702d5db21ec83983ce0bb4b26a578e71fbdbd4fdcd387daa90e4d5e"},
    {file = "MarkupSafe-2.1.1-cp310-cp310-musllinux_1_1_x86_64.whl", hash = "sha256:efc1913fd2ca4f334418481c7e595c00aad186563bbc1ec76067848c7ca0a933"},
    {file = "MarkupSafe-2.1.1-cp310-cp310-win32.whl", hash = "sha256:4a33dea2b688b3190ee12bd7cfa29d39c9ed176bda40bfa11099a3ce5d3a7ac6"},
    {file = "MarkupSafe-2.1.1-cp310-cp310-win_amd64.whl", hash = "sha256:dda30ba7e87fbbb7eab1ec9f58678558fd9a6b8b853530e176eabd064da81417"},
    {file = "MarkupSafe-2.1.1-cp37-cp37m-macosx_10_9_x86_64.whl", hash = "sha256:671cd1187ed5e62818414afe79ed29da836dde67166a9fac6d435873c44fdd02"},
    {file = "MarkupSafe-2.1.1-cp37-cp37m-manylinux_2_17_aarch64.manylinux2014_aarch64.whl", hash = "sha256:3799351e2336dc91ea70b034983ee71cf2f9533cdff7c14c90ea126bfd95d65a"},
    {file = "MarkupSafe-2.1.1-cp37-cp37m-manylinux_2_17_x86_64.manylinux2014_x86_64.whl", hash = "sha256:e72591e9ecd94d7feb70c1cbd7be7b3ebea3f548870aa91e2732960fa4d57a37"},
    {file = "MarkupSafe-2.1.1-cp37-cp37m-manylinux_2_5_i686.manylinux1_i686.manylinux_2_17_i686.manylinux2014_i686.whl", hash = "sha256:6fbf47b5d3728c6aea2abb0589b5d30459e369baa772e0f37a0320185e87c980"},
    {file = "MarkupSafe-2.1.1-cp37-cp37m-musllinux_1_1_aarch64.whl", hash = "sha256:d5ee4f386140395a2c818d149221149c54849dfcfcb9f1debfe07a8b8bd63f9a"},
    {file = "MarkupSafe-2.1.1-cp37-cp37m-musllinux_1_1_i686.whl", hash = "sha256:bcb3ed405ed3222f9904899563d6fc492ff75cce56cba05e32eff40e6acbeaa3"},
    {file = "MarkupSafe-2.1.1-cp37-cp37m-musllinux_1_1_x86_64.whl", hash = "sha256:e1c0b87e09fa55a220f058d1d49d3fb8df88fbfab58558f1198e08c1e1de842a"},
    {file = "MarkupSafe-2.1.1-cp37-cp37m-win32.whl", hash = "sha256:8dc1c72a69aa7e082593c4a203dcf94ddb74bb5c8a731e4e1eb68d031e8498ff"},
    {file = "MarkupSafe-2.1.1-cp37-cp37m-win_amd64.whl", hash = "sha256:97a68e6ada378df82bc9f16b800ab77cbf4b2fada0081794318520138c088e4a"},
    {file = "MarkupSafe-2.1.1-cp38-cp38-macosx_10_9_universal2.whl", hash = "sha256:e8c843bbcda3a2f1e3c2ab25913c80a3c5376cd00c6e8c4a86a89a28c8dc5452"},
    {file = "MarkupSafe-2.1.1-cp38-cp38-macosx_10_9_x86_64.whl", hash = "sha256:0212a68688482dc52b2d45013df70d169f542b7394fc744c02a57374a4207003"},
    {file = "MarkupSafe-2.1.1-cp38-cp38-manylinux_2_17_aarch64.manylinux2014_aarch64.whl", hash = "sha256:8e576a51ad59e4bfaac456023a78f6b5e6e7651dcd383bcc3e18d06f9b55d6d1"},
    {file = "MarkupSafe-2.1.1-cp38-cp38-manylinux_2_17_x86_64.manylinux2014_x86_64.whl", hash = "sha256:4b9fe39a2ccc108a4accc2676e77da025ce383c108593d65cc909add5c3bd601"},
    {file = "MarkupSafe-2.1.1-cp38-cp38-manylinux_2_5_i686.manylinux1_i686.manylinux_2_17_i686.manylinux2014_i686.whl", hash = "sha256:96e37a3dc86e80bf81758c152fe66dbf60ed5eca3d26305edf01892257049925"},
    {file = "MarkupSafe-2.1.1-cp38-cp38-musllinux_1_1_aarch64.whl", hash = "sha256:6d0072fea50feec76a4c418096652f2c3238eaa014b2f94aeb1d56a66b41403f"},
    {file = "MarkupSafe-2.1.1-cp38-cp38-musllinux_1_1_i686.whl", hash = "sha256:089cf3dbf0cd6c100f02945abeb18484bd1ee57a079aefd52cffd17fba910b88"},
    {file = "MarkupSafe-2.1.1-cp38-cp38-musllinux_1_1_x86_64.whl", hash = "sha256:6a074d34ee7a5ce3effbc526b7083ec9731bb3cbf921bbe1d3005d4d2bdb3a63"},
    {file = "MarkupSafe-2.1.1-cp38-cp38-win32.whl", hash = "sha256:421be9fbf0ffe9ffd7a378aafebbf6f4602d564d34be190fc19a193232fd12b1"},
    {file = "MarkupSafe-2.1.1-cp38-cp38-win_amd64.whl", hash = "sha256:fc7b548b17d238737688817ab67deebb30e8073c95749d55538ed473130ec0c7"},
    {file = "MarkupSafe-2.1.1-cp39-cp39-macosx_10_9_universal2.whl", hash = "sha256:e04e26803c9c3851c931eac40c695602c6295b8d432cbe78609649ad9bd2da8a"},
    {file = "MarkupSafe-2.1.1-cp39-cp39-macosx_10_9_x86_64.whl", hash = "sha256:b87db4360013327109564f0e591bd2a3b318547bcef31b468a92ee504d07ae4f"},
    {file = "MarkupSafe-2.1.1-cp39-cp39-manylinux_2_17_aarch64.manylinux2014_aarch64.whl", hash = "sha256:99a2a507ed3ac881b975a2976d59f38c19386d128e7a9a18b7df6fff1fd4c1d6"},
    {file = "MarkupSafe-2.1.1-cp39-cp39-manylinux_2_17_x86_64.manylinux2014_x86_64.whl", hash = "sha256:56442863ed2b06d19c37f94d999035e15ee982988920e12a5b4ba29b62ad1f77"},
    {file = "MarkupSafe-2.1.1-cp39-cp39-manylinux_2_5_i686.manylinux1_i686.manylinux_2_17_i686.manylinux2014_i686.whl", hash = "sha256:3ce11ee3f23f79dbd06fb3d63e2f6af7b12db1d46932fe7bd8afa259a5996603"},
    {file = "MarkupSafe-2.1.1-cp39-cp39-musllinux_1_1_aarch64.whl", hash = "sha256:33b74d289bd2f5e527beadcaa3f401e0df0a89927c1559c8566c066fa4248ab7"},
    {file = "MarkupSafe-2.1.1-cp39-cp39-musllinux_1_1_i686.whl", hash = "sha256:43093fb83d8343aac0b1baa75516da6092f58f41200907ef92448ecab8825135"},
    {file = "MarkupSafe-2.1.1-cp39-cp39-musllinux_1_1_x86_64.whl", hash = "sha256:8e3dcf21f367459434c18e71b2a9532d96547aef8a871872a5bd69a715c15f96"},
    {file = "MarkupSafe-2.1.1-cp39-cp39-win32.whl", hash = "sha256:d4306c36ca495956b6d568d276ac11fdd9c30a36f1b6eb928070dc5360b22e1c"},
    {file = "MarkupSafe-2.1.1-cp39-cp39-win_amd64.whl", hash = "sha256:46d00d6cfecdde84d40e572d63735ef81423ad31184100411e6e3388d405e247"},
    {file = "MarkupSafe-2.1.1.tar.gz", hash = "sha256:7f91197cc9e48f989d12e4e6fbc46495c446636dfc81b9ccf50bb0ec74b91d4b"},
]
matplotlib = [
    {file = "matplotlib-3.5.1-cp310-cp310-macosx_10_9_universal2.whl", hash = "sha256:456cc8334f6d1124e8ff856b42d2cc1c84335375a16448189999496549f7182b"},
    {file = "matplotlib-3.5.1-cp310-cp310-macosx_10_9_x86_64.whl", hash = "sha256:8a77906dc2ef9b67407cec0bdbf08e3971141e535db888974a915be5e1e3efc6"},
    {file = "matplotlib-3.5.1-cp310-cp310-macosx_11_0_arm64.whl", hash = "sha256:8e70ae6475cfd0fad3816dcbf6cac536dc6f100f7474be58d59fa306e6e768a4"},
    {file = "matplotlib-3.5.1-cp310-cp310-manylinux_2_17_aarch64.manylinux2014_aarch64.whl", hash = "sha256:53273c5487d1c19c3bc03b9eb82adaf8456f243b97ed79d09dded747abaf1235"},
    {file = "matplotlib-3.5.1-cp310-cp310-manylinux_2_17_i686.manylinux2014_i686.whl", hash = "sha256:e3b6f3fd0d8ca37861c31e9a7cab71a0ef14c639b4c95654ea1dd153158bf0df"},
    {file = "matplotlib-3.5.1-cp310-cp310-manylinux_2_17_x86_64.manylinux2014_x86_64.whl", hash = "sha256:e8c87cdaf06fd7b2477f68909838ff4176f105064a72ca9d24d3f2a29f73d393"},
    {file = "matplotlib-3.5.1-cp310-cp310-win32.whl", hash = "sha256:e2f28a07b4f82abb40267864ad7b3a4ed76f1b1663e81c7efc84a9b9248f672f"},
    {file = "matplotlib-3.5.1-cp310-cp310-win_amd64.whl", hash = "sha256:d70a32ee1f8b55eed3fd4e892f0286df8cccc7e0475c11d33b5d0a148f5c7599"},
    {file = "matplotlib-3.5.1-cp37-cp37m-macosx_10_9_x86_64.whl", hash = "sha256:68fa30cec89b6139dc559ed6ef226c53fd80396da1919a1b5ef672c911aaa767"},
    {file = "matplotlib-3.5.1-cp37-cp37m-manylinux_2_17_aarch64.manylinux2014_aarch64.whl", hash = "sha256:2e3484d8455af3fdb0424eae1789af61f6a79da0c80079125112fd5c1b604218"},
    {file = "matplotlib-3.5.1-cp37-cp37m-manylinux_2_5_i686.manylinux1_i686.whl", hash = "sha256:e293b16cf303fe82995e41700d172a58a15efc5331125d08246b520843ef21ee"},
    {file = "matplotlib-3.5.1-cp37-cp37m-manylinux_2_5_x86_64.manylinux1_x86_64.whl", hash = "sha256:e3520a274a0e054e919f5b3279ee5dbccf5311833819ccf3399dab7c83e90a25"},
    {file = "matplotlib-3.5.1-cp37-cp37m-win32.whl", hash = "sha256:2252bfac85cec7af4a67e494bfccf9080bcba8a0299701eab075f48847cca907"},
    {file = "matplotlib-3.5.1-cp37-cp37m-win_amd64.whl", hash = "sha256:abf67e05a1b7f86583f6ebd01f69b693b9c535276f4e943292e444855870a1b8"},
    {file = "matplotlib-3.5.1-cp38-cp38-macosx_10_9_universal2.whl", hash = "sha256:6c094e4bfecd2fa7f9adffd03d8abceed7157c928c2976899de282f3600f0a3d"},
    {file = "matplotlib-3.5.1-cp38-cp38-macosx_10_9_x86_64.whl", hash = "sha256:506b210cc6e66a0d1c2bb765d055f4f6bc2745070fb1129203b67e85bbfa5c18"},
    {file = "matplotlib-3.5.1-cp38-cp38-macosx_11_0_arm64.whl", hash = "sha256:b04fc29bcef04d4e2d626af28d9d892be6aba94856cb46ed52bcb219ceac8943"},
    {file = "matplotlib-3.5.1-cp38-cp38-manylinux_2_17_aarch64.manylinux2014_aarch64.whl", hash = "sha256:577ed20ec9a18d6bdedb4616f5e9e957b4c08563a9f985563a31fd5b10564d2a"},
    {file = "matplotlib-3.5.1-cp38-cp38-manylinux_2_5_i686.manylinux1_i686.whl", hash = "sha256:e486f60db0cd1c8d68464d9484fd2a94011c1ac8593d765d0211f9daba2bd535"},
    {file = "matplotlib-3.5.1-cp38-cp38-manylinux_2_5_x86_64.manylinux1_x86_64.whl", hash = "sha256:b71f3a7ca935fc759f2aed7cec06cfe10bc3100fadb5dbd9c435b04e557971e1"},
    {file = "matplotlib-3.5.1-cp38-cp38-win32.whl", hash = "sha256:d24e5bb8028541ce25e59390122f5e48c8506b7e35587e5135efcb6471b4ac6c"},
    {file = "matplotlib-3.5.1-cp38-cp38-win_amd64.whl", hash = "sha256:778d398c4866d8e36ee3bf833779c940b5f57192fa0a549b3ad67bc4c822771b"},
    {file = "matplotlib-3.5.1-cp39-cp39-macosx_10_9_universal2.whl", hash = "sha256:bb1c613908f11bac270bc7494d68b1ef6e7c224b7a4204d5dacf3522a41e2bc3"},
    {file = "matplotlib-3.5.1-cp39-cp39-macosx_10_9_x86_64.whl", hash = "sha256:edf5e4e1d5fb22c18820e8586fb867455de3b109c309cb4fce3aaed85d9468d1"},
    {file = "matplotlib-3.5.1-cp39-cp39-macosx_11_0_arm64.whl", hash = "sha256:40e0d7df05e8efe60397c69b467fc8f87a2affeb4d562fe92b72ff8937a2b511"},
    {file = "matplotlib-3.5.1-cp39-cp39-manylinux_2_17_aarch64.manylinux2014_aarch64.whl", hash = "sha256:7a350ca685d9f594123f652ba796ee37219bf72c8e0fc4b471473d87121d6d34"},
    {file = "matplotlib-3.5.1-cp39-cp39-manylinux_2_5_i686.manylinux1_i686.whl", hash = "sha256:3e66497cd990b1a130e21919b004da2f1dc112132c01ac78011a90a0f9229778"},
    {file = "matplotlib-3.5.1-cp39-cp39-manylinux_2_5_x86_64.manylinux1_x86_64.whl", hash = "sha256:87900c67c0f1728e6db17c6809ec05c025c6624dcf96a8020326ea15378fe8e7"},
    {file = "matplotlib-3.5.1-cp39-cp39-win32.whl", hash = "sha256:b8a4fb2a0c5afbe9604f8a91d7d0f27b1832c3e0b5e365f95a13015822b4cd65"},
    {file = "matplotlib-3.5.1-cp39-cp39-win_amd64.whl", hash = "sha256:fe8d40c434a8e2c68d64c6d6a04e77f21791a93ff6afe0dce169597c110d3079"},
    {file = "matplotlib-3.5.1-pp37-pypy37_pp73-macosx_10_9_x86_64.whl", hash = "sha256:34a1fc29f8f96e78ec57a5eff5e8d8b53d3298c3be6df61e7aa9efba26929522"},
    {file = "matplotlib-3.5.1-pp37-pypy37_pp73-manylinux_2_12_i686.manylinux2010_i686.whl", hash = "sha256:b19a761b948e939a9e20173aaae76070025f0024fc8f7ba08bef22a5c8573afc"},
    {file = "matplotlib-3.5.1-pp37-pypy37_pp73-manylinux_2_12_x86_64.manylinux2010_x86_64.whl", hash = "sha256:6803299cbf4665eca14428d9e886de62e24f4223ac31ab9c5d6d5339a39782c7"},
    {file = "matplotlib-3.5.1-pp37-pypy37_pp73-win_amd64.whl", hash = "sha256:14334b9902ec776461c4b8c6516e26b450f7ebe0b3ef8703bf5cdfbbaecf774a"},
    {file = "matplotlib-3.5.1.tar.gz", hash = "sha256:b2e9810e09c3a47b73ce9cab5a72243a1258f61e7900969097a817232246ce1c"},
]
matplotlib-inline = [
    {file = "matplotlib-inline-0.1.3.tar.gz", hash = "sha256:a04bfba22e0d1395479f866853ec1ee28eea1485c1d69a6faf00dc3e24ff34ee"},
    {file = "matplotlib_inline-0.1.3-py3-none-any.whl", hash = "sha256:aed605ba3b72462d64d475a21a9296f400a19c4f74a31b59103d2a99ffd5aa5c"},
]
mccabe = [
    {file = "mccabe-0.6.1-py2.py3-none-any.whl", hash = "sha256:ab8a6258860da4b6677da4bd2fe5dc2c659cff31b3ee4f7f5d64e79735b80d42"},
    {file = "mccabe-0.6.1.tar.gz", hash = "sha256:dd8d182285a0fe56bace7f45b5e7d1a6ebcbf524e8f3bd87eb0f125271b8831f"},
]
mdit-py-plugins = [
    {file = "mdit-py-plugins-0.2.8.tar.gz", hash = "sha256:5991cef645502e80a5388ec4fc20885d2313d4871e8b8e320ca2de14ac0c015f"},
    {file = "mdit_py_plugins-0.2.8-py3-none-any.whl", hash = "sha256:1833bf738e038e35d89cb3a07eb0d227ed647ce7dd357579b65343740c6d249c"},
]
mistune = [
    {file = "mistune-0.8.4-py2.py3-none-any.whl", hash = "sha256:88a1051873018da288eee8538d476dffe1262495144b33ecb586c4ab266bb8d4"},
    {file = "mistune-0.8.4.tar.gz", hash = "sha256:59a3429db53c50b5c6bcc8a07f8848cb00d7dc8bdb431a4ab41920d201d4756e"},
]
mock = [
    {file = "mock-4.0.3-py3-none-any.whl", hash = "sha256:122fcb64ee37cfad5b3f48d7a7d51875d7031aaf3d8be7c42e2bee25044eee62"},
    {file = "mock-4.0.3.tar.gz", hash = "sha256:7d3fbbde18228f4ff2f1f119a45cdffa458b4c0dee32eb4d2bb2f82554bac7bc"},
]
more-itertools = [
    {file = "more-itertools-8.12.0.tar.gz", hash = "sha256:7dc6ad46f05f545f900dd59e8dfb4e84a4827b97b3cfecb175ea0c7d247f6064"},
    {file = "more_itertools-8.12.0-py3-none-any.whl", hash = "sha256:43e6dd9942dffd72661a2c4ef383ad7da1e6a3e968a927ad7a6083ab410a688b"},
]
mplfinance = [
    {file = "mplfinance-0.12.8b9-py3-none-any.whl", hash = "sha256:e57c6fbc579f36c4db0c34828269f56935513fc64d941558be5d7bcac131ad64"},
    {file = "mplfinance-0.12.8b9.tar.gz", hash = "sha256:7e5adc924ca044620b1aeabd88a85209cacc56b6ddaf376f3ce0492c0cb1434c"},
]
multidict = [
    {file = "multidict-6.0.2-cp310-cp310-macosx_10_9_universal2.whl", hash = "sha256:0b9e95a740109c6047602f4db4da9949e6c5945cefbad34a1299775ddc9a62e2"},
    {file = "multidict-6.0.2-cp310-cp310-macosx_10_9_x86_64.whl", hash = "sha256:ac0e27844758d7177989ce406acc6a83c16ed4524ebc363c1f748cba184d89d3"},
    {file = "multidict-6.0.2-cp310-cp310-macosx_11_0_arm64.whl", hash = "sha256:041b81a5f6b38244b34dc18c7b6aba91f9cdaf854d9a39e5ff0b58e2b5773b9c"},
    {file = "multidict-6.0.2-cp310-cp310-manylinux_2_17_aarch64.manylinux2014_aarch64.whl", hash = "sha256:5fdda29a3c7e76a064f2477c9aab1ba96fd94e02e386f1e665bca1807fc5386f"},
    {file = "multidict-6.0.2-cp310-cp310-manylinux_2_17_ppc64le.manylinux2014_ppc64le.whl", hash = "sha256:3368bf2398b0e0fcbf46d85795adc4c259299fec50c1416d0f77c0a843a3eed9"},
    {file = "multidict-6.0.2-cp310-cp310-manylinux_2_17_s390x.manylinux2014_s390x.whl", hash = "sha256:f4f052ee022928d34fe1f4d2bc743f32609fb79ed9c49a1710a5ad6b2198db20"},
    {file = "multidict-6.0.2-cp310-cp310-manylinux_2_17_x86_64.manylinux2014_x86_64.whl", hash = "sha256:225383a6603c086e6cef0f2f05564acb4f4d5f019a4e3e983f572b8530f70c88"},
    {file = "multidict-6.0.2-cp310-cp310-manylinux_2_5_i686.manylinux1_i686.manylinux_2_17_i686.manylinux2014_i686.whl", hash = "sha256:50bd442726e288e884f7be9071016c15a8742eb689a593a0cac49ea093eef0a7"},
    {file = "multidict-6.0.2-cp310-cp310-musllinux_1_1_aarch64.whl", hash = "sha256:47e6a7e923e9cada7c139531feac59448f1f47727a79076c0b1ee80274cd8eee"},
    {file = "multidict-6.0.2-cp310-cp310-musllinux_1_1_i686.whl", hash = "sha256:0556a1d4ea2d949efe5fd76a09b4a82e3a4a30700553a6725535098d8d9fb672"},
    {file = "multidict-6.0.2-cp310-cp310-musllinux_1_1_ppc64le.whl", hash = "sha256:626fe10ac87851f4cffecee161fc6f8f9853f0f6f1035b59337a51d29ff3b4f9"},
    {file = "multidict-6.0.2-cp310-cp310-musllinux_1_1_s390x.whl", hash = "sha256:8064b7c6f0af936a741ea1efd18690bacfbae4078c0c385d7c3f611d11f0cf87"},
    {file = "multidict-6.0.2-cp310-cp310-musllinux_1_1_x86_64.whl", hash = "sha256:2d36e929d7f6a16d4eb11b250719c39560dd70545356365b494249e2186bc389"},
    {file = "multidict-6.0.2-cp310-cp310-win32.whl", hash = "sha256:fcb91630817aa8b9bc4a74023e4198480587269c272c58b3279875ed7235c293"},
    {file = "multidict-6.0.2-cp310-cp310-win_amd64.whl", hash = "sha256:8cbf0132f3de7cc6c6ce00147cc78e6439ea736cee6bca4f068bcf892b0fd658"},
    {file = "multidict-6.0.2-cp37-cp37m-macosx_10_9_x86_64.whl", hash = "sha256:05f6949d6169878a03e607a21e3b862eaf8e356590e8bdae4227eedadacf6e51"},
    {file = "multidict-6.0.2-cp37-cp37m-manylinux_2_17_aarch64.manylinux2014_aarch64.whl", hash = "sha256:e2c2e459f7050aeb7c1b1276763364884595d47000c1cddb51764c0d8976e608"},
    {file = "multidict-6.0.2-cp37-cp37m-manylinux_2_17_ppc64le.manylinux2014_ppc64le.whl", hash = "sha256:d0509e469d48940147e1235d994cd849a8f8195e0bca65f8f5439c56e17872a3"},
    {file = "multidict-6.0.2-cp37-cp37m-manylinux_2_17_s390x.manylinux2014_s390x.whl", hash = "sha256:514fe2b8d750d6cdb4712346a2c5084a80220821a3e91f3f71eec11cf8d28fd4"},
    {file = "multidict-6.0.2-cp37-cp37m-manylinux_2_17_x86_64.manylinux2014_x86_64.whl", hash = "sha256:19adcfc2a7197cdc3987044e3f415168fc5dc1f720c932eb1ef4f71a2067e08b"},
    {file = "multidict-6.0.2-cp37-cp37m-manylinux_2_5_i686.manylinux1_i686.manylinux_2_17_i686.manylinux2014_i686.whl", hash = "sha256:b9d153e7f1f9ba0b23ad1568b3b9e17301e23b042c23870f9ee0522dc5cc79e8"},
    {file = "multidict-6.0.2-cp37-cp37m-musllinux_1_1_aarch64.whl", hash = "sha256:aef9cc3d9c7d63d924adac329c33835e0243b5052a6dfcbf7732a921c6e918ba"},
    {file = "multidict-6.0.2-cp37-cp37m-musllinux_1_1_i686.whl", hash = "sha256:4571f1beddff25f3e925eea34268422622963cd8dc395bb8778eb28418248e43"},
    {file = "multidict-6.0.2-cp37-cp37m-musllinux_1_1_ppc64le.whl", hash = "sha256:d48b8ee1d4068561ce8033d2c344cf5232cb29ee1a0206a7b828c79cbc5982b8"},
    {file = "multidict-6.0.2-cp37-cp37m-musllinux_1_1_s390x.whl", hash = "sha256:45183c96ddf61bf96d2684d9fbaf6f3564d86b34cb125761f9a0ef9e36c1d55b"},
    {file = "multidict-6.0.2-cp37-cp37m-musllinux_1_1_x86_64.whl", hash = "sha256:75bdf08716edde767b09e76829db8c1e5ca9d8bb0a8d4bd94ae1eafe3dac5e15"},
    {file = "multidict-6.0.2-cp37-cp37m-win32.whl", hash = "sha256:a45e1135cb07086833ce969555df39149680e5471c04dfd6a915abd2fc3f6dbc"},
    {file = "multidict-6.0.2-cp37-cp37m-win_amd64.whl", hash = "sha256:6f3cdef8a247d1eafa649085812f8a310e728bdf3900ff6c434eafb2d443b23a"},
    {file = "multidict-6.0.2-cp38-cp38-macosx_10_9_universal2.whl", hash = "sha256:0327292e745a880459ef71be14e709aaea2f783f3537588fb4ed09b6c01bca60"},
    {file = "multidict-6.0.2-cp38-cp38-macosx_10_9_x86_64.whl", hash = "sha256:e875b6086e325bab7e680e4316d667fc0e5e174bb5611eb16b3ea121c8951b86"},
    {file = "multidict-6.0.2-cp38-cp38-macosx_11_0_arm64.whl", hash = "sha256:feea820722e69451743a3d56ad74948b68bf456984d63c1a92e8347b7b88452d"},
    {file = "multidict-6.0.2-cp38-cp38-manylinux_2_17_aarch64.manylinux2014_aarch64.whl", hash = "sha256:9cc57c68cb9139c7cd6fc39f211b02198e69fb90ce4bc4a094cf5fe0d20fd8b0"},
    {file = "multidict-6.0.2-cp38-cp38-manylinux_2_17_ppc64le.manylinux2014_ppc64le.whl", hash = "sha256:497988d6b6ec6ed6f87030ec03280b696ca47dbf0648045e4e1d28b80346560d"},
    {file = "multidict-6.0.2-cp38-cp38-manylinux_2_17_s390x.manylinux2014_s390x.whl", hash = "sha256:89171b2c769e03a953d5969b2f272efa931426355b6c0cb508022976a17fd376"},
    {file = "multidict-6.0.2-cp38-cp38-manylinux_2_17_x86_64.manylinux2014_x86_64.whl", hash = "sha256:684133b1e1fe91eda8fa7447f137c9490a064c6b7f392aa857bba83a28cfb693"},
    {file = "multidict-6.0.2-cp38-cp38-manylinux_2_5_i686.manylinux1_i686.manylinux_2_17_i686.manylinux2014_i686.whl", hash = "sha256:fd9fc9c4849a07f3635ccffa895d57abce554b467d611a5009ba4f39b78a8849"},
    {file = "multidict-6.0.2-cp38-cp38-musllinux_1_1_aarch64.whl", hash = "sha256:e07c8e79d6e6fd37b42f3250dba122053fddb319e84b55dd3a8d6446e1a7ee49"},
    {file = "multidict-6.0.2-cp38-cp38-musllinux_1_1_i686.whl", hash = "sha256:4070613ea2227da2bfb2c35a6041e4371b0af6b0be57f424fe2318b42a748516"},
    {file = "multidict-6.0.2-cp38-cp38-musllinux_1_1_ppc64le.whl", hash = "sha256:47fbeedbf94bed6547d3aa632075d804867a352d86688c04e606971595460227"},
    {file = "multidict-6.0.2-cp38-cp38-musllinux_1_1_s390x.whl", hash = "sha256:5774d9218d77befa7b70d836004a768fb9aa4fdb53c97498f4d8d3f67bb9cfa9"},
    {file = "multidict-6.0.2-cp38-cp38-musllinux_1_1_x86_64.whl", hash = "sha256:2957489cba47c2539a8eb7ab32ff49101439ccf78eab724c828c1a54ff3ff98d"},
    {file = "multidict-6.0.2-cp38-cp38-win32.whl", hash = "sha256:e5b20e9599ba74391ca0cfbd7b328fcc20976823ba19bc573983a25b32e92b57"},
    {file = "multidict-6.0.2-cp38-cp38-win_amd64.whl", hash = "sha256:8004dca28e15b86d1b1372515f32eb6f814bdf6f00952699bdeb541691091f96"},
    {file = "multidict-6.0.2-cp39-cp39-macosx_10_9_universal2.whl", hash = "sha256:2e4a0785b84fb59e43c18a015ffc575ba93f7d1dbd272b4cdad9f5134b8a006c"},
    {file = "multidict-6.0.2-cp39-cp39-macosx_10_9_x86_64.whl", hash = "sha256:6701bf8a5d03a43375909ac91b6980aea74b0f5402fbe9428fc3f6edf5d9677e"},
    {file = "multidict-6.0.2-cp39-cp39-macosx_11_0_arm64.whl", hash = "sha256:a007b1638e148c3cfb6bf0bdc4f82776cef0ac487191d093cdc316905e504071"},
    {file = "multidict-6.0.2-cp39-cp39-manylinux_2_17_aarch64.manylinux2014_aarch64.whl", hash = "sha256:07a017cfa00c9890011628eab2503bee5872f27144936a52eaab449be5eaf032"},
    {file = "multidict-6.0.2-cp39-cp39-manylinux_2_17_ppc64le.manylinux2014_ppc64le.whl", hash = "sha256:c207fff63adcdf5a485969131dc70e4b194327666b7e8a87a97fbc4fd80a53b2"},
    {file = "multidict-6.0.2-cp39-cp39-manylinux_2_17_s390x.manylinux2014_s390x.whl", hash = "sha256:373ba9d1d061c76462d74e7de1c0c8e267e9791ee8cfefcf6b0b2495762c370c"},
    {file = "multidict-6.0.2-cp39-cp39-manylinux_2_17_x86_64.manylinux2014_x86_64.whl", hash = "sha256:bfba7c6d5d7c9099ba21f84662b037a0ffd4a5e6b26ac07d19e423e6fdf965a9"},
    {file = "multidict-6.0.2-cp39-cp39-manylinux_2_5_i686.manylinux1_i686.manylinux_2_17_i686.manylinux2014_i686.whl", hash = "sha256:19d9bad105dfb34eb539c97b132057a4e709919ec4dd883ece5838bcbf262b80"},
    {file = "multidict-6.0.2-cp39-cp39-musllinux_1_1_aarch64.whl", hash = "sha256:de989b195c3d636ba000ee4281cd03bb1234635b124bf4cd89eeee9ca8fcb09d"},
    {file = "multidict-6.0.2-cp39-cp39-musllinux_1_1_i686.whl", hash = "sha256:7c40b7bbece294ae3a87c1bc2abff0ff9beef41d14188cda94ada7bcea99b0fb"},
    {file = "multidict-6.0.2-cp39-cp39-musllinux_1_1_ppc64le.whl", hash = "sha256:d16cce709ebfadc91278a1c005e3c17dd5f71f5098bfae1035149785ea6e9c68"},
    {file = "multidict-6.0.2-cp39-cp39-musllinux_1_1_s390x.whl", hash = "sha256:a2c34a93e1d2aa35fbf1485e5010337c72c6791407d03aa5f4eed920343dd360"},
    {file = "multidict-6.0.2-cp39-cp39-musllinux_1_1_x86_64.whl", hash = "sha256:feba80698173761cddd814fa22e88b0661e98cb810f9f986c54aa34d281e4937"},
    {file = "multidict-6.0.2-cp39-cp39-win32.whl", hash = "sha256:23b616fdc3c74c9fe01d76ce0d1ce872d2d396d8fa8e4899398ad64fb5aa214a"},
    {file = "multidict-6.0.2-cp39-cp39-win_amd64.whl", hash = "sha256:4bae31803d708f6f15fd98be6a6ac0b6958fcf68fda3c77a048a4f9073704aae"},
    {file = "multidict-6.0.2.tar.gz", hash = "sha256:5ff3bd75f38e4c43f1f470f2df7a4d430b821c4ce22be384e1459cb57d6bb013"},
]
multitasking = [
    {file = "multitasking-0.0.10.tar.gz", hash = "sha256:810640fa6670be41f4a712b287d9307a14ad849d966f06a17d2cf1593b66c3cd"},
]
mypy = [
    {file = "mypy-0.930-cp310-cp310-macosx_10_9_x86_64.whl", hash = "sha256:221cc94dc6a801ccc2be7c0c9fd791c5e08d1fa2c5e1c12dec4eab15b2469871"},
    {file = "mypy-0.930-cp310-cp310-macosx_11_0_arm64.whl", hash = "sha256:db3a87376a1380f396d465bed462e76ea89f838f4c5e967d68ff6ee34b785c31"},
    {file = "mypy-0.930-cp310-cp310-manylinux_2_5_x86_64.manylinux1_x86_64.manylinux_2_12_x86_64.manylinux2010_x86_64.whl", hash = "sha256:1d2296f35aae9802eeb1327058b550371ee382d71374b3e7d2804035ef0b830b"},
    {file = "mypy-0.930-cp310-cp310-win_amd64.whl", hash = "sha256:959319b9a3cafc33a8185f440a433ba520239c72e733bf91f9efd67b0a8e9b30"},
    {file = "mypy-0.930-cp36-cp36m-macosx_10_9_x86_64.whl", hash = "sha256:45a4dc21c789cfd09b8ccafe114d6de66f0b341ad761338de717192f19397a8c"},
    {file = "mypy-0.930-cp36-cp36m-manylinux_2_5_x86_64.manylinux1_x86_64.manylinux_2_12_x86_64.manylinux2010_x86_64.whl", hash = "sha256:1e689e92cdebd87607a041585f1dc7339aa2e8a9f9bad9ba7e6ece619431b20c"},
    {file = "mypy-0.930-cp36-cp36m-win_amd64.whl", hash = "sha256:ed4e0ea066bb12f56b2812a15ff223c57c0a44eca817ceb96b214bb055c7051f"},
    {file = "mypy-0.930-cp37-cp37m-macosx_10_9_x86_64.whl", hash = "sha256:a9d8dffefba634b27d650e0de2564379a1a367e2e08d6617d8f89261a3bf63b2"},
    {file = "mypy-0.930-cp37-cp37m-manylinux_2_5_x86_64.manylinux1_x86_64.manylinux_2_12_x86_64.manylinux2010_x86_64.whl", hash = "sha256:b419e9721260161e70d054a15abbd50603c16f159860cfd0daeab647d828fc29"},
    {file = "mypy-0.930-cp37-cp37m-win_amd64.whl", hash = "sha256:601f46593f627f8a9b944f74fd387c9b5f4266b39abad77471947069c2fc7651"},
    {file = "mypy-0.930-cp38-cp38-macosx_10_9_x86_64.whl", hash = "sha256:1ea7199780c1d7940b82dbc0a4e37722b4e3851264dbba81e01abecc9052d8a7"},
    {file = "mypy-0.930-cp38-cp38-macosx_11_0_arm64.whl", hash = "sha256:70b197dd8c78fc5d2daf84bd093e8466a2b2e007eedaa85e792e513a820adbf7"},
    {file = "mypy-0.930-cp38-cp38-manylinux_2_5_x86_64.manylinux1_x86_64.manylinux_2_12_x86_64.manylinux2010_x86_64.whl", hash = "sha256:5feb56f8bb280468fe5fc8e6f56f48f99aa0df9eed3c507a11505ee4657b5380"},
    {file = "mypy-0.930-cp38-cp38-win_amd64.whl", hash = "sha256:2e9c5409e9cb81049bb03fa1009b573dea87976713e3898561567a86c4eaee01"},
    {file = "mypy-0.930-cp39-cp39-macosx_10_9_x86_64.whl", hash = "sha256:554873e45c1ca20f31ddf873deb67fa5d2e87b76b97db50669f0468ccded8fae"},
    {file = "mypy-0.930-cp39-cp39-macosx_11_0_arm64.whl", hash = "sha256:0feb82e9fa849affca7edd24713dbe809dce780ced9f3feca5ed3d80e40b777f"},
    {file = "mypy-0.930-cp39-cp39-manylinux_2_5_x86_64.manylinux1_x86_64.manylinux_2_12_x86_64.manylinux2010_x86_64.whl", hash = "sha256:bc1a0607ea03c30225347334af66b0af12eefba018a89a88c209e02b7065ea95"},
    {file = "mypy-0.930-cp39-cp39-win_amd64.whl", hash = "sha256:f9f665d69034b1fcfdbcd4197480d26298bbfb5d2dfe206245b6498addb34999"},
    {file = "mypy-0.930-py3-none-any.whl", hash = "sha256:bf4a44e03040206f7c058d1f5ba02ef2d1820720c88bc4285c7d9a4269f54173"},
    {file = "mypy-0.930.tar.gz", hash = "sha256:51426262ae4714cc7dd5439814676e0992b55bcc0f6514eccb4cf8e0678962c2"},
]
mypy-extensions = [
    {file = "mypy_extensions-0.4.3-py2.py3-none-any.whl", hash = "sha256:090fedd75945a69ae91ce1303b5824f428daf5a028d2f6ab8a299250a846f15d"},
    {file = "mypy_extensions-0.4.3.tar.gz", hash = "sha256:2d82818f5bb3e369420cb3c4060a7970edba416647068eb4c5343488a6c604a8"},
]
myst-parser = [
    {file = "myst-parser-0.15.2.tar.gz", hash = "sha256:f7f3b2d62db7655cde658eb5d62b2ec2a4631308137bd8d10f296a40d57bbbeb"},
    {file = "myst_parser-0.15.2-py3-none-any.whl", hash = "sha256:40124b6f27a4c42ac7f06b385e23a9dcd03d84801e9c7130b59b3729a554b1f9"},
]
natsort = [
    {file = "natsort-8.1.0-py3-none-any.whl", hash = "sha256:f59988d2f24e77b6b56f8a8f882d5df6b3b637e09e075abc67b486d59fba1a4b"},
    {file = "natsort-8.1.0.tar.gz", hash = "sha256:c7c1f3f27c375719a4dfcab353909fe39f26c2032a062a8c80cc844eaaca0445"},
]
nbclassic = [
    {file = "nbclassic-0.3.7-py3-none-any.whl", hash = "sha256:89184baa2d66b8ac3c8d3df57cbcf16f34148954d410a2fb3e897d7c18f2479d"},
    {file = "nbclassic-0.3.7.tar.gz", hash = "sha256:36dbaa88ffaf5dc05d149deb97504b86ba648f4a80a60b8a58ac94acab2daeb5"},
]
nbclient = [
    {file = "nbclient-0.5.13-py3-none-any.whl", hash = "sha256:47ac905af59379913c1f8f541098d2550153cf8dc58553cbe18c702b181518b0"},
    {file = "nbclient-0.5.13.tar.gz", hash = "sha256:40c52c9b5e3c31faecaee69f202b3f53e38d7c1c563de0fadde9d7eda0fdafe8"},
]
nbconvert = [
    {file = "nbconvert-6.4.5-py3-none-any.whl", hash = "sha256:e01d219f55cc79f9701c834d605e8aa3acf35725345d3942e3983937f368ce14"},
    {file = "nbconvert-6.4.5.tar.gz", hash = "sha256:21163a8e2073c07109ca8f398836e45efdba2aacea68d6f75a8a545fef070d4e"},
]
nbformat = [
    {file = "nbformat-5.3.0-py3-none-any.whl", hash = "sha256:38856d97de49e8292e2d5d8f595e9d26f02abfd87e075d450af4511870b40538"},
    {file = "nbformat-5.3.0.tar.gz", hash = "sha256:fcc5ab8cb74e20b19570b5be809e2dba9b82836fd2761a89066ad43394ba29f5"},
]
nest-asyncio = [
    {file = "nest_asyncio-1.5.5-py3-none-any.whl", hash = "sha256:b98e3ec1b246135e4642eceffa5a6c23a3ab12c82ff816a92c612d68205813b2"},
    {file = "nest_asyncio-1.5.5.tar.gz", hash = "sha256:e442291cd942698be619823a17a86a5759eabe1f8613084790de189fe9e16d65"},
]
nodeenv = [
    {file = "nodeenv-1.6.0-py2.py3-none-any.whl", hash = "sha256:621e6b7076565ddcacd2db0294c0381e01fd28945ab36bcf00f41c5daf63bef7"},
    {file = "nodeenv-1.6.0.tar.gz", hash = "sha256:3ef13ff90291ba2a4a7a4ff9a979b63ffdd00a464dbe04acf0ea6471517a4c2b"},
]
notebook = [
    {file = "notebook-6.4.10-py3-none-any.whl", hash = "sha256:49cead814bff0945fcb2ee07579259418672ac175d3dc3d8102a4b0a656ed4df"},
    {file = "notebook-6.4.10.tar.gz", hash = "sha256:2408a76bc6289283a8eecfca67e298ec83c67db51a4c2e1b713dd180bb39e90e"},
]
notebook-shim = [
    {file = "notebook_shim-0.1.0-py3-none-any.whl", hash = "sha256:02432d55a01139ac16e2100888aa2b56c614720cec73a27e71f40a5387e45324"},
    {file = "notebook_shim-0.1.0.tar.gz", hash = "sha256:7897e47a36d92248925a2143e3596f19c60597708f7bef50d81fcd31d7263e85"},
]
numpy = [
    {file = "numpy-1.21.2-cp310-cp310-manylinux_2_17_aarch64.manylinux2014_aarch64.whl", hash = "sha256:52a664323273c08f3b473548bf87c8145b7513afd63e4ebba8496ecd3853df13"},
    {file = "numpy-1.21.2-cp310-cp310-manylinux_2_17_x86_64.manylinux2014_x86_64.whl", hash = "sha256:51a7b9db0a2941434cd930dacaafe0fc9da8f3d6157f9d12f761bbde93f46218"},
    {file = "numpy-1.21.2-cp37-cp37m-macosx_10_9_x86_64.whl", hash = "sha256:9f2dc79c093f6c5113718d3d90c283f11463d77daa4e83aeeac088ec6a0bda52"},
    {file = "numpy-1.21.2-cp37-cp37m-manylinux_2_12_i686.manylinux2010_i686.whl", hash = "sha256:a55e4d81c4260386f71d22294795c87609164e22b28ba0d435850fbdf82fc0c5"},
    {file = "numpy-1.21.2-cp37-cp37m-manylinux_2_12_x86_64.manylinux2010_x86_64.whl", hash = "sha256:426a00b68b0d21f2deb2ace3c6d677e611ad5a612d2c76494e24a562a930c254"},
    {file = "numpy-1.21.2-cp37-cp37m-manylinux_2_17_aarch64.manylinux2014_aarch64.whl", hash = "sha256:298156f4d3d46815eaf0fcf0a03f9625fc7631692bd1ad851517ab93c3168fc6"},
    {file = "numpy-1.21.2-cp37-cp37m-manylinux_2_5_i686.manylinux1_i686.whl", hash = "sha256:09858463db6dd9f78b2a1a05c93f3b33d4f65975771e90d2cf7aadb7c2f66edf"},
    {file = "numpy-1.21.2-cp37-cp37m-manylinux_2_5_x86_64.manylinux1_x86_64.whl", hash = "sha256:805459ad8baaf815883d0d6f86e45b3b0b67d823a8f3fa39b1ed9c45eaf5edf1"},
    {file = "numpy-1.21.2-cp37-cp37m-win32.whl", hash = "sha256:f545c082eeb09ae678dd451a1b1dbf17babd8a0d7adea02897a76e639afca310"},
    {file = "numpy-1.21.2-cp37-cp37m-win_amd64.whl", hash = "sha256:b160b9a99ecc6559d9e6d461b95c8eec21461b332f80267ad2c10394b9503496"},
    {file = "numpy-1.21.2-cp38-cp38-macosx_10_9_universal2.whl", hash = "sha256:a5109345f5ce7ddb3840f5970de71c34a0ff7fceb133c9441283bb8250f532a3"},
    {file = "numpy-1.21.2-cp38-cp38-macosx_10_9_x86_64.whl", hash = "sha256:209666ce9d4a817e8a4597cd475b71b4878a85fa4b8db41d79fdb4fdee01dde2"},
    {file = "numpy-1.21.2-cp38-cp38-macosx_11_0_arm64.whl", hash = "sha256:c01b59b33c7c3ba90744f2c695be571a3bd40ab2ba7f3d169ffa6db3cfba614f"},
    {file = "numpy-1.21.2-cp38-cp38-manylinux_2_12_i686.manylinux2010_i686.whl", hash = "sha256:e42029e184008a5fd3d819323345e25e2337b0ac7f5c135b7623308530209d57"},
    {file = "numpy-1.21.2-cp38-cp38-manylinux_2_12_x86_64.manylinux2010_x86_64.whl", hash = "sha256:7fdc7689daf3b845934d67cb221ba8d250fdca20ac0334fea32f7091b93f00d3"},
    {file = "numpy-1.21.2-cp38-cp38-manylinux_2_17_aarch64.manylinux2014_aarch64.whl", hash = "sha256:550564024dc5ceee9421a86fc0fb378aa9d222d4d0f858f6669eff7410c89bef"},
    {file = "numpy-1.21.2-cp38-cp38-manylinux_2_5_i686.manylinux1_i686.whl", hash = "sha256:bf75d5825ef47aa51d669b03ce635ecb84d69311e05eccea083f31c7570c9931"},
    {file = "numpy-1.21.2-cp38-cp38-manylinux_2_5_x86_64.manylinux1_x86_64.whl", hash = "sha256:a9da45b748caad72ea4a4ed57e9cd382089f33c5ec330a804eb420a496fa760f"},
    {file = "numpy-1.21.2-cp38-cp38-win32.whl", hash = "sha256:e167b9805de54367dcb2043519382be541117503ce99e3291cc9b41ca0a83557"},
    {file = "numpy-1.21.2-cp38-cp38-win_amd64.whl", hash = "sha256:466e682264b14982012887e90346d33435c984b7fead7b85e634903795c8fdb0"},
    {file = "numpy-1.21.2-cp39-cp39-macosx_10_9_universal2.whl", hash = "sha256:dd0e3651d210068d13e18503d75aaa45656eef51ef0b261f891788589db2cc38"},
    {file = "numpy-1.21.2-cp39-cp39-macosx_10_9_x86_64.whl", hash = "sha256:92a0ab128b07799dd5b9077a9af075a63467d03ebac6f8a93e6440abfea4120d"},
    {file = "numpy-1.21.2-cp39-cp39-macosx_11_0_arm64.whl", hash = "sha256:fde50062d67d805bc96f1a9ecc0d37bfc2a8f02b937d2c50824d186aa91f2419"},
    {file = "numpy-1.21.2-cp39-cp39-manylinux_2_12_i686.manylinux2010_i686.whl", hash = "sha256:640c1ccfd56724f2955c237b6ccce2e5b8607c3bc1cc51d3933b8c48d1da3723"},
    {file = "numpy-1.21.2-cp39-cp39-manylinux_2_12_x86_64.manylinux2010_x86_64.whl", hash = "sha256:5de64950137f3a50b76ce93556db392e8f1f954c2d8207f78a92d1f79aa9f737"},
    {file = "numpy-1.21.2-cp39-cp39-manylinux_2_17_aarch64.manylinux2014_aarch64.whl", hash = "sha256:b342064e647d099ca765f19672696ad50c953cac95b566af1492fd142283580f"},
    {file = "numpy-1.21.2-cp39-cp39-win32.whl", hash = "sha256:30fc68307c0155d2a75ad19844224be0f2c6f06572d958db4e2053f816b859ad"},
    {file = "numpy-1.21.2-cp39-cp39-win_amd64.whl", hash = "sha256:b5e8590b9245803c849e09bae070a8e1ff444f45e3f0bed558dd722119eea724"},
    {file = "numpy-1.21.2-pp37-pypy37_pp73-manylinux_2_12_x86_64.manylinux2010_x86_64.whl", hash = "sha256:d96a6a7d74af56feb11e9a443150216578ea07b7450f7c05df40eec90af7f4a7"},
    {file = "numpy-1.21.2.zip", hash = "sha256:423216d8afc5923b15df86037c6053bf030d15cc9e3224206ef868c2d63dd6dc"},
]
oandapyv20 = [
    {file = "oandapyV20-0.6.3.tar.gz", hash = "sha256:173a56b41ab3a19315c2fbea6f9aa3f0c17f64ba84acff014d072c64c1844b28"},
]
oauthlib = [
    {file = "oauthlib-3.2.0-py3-none-any.whl", hash = "sha256:6db33440354787f9b7f3a6dbd4febf5d0f93758354060e802f6c06cb493022fe"},
    {file = "oauthlib-3.2.0.tar.gz", hash = "sha256:23a8208d75b902797ea29fd31fa80a15ed9dc2c6c16fe73f5d346f83f6fa27a2"},
]
onetimepass = [
    {file = "onetimepass-1.0.1.tar.gz", hash = "sha256:a569dac076d6e3761cbc55e36952144a637ca1b075c6d509de1c1dbc5e7f6a27"},
]
openpyxl = [
    {file = "openpyxl-3.0.9-py2.py3-none-any.whl", hash = "sha256:8f3b11bd896a95468a4ab162fc4fcd260d46157155d1f8bfaabb99d88cfcf79f"},
    {file = "openpyxl-3.0.9.tar.gz", hash = "sha256:40f568b9829bf9e446acfffce30250ac1fa39035124d55fc024025c41481c90f"},
]
opt-einsum = [
    {file = "opt_einsum-3.3.0-py3-none-any.whl", hash = "sha256:2455e59e3947d3c275477df7f5205b30635e266fe6dc300e3d9f9646bfcea147"},
    {file = "opt_einsum-3.3.0.tar.gz", hash = "sha256:59f6475f77bbc37dcf7cd748519c0ec60722e91e63ca114e68821c0c54a46549"},
]
osqp = [
    {file = "osqp-0.6.2.post5-cp310-cp310-macosx_10_9_x86_64.whl", hash = "sha256:c7b3ae95221ad6f607dc4a69f36b7a0c71ca434ce85dcbf5cfa084770be5b249"},
    {file = "osqp-0.6.2.post5-cp310-cp310-manylinux_2_5_x86_64.manylinux1_x86_64.manylinux_2_17_x86_64.manylinux2014_x86_64.whl", hash = "sha256:26664bd4238f0f92642f532b23e61efba810a6debba0b3117300749f801e9c25"},
    {file = "osqp-0.6.2.post5-cp310-cp310-win_amd64.whl", hash = "sha256:ff71646bc9d55c5b3a72cc9b4197e51c36d25d8b2bb81f975d3ce7772ff188ec"},
    {file = "osqp-0.6.2.post5-cp36-cp36m-macosx_10_9_x86_64.whl", hash = "sha256:4ca601c5008600b3e0a408339be21f9d626c497b0b0c4dbe4ffe6d6dbbed1b9f"},
    {file = "osqp-0.6.2.post5-cp36-cp36m-manylinux_2_5_x86_64.manylinux1_x86_64.manylinux_2_17_x86_64.manylinux2014_x86_64.whl", hash = "sha256:c07602c8747ce7a177d091bb6d47ce8f214997a86b7577ddee4adae43e9ac92f"},
    {file = "osqp-0.6.2.post5-cp36-cp36m-win_amd64.whl", hash = "sha256:8c2e40e6788b860887d584a9929ad1c0e436aab8f82bb24da7b165034cb04017"},
    {file = "osqp-0.6.2.post5-cp37-cp37m-macosx_10_9_x86_64.whl", hash = "sha256:73a307a93fa7ab68b610e08637c95940070a27f11fda5a2e7a7095cfaff3f0ef"},
    {file = "osqp-0.6.2.post5-cp37-cp37m-manylinux_2_5_x86_64.manylinux1_x86_64.manylinux_2_17_x86_64.manylinux2014_x86_64.whl", hash = "sha256:77408f93ed261581fe498505c69480fb8584c8c0da2a2cd0710bb4bae0c872f5"},
    {file = "osqp-0.6.2.post5-cp37-cp37m-win_amd64.whl", hash = "sha256:648cb4e34caf0ee948b34a1d0b184f5233e30009090884e0d75503f868bf7b1f"},
    {file = "osqp-0.6.2.post5-cp38-cp38-macosx_10_9_x86_64.whl", hash = "sha256:51a315e02a4cb42e1911047ec6b2a44b67a269d4b5d37d7ee737654206915c82"},
    {file = "osqp-0.6.2.post5-cp38-cp38-manylinux_2_5_x86_64.manylinux1_x86_64.manylinux_2_17_x86_64.manylinux2014_x86_64.whl", hash = "sha256:c23bb95e6f72c6b253737edb9e4ef47ceccc3d891c287041ed5fe5f173d317bb"},
    {file = "osqp-0.6.2.post5-cp38-cp38-win_amd64.whl", hash = "sha256:908d42fb5d1d9cb36d74a8f3db69384ed1813f1a3e755367557395ce7cf05e16"},
    {file = "osqp-0.6.2.post5-cp39-cp39-macosx_10_9_x86_64.whl", hash = "sha256:c9470c5d58535d31080cb693568916a3e837f09dfa94819a85284b36b3626738"},
    {file = "osqp-0.6.2.post5-cp39-cp39-manylinux_2_5_x86_64.manylinux1_x86_64.manylinux_2_17_x86_64.manylinux2014_x86_64.whl", hash = "sha256:8003fc363f707daa46fef3af548e6a580372154d6cd49a7bf2f569ba5f807d15"},
    {file = "osqp-0.6.2.post5-cp39-cp39-win_amd64.whl", hash = "sha256:b1e30d6fa10ed11a95023d7308ec1588de3f5b049d09a4d0cc49e057f8e9ce47"},
    {file = "osqp-0.6.2.post5.tar.gz", hash = "sha256:b2fa17aae42a7ed498ec261b33f262bb4b3605e7e8464062159d9fae817f0d61"},
]
outcome = [
    {file = "outcome-1.1.0-py2.py3-none-any.whl", hash = "sha256:c7dd9375cfd3c12db9801d080a3b63d4b0a261aa996c4c13152380587288d958"},
    {file = "outcome-1.1.0.tar.gz", hash = "sha256:e862f01d4e626e63e8f92c38d1f8d5546d3f9cce989263c521b2e7990d186967"},
]
packaging = [
    {file = "packaging-21.3-py3-none-any.whl", hash = "sha256:ef103e05f519cdc783ae24ea4e2e0f508a9c99b2d4969652eed6a2e1ea5bd522"},
    {file = "packaging-21.3.tar.gz", hash = "sha256:dd47c42927d89ab911e606518907cc2d3a1f38bbd026385970643f9c5b8ecfeb"},
]
pandas = [
    {file = "pandas-1.3.5-cp310-cp310-macosx_10_9_universal2.whl", hash = "sha256:62d5b5ce965bae78f12c1c0df0d387899dd4211ec0bdc52822373f13a3a022b9"},
    {file = "pandas-1.3.5-cp310-cp310-macosx_10_9_x86_64.whl", hash = "sha256:adfeb11be2d54f275142c8ba9bf67acee771b7186a5745249c7d5a06c670136b"},
    {file = "pandas-1.3.5-cp310-cp310-macosx_11_0_arm64.whl", hash = "sha256:60a8c055d58873ad81cae290d974d13dd479b82cbb975c3e1fa2cf1920715296"},
    {file = "pandas-1.3.5-cp310-cp310-manylinux_2_17_aarch64.manylinux2014_aarch64.whl", hash = "sha256:fd541ab09e1f80a2a1760032d665f6e032d8e44055d602d65eeea6e6e85498cb"},
    {file = "pandas-1.3.5-cp310-cp310-manylinux_2_17_x86_64.manylinux2014_x86_64.whl", hash = "sha256:2651d75b9a167cc8cc572cf787ab512d16e316ae00ba81874b560586fa1325e0"},
    {file = "pandas-1.3.5-cp310-cp310-win_amd64.whl", hash = "sha256:aaf183a615ad790801fa3cf2fa450e5b6d23a54684fe386f7e3208f8b9bfbef6"},
    {file = "pandas-1.3.5-cp37-cp37m-macosx_10_9_x86_64.whl", hash = "sha256:344295811e67f8200de2390093aeb3c8309f5648951b684d8db7eee7d1c81fb7"},
    {file = "pandas-1.3.5-cp37-cp37m-manylinux_2_17_aarch64.manylinux2014_aarch64.whl", hash = "sha256:552020bf83b7f9033b57cbae65589c01e7ef1544416122da0c79140c93288f56"},
    {file = "pandas-1.3.5-cp37-cp37m-manylinux_2_17_x86_64.manylinux2014_x86_64.whl", hash = "sha256:5cce0c6bbeb266b0e39e35176ee615ce3585233092f685b6a82362523e59e5b4"},
    {file = "pandas-1.3.5-cp37-cp37m-manylinux_2_5_i686.manylinux1_i686.manylinux_2_17_i686.manylinux2014_i686.whl", hash = "sha256:7d28a3c65463fd0d0ba8bbb7696b23073efee0510783340a44b08f5e96ffce0c"},
    {file = "pandas-1.3.5-cp37-cp37m-win32.whl", hash = "sha256:a62949c626dd0ef7de11de34b44c6475db76995c2064e2d99c6498c3dba7fe58"},
    {file = "pandas-1.3.5-cp37-cp37m-win_amd64.whl", hash = "sha256:8025750767e138320b15ca16d70d5cdc1886e8f9cc56652d89735c016cd8aea6"},
    {file = "pandas-1.3.5-cp38-cp38-macosx_10_9_x86_64.whl", hash = "sha256:fe95bae4e2d579812865db2212bb733144e34d0c6785c0685329e5b60fcb85dd"},
    {file = "pandas-1.3.5-cp38-cp38-manylinux_2_17_aarch64.manylinux2014_aarch64.whl", hash = "sha256:5f261553a1e9c65b7a310302b9dbac31cf0049a51695c14ebe04e4bfd4a96f02"},
    {file = "pandas-1.3.5-cp38-cp38-manylinux_2_17_x86_64.manylinux2014_x86_64.whl", hash = "sha256:8b6dbec5f3e6d5dc80dcfee250e0a2a652b3f28663492f7dab9a24416a48ac39"},
    {file = "pandas-1.3.5-cp38-cp38-manylinux_2_5_i686.manylinux1_i686.manylinux_2_17_i686.manylinux2014_i686.whl", hash = "sha256:d3bc49af96cd6285030a64779de5b3688633a07eb75c124b0747134a63f4c05f"},
    {file = "pandas-1.3.5-cp38-cp38-win32.whl", hash = "sha256:b6b87b2fb39e6383ca28e2829cddef1d9fc9e27e55ad91ca9c435572cdba51bf"},
    {file = "pandas-1.3.5-cp38-cp38-win_amd64.whl", hash = "sha256:a395692046fd8ce1edb4c6295c35184ae0c2bbe787ecbe384251da609e27edcb"},
    {file = "pandas-1.3.5-cp39-cp39-macosx_10_9_x86_64.whl", hash = "sha256:bd971a3f08b745a75a86c00b97f3007c2ea175951286cdda6abe543e687e5f2f"},
    {file = "pandas-1.3.5-cp39-cp39-manylinux_2_17_aarch64.manylinux2014_aarch64.whl", hash = "sha256:37f06b59e5bc05711a518aa10beaec10942188dccb48918bb5ae602ccbc9f1a0"},
    {file = "pandas-1.3.5-cp39-cp39-manylinux_2_17_x86_64.manylinux2014_x86_64.whl", hash = "sha256:2c21778a688d3712d35710501f8001cdbf96eb70a7c587a3d5613573299fdca6"},
    {file = "pandas-1.3.5-cp39-cp39-manylinux_2_5_i686.manylinux1_i686.manylinux_2_17_i686.manylinux2014_i686.whl", hash = "sha256:3345343206546545bc26a05b4602b6a24385b5ec7c75cb6059599e3d56831da2"},
    {file = "pandas-1.3.5-cp39-cp39-win32.whl", hash = "sha256:c69406a2808ba6cf580c2255bcf260b3f214d2664a3a4197d0e640f573b46fd3"},
    {file = "pandas-1.3.5-cp39-cp39-win_amd64.whl", hash = "sha256:32e1a26d5ade11b547721a72f9bfc4bd113396947606e00d5b4a5b79b3dcb006"},
    {file = "pandas-1.3.5.tar.gz", hash = "sha256:1e4285f5de1012de20ca46b188ccf33521bff61ba5c5ebd78b4fb28e5416a9f1"},
]
pandas-datareader = [
    {file = "pandas-datareader-0.10.0.tar.gz", hash = "sha256:9fc3c63d39bc0c10c2683f1c6d503ff625020383e38f6cbe14134826b454d5a6"},
    {file = "pandas_datareader-0.10.0-py3-none-any.whl", hash = "sha256:0b95ff3635bc3ee1a6073521b557ab0e3c39d219f4a3b720b6b0bc6e8cdb4bb7"},
]
pandas-market-calendars = [
    {file = "pandas_market_calendars-3.2-py3-none-any.whl", hash = "sha256:bf7509d1d40c918b6b91d261adde1e8ac7bf640f4403f45a8ac9f4d4fe47154b"},
    {file = "pandas_market_calendars-3.2.tar.gz", hash = "sha256:5c67ec7158c298aa3efc6913d0c53b82239de779611d5eec23333ff5a2927cf2"},
]
pandas-ta = [
    {file = "pandas_ta-0.3.14b.tar.gz", hash = "sha256:0fa35aec831d2815ea30b871688a8d20a76b288a7be2d26cc00c35cd8c09a993"},
]
pandocfilters = [
    {file = "pandocfilters-1.5.0-py2.py3-none-any.whl", hash = "sha256:33aae3f25fd1a026079f5d27bdd52496f0e0803b3469282162bafdcbdf6ef14f"},
    {file = "pandocfilters-1.5.0.tar.gz", hash = "sha256:0b679503337d233b4339a817bfc8c50064e2eff681314376a47cb582305a7a38"},
]
papermill = [
    {file = "papermill-2.3.4-py3-none-any.whl", hash = "sha256:81eb9aa3dbace9772cd6287f5af8deef64c6659d9ace0b2761db05068233bf77"},
    {file = "papermill-2.3.4.tar.gz", hash = "sha256:be12d2728989c0ae17b42fcb05b623500004e94b34f56bd153355ccebb84a59a"},
]
parso = [
    {file = "parso-0.8.3-py2.py3-none-any.whl", hash = "sha256:c001d4636cd3aecdaf33cbb40aebb59b094be2a74c556778ef5576c175e19e75"},
    {file = "parso-0.8.3.tar.gz", hash = "sha256:8c07be290bb59f03588915921e29e8a50002acaf2cdc5fa0e0114f91709fafa0"},
]
pathspec = [
    {file = "pathspec-0.9.0-py2.py3-none-any.whl", hash = "sha256:7d15c4ddb0b5c802d161efc417ec1a2558ea2653c2e8ad9c19098201dc1c993a"},
    {file = "pathspec-0.9.0.tar.gz", hash = "sha256:e564499435a2673d586f6b2130bb5b95f04a3ba06f81b8f895b651a3c76aabb1"},
]
patsy = [
    {file = "patsy-0.5.2-py2.py3-none-any.whl", hash = "sha256:cc80955ae8c13a7e7c4051eda7b277c8f909f50bc7d73e124bc38e2ee3d95041"},
    {file = "patsy-0.5.2.tar.gz", hash = "sha256:5053de7804676aba62783dbb0f23a2b3d74e35e5bfa238b88b7cbf148a38b69d"},
]
pbr = [
    {file = "pbr-5.8.1-py2.py3-none-any.whl", hash = "sha256:27108648368782d07bbf1cb468ad2e2eeef29086affd14087a6d04b7de8af4ec"},
    {file = "pbr-5.8.1.tar.gz", hash = "sha256:66bc5a34912f408bb3925bf21231cb6f59206267b7f63f3503ef865c1a292e25"},
]
pefile = [
    {file = "pefile-2021.9.3.tar.gz", hash = "sha256:344a49e40a94e10849f0fe34dddc80f773a12b40675bf2f7be4b8be578bdd94a"},
]
pexpect = [
    {file = "pexpect-4.8.0-py2.py3-none-any.whl", hash = "sha256:0b48a55dcb3c05f3329815901ea4fc1537514d6ba867a152b581d69ae3710937"},
    {file = "pexpect-4.8.0.tar.gz", hash = "sha256:fc65a43959d153d0114afe13997d439c22823a27cefceb5ff35c2178c6784c0c"},
]
pickleshare = [
    {file = "pickleshare-0.7.5-py2.py3-none-any.whl", hash = "sha256:9649af414d74d4df115d5d718f82acb59c9d418196b7b4290ed47a12ce62df56"},
    {file = "pickleshare-0.7.5.tar.gz", hash = "sha256:87683d47965c1da65cdacaf31c8441d12b8044cdec9aca500cd78fc2c683afca"},
]
pillow = [
    {file = "Pillow-9.1.0-cp310-cp310-macosx_10_9_x86_64.whl", hash = "sha256:af79d3fde1fc2e33561166d62e3b63f0cc3e47b5a3a2e5fea40d4917754734ea"},
    {file = "Pillow-9.1.0-cp310-cp310-macosx_11_0_arm64.whl", hash = "sha256:55dd1cf09a1fd7c7b78425967aacae9b0d70125f7d3ab973fadc7b5abc3de652"},
    {file = "Pillow-9.1.0-cp310-cp310-manylinux_2_17_aarch64.manylinux2014_aarch64.whl", hash = "sha256:66822d01e82506a19407d1afc104c3fcea3b81d5eb11485e593ad6b8492f995a"},
    {file = "Pillow-9.1.0-cp310-cp310-manylinux_2_17_i686.manylinux2014_i686.whl", hash = "sha256:a5eaf3b42df2bcda61c53a742ee2c6e63f777d0e085bbc6b2ab7ed57deb13db7"},
    {file = "Pillow-9.1.0-cp310-cp310-manylinux_2_17_x86_64.manylinux2014_x86_64.whl", hash = "sha256:01ce45deec9df310cbbee11104bae1a2a43308dd9c317f99235b6d3080ddd66e"},
    {file = "Pillow-9.1.0-cp310-cp310-musllinux_1_1_x86_64.whl", hash = "sha256:aea7ce61328e15943d7b9eaca87e81f7c62ff90f669116f857262e9da4057ba3"},
    {file = "Pillow-9.1.0-cp310-cp310-win32.whl", hash = "sha256:7a053bd4d65a3294b153bdd7724dce864a1d548416a5ef61f6d03bf149205160"},
    {file = "Pillow-9.1.0-cp310-cp310-win_amd64.whl", hash = "sha256:97bda660702a856c2c9e12ec26fc6d187631ddfd896ff685814ab21ef0597033"},
    {file = "Pillow-9.1.0-cp37-cp37m-macosx_10_9_x86_64.whl", hash = "sha256:21dee8466b42912335151d24c1665fcf44dc2ee47e021d233a40c3ca5adae59c"},
    {file = "Pillow-9.1.0-cp37-cp37m-manylinux_2_17_aarch64.manylinux2014_aarch64.whl", hash = "sha256:6b6d4050b208c8ff886fd3db6690bf04f9a48749d78b41b7a5bf24c236ab0165"},
    {file = "Pillow-9.1.0-cp37-cp37m-manylinux_2_17_i686.manylinux2014_i686.whl", hash = "sha256:5cfca31ab4c13552a0f354c87fbd7f162a4fafd25e6b521bba93a57fe6a3700a"},
    {file = "Pillow-9.1.0-cp37-cp37m-manylinux_2_17_x86_64.manylinux2014_x86_64.whl", hash = "sha256:ed742214068efa95e9844c2d9129e209ed63f61baa4d54dbf4cf8b5e2d30ccf2"},
    {file = "Pillow-9.1.0-cp37-cp37m-win32.whl", hash = "sha256:c9efef876c21788366ea1f50ecb39d5d6f65febe25ad1d4c0b8dff98843ac244"},
    {file = "Pillow-9.1.0-cp37-cp37m-win_amd64.whl", hash = "sha256:de344bcf6e2463bb25179d74d6e7989e375f906bcec8cb86edb8b12acbc7dfef"},
    {file = "Pillow-9.1.0-cp38-cp38-macosx_10_9_x86_64.whl", hash = "sha256:17869489de2fce6c36690a0c721bd3db176194af5f39249c1ac56d0bb0fcc512"},
    {file = "Pillow-9.1.0-cp38-cp38-macosx_11_0_arm64.whl", hash = "sha256:25023a6209a4d7c42154073144608c9a71d3512b648a2f5d4465182cb93d3477"},
    {file = "Pillow-9.1.0-cp38-cp38-manylinux_2_17_aarch64.manylinux2014_aarch64.whl", hash = "sha256:8782189c796eff29dbb37dd87afa4ad4d40fc90b2742704f94812851b725964b"},
    {file = "Pillow-9.1.0-cp38-cp38-manylinux_2_17_i686.manylinux2014_i686.whl", hash = "sha256:463acf531f5d0925ca55904fa668bb3461c3ef6bc779e1d6d8a488092bdee378"},
    {file = "Pillow-9.1.0-cp38-cp38-manylinux_2_17_x86_64.manylinux2014_x86_64.whl", hash = "sha256:3f42364485bfdab19c1373b5cd62f7c5ab7cc052e19644862ec8f15bb8af289e"},
    {file = "Pillow-9.1.0-cp38-cp38-musllinux_1_1_x86_64.whl", hash = "sha256:3fddcdb619ba04491e8f771636583a7cc5a5051cd193ff1aa1ee8616d2a692c5"},
    {file = "Pillow-9.1.0-cp38-cp38-win32.whl", hash = "sha256:4fe29a070de394e449fd88ebe1624d1e2d7ddeed4c12e0b31624561b58948d9a"},
    {file = "Pillow-9.1.0-cp38-cp38-win_amd64.whl", hash = "sha256:c24f718f9dd73bb2b31a6201e6db5ea4a61fdd1d1c200f43ee585fc6dcd21b34"},
    {file = "Pillow-9.1.0-cp39-cp39-macosx_10_9_x86_64.whl", hash = "sha256:fb89397013cf302f282f0fc998bb7abf11d49dcff72c8ecb320f76ea6e2c5717"},
    {file = "Pillow-9.1.0-cp39-cp39-macosx_11_0_arm64.whl", hash = "sha256:c870193cce4b76713a2b29be5d8327c8ccbe0d4a49bc22968aa1e680930f5581"},
    {file = "Pillow-9.1.0-cp39-cp39-manylinux_2_17_aarch64.manylinux2014_aarch64.whl", hash = "sha256:69e5ddc609230d4408277af135c5b5c8fe7a54b2bdb8ad7c5100b86b3aab04c6"},
    {file = "Pillow-9.1.0-cp39-cp39-manylinux_2_17_i686.manylinux2014_i686.whl", hash = "sha256:35be4a9f65441d9982240e6966c1eaa1c654c4e5e931eaf580130409e31804d4"},
    {file = "Pillow-9.1.0-cp39-cp39-manylinux_2_17_x86_64.manylinux2014_x86_64.whl", hash = "sha256:82283af99c1c3a5ba1da44c67296d5aad19f11c535b551a5ae55328a317ce331"},
    {file = "Pillow-9.1.0-cp39-cp39-musllinux_1_1_x86_64.whl", hash = "sha256:a325ac71914c5c043fa50441b36606e64a10cd262de12f7a179620f579752ff8"},
    {file = "Pillow-9.1.0-cp39-cp39-win32.whl", hash = "sha256:a598d8830f6ef5501002ae85c7dbfcd9c27cc4efc02a1989369303ba85573e58"},
    {file = "Pillow-9.1.0-cp39-cp39-win_amd64.whl", hash = "sha256:0c51cb9edac8a5abd069fd0758ac0a8bfe52c261ee0e330f363548aca6893595"},
    {file = "Pillow-9.1.0-pp37-pypy37_pp73-macosx_10_9_x86_64.whl", hash = "sha256:a336a4f74baf67e26f3acc4d61c913e378e931817cd1e2ef4dfb79d3e051b481"},
    {file = "Pillow-9.1.0-pp37-pypy37_pp73-manylinux_2_17_i686.manylinux2014_i686.whl", hash = "sha256:eb1b89b11256b5b6cad5e7593f9061ac4624f7651f7a8eb4dfa37caa1dfaa4d0"},
    {file = "Pillow-9.1.0-pp37-pypy37_pp73-manylinux_2_17_x86_64.manylinux2014_x86_64.whl", hash = "sha256:255c9d69754a4c90b0ee484967fc8818c7ff8311c6dddcc43a4340e10cd1636a"},
    {file = "Pillow-9.1.0-pp38-pypy38_pp73-macosx_10_9_x86_64.whl", hash = "sha256:5a3ecc026ea0e14d0ad7cd990ea7f48bfcb3eb4271034657dc9d06933c6629a7"},
    {file = "Pillow-9.1.0-pp38-pypy38_pp73-manylinux_2_17_i686.manylinux2014_i686.whl", hash = "sha256:c5b0ff59785d93b3437c3703e3c64c178aabada51dea2a7f2c5eccf1bcf565a3"},
    {file = "Pillow-9.1.0-pp38-pypy38_pp73-manylinux_2_17_x86_64.manylinux2014_x86_64.whl", hash = "sha256:c7110ec1701b0bf8df569a7592a196c9d07c764a0a74f65471ea56816f10e2c8"},
    {file = "Pillow-9.1.0-pp38-pypy38_pp73-win_amd64.whl", hash = "sha256:8d79c6f468215d1a8415aa53d9868a6b40c4682165b8cb62a221b1baa47db458"},
    {file = "Pillow-9.1.0.tar.gz", hash = "sha256:f401ed2bbb155e1ade150ccc63db1a4f6c1909d3d378f7d1235a44e90d75fb97"},
]
platformdirs = [
    {file = "platformdirs-2.5.1-py3-none-any.whl", hash = "sha256:bcae7cab893c2d310a711b70b24efb93334febe65f8de776ee320b517471e227"},
    {file = "platformdirs-2.5.1.tar.gz", hash = "sha256:7535e70dfa32e84d4b34996ea99c5e432fa29a708d0f4e394bbcb2a8faa4f16d"},
]
plotly = [
    {file = "plotly-5.6.0-py2.py3-none-any.whl", hash = "sha256:20277d211ea0e00e2a86d31e9f865a1ab45a7b17576f3bb865992ecbf15db093"},
    {file = "plotly-5.6.0.tar.gz", hash = "sha256:d86e44ebde38f4753dff982ab9b5e03cf872aab8fdf53a403e999ed378154331"},
]
pluggy = [
    {file = "pluggy-1.0.0-py2.py3-none-any.whl", hash = "sha256:74134bbf457f031a36d68416e1509f34bd5ccc019f0bcc952c7b909d06b37bd3"},
    {file = "pluggy-1.0.0.tar.gz", hash = "sha256:4224373bacce55f955a878bf9cfa763c1e360858e330072059e10bad68531159"},
]
pmdarima = [
    {file = "pmdarima-1.8.5-cp310-cp310-macosx_10_15_x86_64.whl", hash = "sha256:cffaeb8c7fa51f8e6ddcf417a5ce6eceae5d9fe88d9bf093a2272c9120562346"},
    {file = "pmdarima-1.8.5-cp310-cp310-manylinux_2_17_x86_64.manylinux2014_x86_64.manylinux_2_24_x86_64.whl", hash = "sha256:9a2a332796bc5932332908c3fa9b20378cba182002a7232efec5bdf179e1009e"},
    {file = "pmdarima-1.8.5-cp310-cp310-win_amd64.whl", hash = "sha256:b5eff0d65282d7b76ada8aa12cfb60140b6bbd9a6977a8c3b8fae81224dda684"},
    {file = "pmdarima-1.8.5-cp37-cp37m-macosx_10_15_x86_64.whl", hash = "sha256:eeb93bdb18ed054de34ec27a50207727c76f9ca6805c040316e3c2f6434d5148"},
    {file = "pmdarima-1.8.5-cp37-cp37m-manylinux_2_17_x86_64.manylinux2014_x86_64.manylinux_2_24_x86_64.whl", hash = "sha256:067b08bd515118ad61a16bec03d94ebb83f2704733bd928c051cab71d78abb6d"},
    {file = "pmdarima-1.8.5-cp37-cp37m-win32.whl", hash = "sha256:b3406734f132b343c737b4cf24de9305276414dbc64b84729e6be60decdcea92"},
    {file = "pmdarima-1.8.5-cp37-cp37m-win_amd64.whl", hash = "sha256:fb26531ac291b59d6b8d8a396839686f5d2673775febb41995781114bec45123"},
    {file = "pmdarima-1.8.5-cp38-cp38-macosx_10_15_x86_64.whl", hash = "sha256:069648fc214aeb17f04ef2e2ecb731625a935f781649b38f7bed65e88bd15995"},
    {file = "pmdarima-1.8.5-cp38-cp38-manylinux_2_17_x86_64.manylinux2014_x86_64.manylinux_2_24_x86_64.whl", hash = "sha256:04a491d0a712a715beceb20c8576ad339446cbe4b022896935970fbe7326bf4d"},
    {file = "pmdarima-1.8.5-cp38-cp38-win32.whl", hash = "sha256:e2d0e99fb6608df1c62720baf3703f9fb151adcf3617356e3bf9d91634ddde51"},
    {file = "pmdarima-1.8.5-cp38-cp38-win_amd64.whl", hash = "sha256:9b0eceb8b71c2972d7c64f77ee0765f15802f9a97f78b1af3f50d91f79872871"},
    {file = "pmdarima-1.8.5-cp39-cp39-macosx_10_15_x86_64.whl", hash = "sha256:2ad0aefbff88a49592b70e70ac9283775dc65484e7a07e95db4e93504d5139fd"},
    {file = "pmdarima-1.8.5-cp39-cp39-manylinux_2_17_x86_64.manylinux2014_x86_64.manylinux_2_24_x86_64.whl", hash = "sha256:af449c9076e942ad00c348ee291c23935ff3ae2871f812146be7b57ee25fa2ec"},
    {file = "pmdarima-1.8.5-cp39-cp39-win32.whl", hash = "sha256:8cafb3760bde70753452ad22996b5e84e40129e0c18557b40376045612d2207a"},
    {file = "pmdarima-1.8.5-cp39-cp39-win_amd64.whl", hash = "sha256:645b692b927965b0fb562ab5a8f1dffdd6cfbca84b3ca797796ada245738109d"},
    {file = "pmdarima-1.8.5.tar.gz", hash = "sha256:090a7e195e849059e6b7f9908d80539f63c0771d8f9c5da44472960f17fcc9fa"},
]
praw = [
    {file = "praw-7.5.0-py3-none-any.whl", hash = "sha256:28f66a750ffb2aa5c46378942037dfbf9640bc02cd132d4da8a0e9b836581a8e"},
    {file = "praw-7.5.0.tar.gz", hash = "sha256:f91bfc827ddd0718a6ec24f16f5cad0ea9279de82144e1afcbe47694d1e70cdb"},
]
prawcore = [
    {file = "prawcore-2.3.0-py3-none-any.whl", hash = "sha256:48c17db447fa06a13ca3e722201f443031437708daa736c05a1df895fbcceff5"},
    {file = "prawcore-2.3.0.tar.gz", hash = "sha256:daf1ccd4b7a80dc4e6567d48336d782e94a9a6dad83770fc2edf76dc9a84f56d"},
]
pre-commit = [
    {file = "pre_commit-2.18.1-py2.py3-none-any.whl", hash = "sha256:02226e69564ebca1a070bd1f046af866aa1c318dbc430027c50ab832ed2b73f2"},
    {file = "pre_commit-2.18.1.tar.gz", hash = "sha256:5d445ee1fa8738d506881c5d84f83c62bb5be6b2838e32207433647e8e5ebe10"},
]
prometheus-client = [
    {file = "prometheus_client-0.13.1-py3-none-any.whl", hash = "sha256:357a447fd2359b0a1d2e9b311a0c5778c330cfbe186d880ad5a6b39884652316"},
    {file = "prometheus_client-0.13.1.tar.gz", hash = "sha256:ada41b891b79fca5638bd5cfe149efa86512eaa55987893becd2c6d8d0a5dfc5"},
]
prompt-toolkit = [
    {file = "prompt_toolkit-3.0.29-py3-none-any.whl", hash = "sha256:62291dad495e665fca0bda814e342c69952086afb0f4094d0893d357e5c78752"},
    {file = "prompt_toolkit-3.0.29.tar.gz", hash = "sha256:bd640f60e8cecd74f0dc249713d433ace2ddc62b65ee07f96d358e0b152b6ea7"},
]
property-cached = [
    {file = "property-cached-1.6.4.zip", hash = "sha256:3e9c4ef1ed3653909147510481d7df62a3cfb483461a6986a6f1dcd09b2ebb73"},
    {file = "property_cached-1.6.4-py2.py3-none-any.whl", hash = "sha256:135fc059ec969c1646424a0db15e7fbe1b5f8c36c0006d0b3c91ba568c11e7d8"},
]
protobuf = [
    {file = "protobuf-3.20.0-cp310-cp310-macosx_10_9_universal2.whl", hash = "sha256:9d0f3aca8ca51c8b5e204ab92bd8afdb2a8e3df46bd0ce0bd39065d79aabcaa4"},
    {file = "protobuf-3.20.0-cp310-cp310-manylinux2014_aarch64.whl", hash = "sha256:001c2160c03b6349c04de39cf1a58e342750da3632f6978a1634a3dcca1ec10e"},
    {file = "protobuf-3.20.0-cp310-cp310-manylinux_2_12_x86_64.manylinux2010_x86_64.whl", hash = "sha256:5b5860b790498f233cdc8d635a17fc08de62e59d4dcd8cdb6c6c0d38a31edf2b"},
    {file = "protobuf-3.20.0-cp310-cp310-win32.whl", hash = "sha256:0b250c60256c8824219352dc2a228a6b49987e5bf94d3ffcf4c46585efcbd499"},
    {file = "protobuf-3.20.0-cp310-cp310-win_amd64.whl", hash = "sha256:a1eebb6eb0653e594cb86cd8e536b9b083373fca9aba761ade6cd412d46fb2ab"},
    {file = "protobuf-3.20.0-cp36-cp36m-macosx_10_9_x86_64.whl", hash = "sha256:bc14037281db66aa60856cd4ce4541a942040686d290e3f3224dd3978f88f554"},
    {file = "protobuf-3.20.0-cp36-cp36m-manylinux_2_5_x86_64.manylinux1_x86_64.whl", hash = "sha256:47257d932de14a7b6c4ae1b7dbf592388153ee35ec7cae216b87ae6490ed39a3"},
    {file = "protobuf-3.20.0-cp37-cp37m-macosx_10_9_x86_64.whl", hash = "sha256:fbcbb068ebe67c4ff6483d2e2aa87079c325f8470b24b098d6bf7d4d21d57a69"},
    {file = "protobuf-3.20.0-cp37-cp37m-manylinux2014_aarch64.whl", hash = "sha256:542f25a4adf3691a306dcc00bf9a73176554938ec9b98f20f929a044f80acf1b"},
    {file = "protobuf-3.20.0-cp37-cp37m-manylinux_2_5_x86_64.manylinux1_x86_64.whl", hash = "sha256:fd7133b885e356fa4920ead8289bb45dc6f185a164e99e10279f33732ed5ce15"},
    {file = "protobuf-3.20.0-cp37-cp37m-win32.whl", hash = "sha256:8d84453422312f8275455d1cb52d850d6a4d7d714b784e41b573c6f5bfc2a029"},
    {file = "protobuf-3.20.0-cp37-cp37m-win_amd64.whl", hash = "sha256:52bae32a147c375522ce09bd6af4d2949aca32a0415bc62df1456b3ad17c6001"},
    {file = "protobuf-3.20.0-cp38-cp38-macosx_10_9_x86_64.whl", hash = "sha256:25d2fcd6eef340082718ec9ad2c58d734429f2b1f7335d989523852f2bba220b"},
    {file = "protobuf-3.20.0-cp38-cp38-manylinux2014_aarch64.whl", hash = "sha256:88c8be0558bdfc35e68c42ae5bf785eb9390d25915d4863bbc7583d23da77074"},
    {file = "protobuf-3.20.0-cp38-cp38-manylinux_2_5_x86_64.manylinux1_x86_64.whl", hash = "sha256:38fd9eb74b852e4ee14b16e9670cd401d147ee3f3ec0d4f7652e0c921d6227f8"},
    {file = "protobuf-3.20.0-cp38-cp38-win32.whl", hash = "sha256:7dcd84dc31ebb35ade755e06d1561d1bd3b85e85dbdbf6278011fc97b22810db"},
    {file = "protobuf-3.20.0-cp38-cp38-win_amd64.whl", hash = "sha256:1eb13f5a5a59ca4973bcfa2fc8fff644bd39f2109c3f7a60bd5860cb6a49b679"},
    {file = "protobuf-3.20.0-cp39-cp39-macosx_10_9_x86_64.whl", hash = "sha256:1d24c81c2310f0063b8fc1c20c8ed01f3331be9374b4b5c2de846f69e11e21fb"},
    {file = "protobuf-3.20.0-cp39-cp39-manylinux2014_aarch64.whl", hash = "sha256:8be43a91ab66fe995e85ccdbdd1046d9f0443d59e060c0840319290de25b7d33"},
    {file = "protobuf-3.20.0-cp39-cp39-manylinux_2_5_x86_64.manylinux1_x86_64.whl", hash = "sha256:7a53d4035427b9dbfbb397f46642754d294f131e93c661d056366f2a31438263"},
    {file = "protobuf-3.20.0-cp39-cp39-win32.whl", hash = "sha256:32bf4a90c207a0b4e70ca6dd09d43de3cb9898f7d5b69c2e9e3b966a7f342820"},
    {file = "protobuf-3.20.0-cp39-cp39-win_amd64.whl", hash = "sha256:6efe066a7135233f97ce51a1aa007d4fb0be28ef093b4f88dac4ad1b3a2b7b6f"},
    {file = "protobuf-3.20.0-py2.py3-none-any.whl", hash = "sha256:4eda68bd9e2a4879385e6b1ea528c976f59cd9728382005cc54c28bcce8db983"},
    {file = "protobuf-3.20.0.tar.gz", hash = "sha256:71b2c3d1cd26ed1ec7c8196834143258b2ad7f444efff26fdc366c6f5e752702"},
]
psaw = [
    {file = "psaw-0.0.12-py3-none-any.whl", hash = "sha256:cfbfdf1953ee5f31ca9d4ec6d471873ace960da9fbc7234b9d19a059d5cfa2d6"},
]
psutil = [
    {file = "psutil-5.9.0-cp27-cp27m-manylinux2010_i686.whl", hash = "sha256:55ce319452e3d139e25d6c3f85a1acf12d1607ddedea5e35fb47a552c051161b"},
    {file = "psutil-5.9.0-cp27-cp27m-manylinux2010_x86_64.whl", hash = "sha256:7336292a13a80eb93c21f36bde4328aa748a04b68c13d01dfddd67fc13fd0618"},
    {file = "psutil-5.9.0-cp27-cp27mu-manylinux2010_i686.whl", hash = "sha256:cb8d10461c1ceee0c25a64f2dd54872b70b89c26419e147a05a10b753ad36ec2"},
    {file = "psutil-5.9.0-cp27-cp27mu-manylinux2010_x86_64.whl", hash = "sha256:7641300de73e4909e5d148e90cc3142fb890079e1525a840cf0dfd39195239fd"},
    {file = "psutil-5.9.0-cp27-none-win32.whl", hash = "sha256:ea42d747c5f71b5ccaa6897b216a7dadb9f52c72a0fe2b872ef7d3e1eacf3ba3"},
    {file = "psutil-5.9.0-cp27-none-win_amd64.whl", hash = "sha256:ef216cc9feb60634bda2f341a9559ac594e2eeaadd0ba187a4c2eb5b5d40b91c"},
    {file = "psutil-5.9.0-cp310-cp310-macosx_10_9_x86_64.whl", hash = "sha256:90a58b9fcae2dbfe4ba852b57bd4a1dded6b990a33d6428c7614b7d48eccb492"},
    {file = "psutil-5.9.0-cp310-cp310-manylinux_2_12_i686.manylinux2010_i686.manylinux_2_17_i686.manylinux2014_i686.whl", hash = "sha256:ff0d41f8b3e9ebb6b6110057e40019a432e96aae2008951121ba4e56040b84f3"},
    {file = "psutil-5.9.0-cp310-cp310-manylinux_2_12_x86_64.manylinux2010_x86_64.manylinux_2_17_x86_64.manylinux2014_x86_64.whl", hash = "sha256:742c34fff804f34f62659279ed5c5b723bb0195e9d7bd9907591de9f8f6558e2"},
    {file = "psutil-5.9.0-cp310-cp310-win32.whl", hash = "sha256:8293942e4ce0c5689821f65ce6522ce4786d02af57f13c0195b40e1edb1db61d"},
    {file = "psutil-5.9.0-cp310-cp310-win_amd64.whl", hash = "sha256:9b51917c1af3fa35a3f2dabd7ba96a2a4f19df3dec911da73875e1edaf22a40b"},
    {file = "psutil-5.9.0-cp36-cp36m-macosx_10_9_x86_64.whl", hash = "sha256:e9805fed4f2a81de98ae5fe38b75a74c6e6ad2df8a5c479594c7629a1fe35f56"},
    {file = "psutil-5.9.0-cp36-cp36m-manylinux_2_12_i686.manylinux2010_i686.manylinux_2_17_i686.manylinux2014_i686.whl", hash = "sha256:c51f1af02334e4b516ec221ee26b8fdf105032418ca5a5ab9737e8c87dafe203"},
    {file = "psutil-5.9.0-cp36-cp36m-manylinux_2_12_x86_64.manylinux2010_x86_64.manylinux_2_17_x86_64.manylinux2014_x86_64.whl", hash = "sha256:32acf55cb9a8cbfb29167cd005951df81b567099295291bcfd1027365b36591d"},
    {file = "psutil-5.9.0-cp36-cp36m-win32.whl", hash = "sha256:e5c783d0b1ad6ca8a5d3e7b680468c9c926b804be83a3a8e95141b05c39c9f64"},
    {file = "psutil-5.9.0-cp36-cp36m-win_amd64.whl", hash = "sha256:d62a2796e08dd024b8179bd441cb714e0f81226c352c802fca0fd3f89eeacd94"},
    {file = "psutil-5.9.0-cp37-cp37m-macosx_10_9_x86_64.whl", hash = "sha256:3d00a664e31921009a84367266b35ba0aac04a2a6cad09c550a89041034d19a0"},
    {file = "psutil-5.9.0-cp37-cp37m-manylinux_2_12_i686.manylinux2010_i686.manylinux_2_17_i686.manylinux2014_i686.whl", hash = "sha256:7779be4025c540d1d65a2de3f30caeacc49ae7a2152108adeaf42c7534a115ce"},
    {file = "psutil-5.9.0-cp37-cp37m-manylinux_2_12_x86_64.manylinux2010_x86_64.manylinux_2_17_x86_64.manylinux2014_x86_64.whl", hash = "sha256:072664401ae6e7c1bfb878c65d7282d4b4391f1bc9a56d5e03b5a490403271b5"},
    {file = "psutil-5.9.0-cp37-cp37m-win32.whl", hash = "sha256:df2c8bd48fb83a8408c8390b143c6a6fa10cb1a674ca664954de193fdcab36a9"},
    {file = "psutil-5.9.0-cp37-cp37m-win_amd64.whl", hash = "sha256:1d7b433519b9a38192dfda962dd8f44446668c009833e1429a52424624f408b4"},
    {file = "psutil-5.9.0-cp38-cp38-macosx_10_9_x86_64.whl", hash = "sha256:c3400cae15bdb449d518545cbd5b649117de54e3596ded84aacabfbb3297ead2"},
    {file = "psutil-5.9.0-cp38-cp38-manylinux_2_12_i686.manylinux2010_i686.manylinux_2_17_i686.manylinux2014_i686.whl", hash = "sha256:b2237f35c4bbae932ee98902a08050a27821f8f6dfa880a47195e5993af4702d"},
    {file = "psutil-5.9.0-cp38-cp38-manylinux_2_12_x86_64.manylinux2010_x86_64.manylinux_2_17_x86_64.manylinux2014_x86_64.whl", hash = "sha256:1070a9b287846a21a5d572d6dddd369517510b68710fca56b0e9e02fd24bed9a"},
    {file = "psutil-5.9.0-cp38-cp38-win32.whl", hash = "sha256:76cebf84aac1d6da5b63df11fe0d377b46b7b500d892284068bacccf12f20666"},
    {file = "psutil-5.9.0-cp38-cp38-win_amd64.whl", hash = "sha256:3151a58f0fbd8942ba94f7c31c7e6b310d2989f4da74fcbf28b934374e9bf841"},
    {file = "psutil-5.9.0-cp39-cp39-macosx_10_9_x86_64.whl", hash = "sha256:539e429da49c5d27d5a58e3563886057f8fc3868a5547b4f1876d9c0f007bccf"},
    {file = "psutil-5.9.0-cp39-cp39-manylinux_2_12_i686.manylinux2010_i686.manylinux_2_17_i686.manylinux2014_i686.whl", hash = "sha256:58c7d923dc209225600aec73aa2c4ae8ea33b1ab31bc11ef8a5933b027476f07"},
    {file = "psutil-5.9.0-cp39-cp39-manylinux_2_12_x86_64.manylinux2010_x86_64.manylinux_2_17_x86_64.manylinux2014_x86_64.whl", hash = "sha256:3611e87eea393f779a35b192b46a164b1d01167c9d323dda9b1e527ea69d697d"},
    {file = "psutil-5.9.0-cp39-cp39-win32.whl", hash = "sha256:4e2fb92e3aeae3ec3b7b66c528981fd327fb93fd906a77215200404444ec1845"},
    {file = "psutil-5.9.0-cp39-cp39-win_amd64.whl", hash = "sha256:7d190ee2eaef7831163f254dc58f6d2e2a22e27382b936aab51c835fc080c3d3"},
    {file = "psutil-5.9.0.tar.gz", hash = "sha256:869842dbd66bb80c3217158e629d6fceaecc3a3166d3d1faee515b05dd26ca25"},
]
ptyprocess = [
    {file = "ptyprocess-0.7.0-py2.py3-none-any.whl", hash = "sha256:4b41f3967fce3af57cc7e94b888626c18bf37a083e3651ca8feeb66d492fef35"},
    {file = "ptyprocess-0.7.0.tar.gz", hash = "sha256:5c5d0a3b48ceee0b48485e0c26037c0acd7d29765ca3fbb5cb3831d347423220"},
]
pure-eval = [
    {file = "pure_eval-0.2.2-py3-none-any.whl", hash = "sha256:01eaab343580944bc56080ebe0a674b39ec44a945e6d09ba7db3cb8cec289350"},
    {file = "pure_eval-0.2.2.tar.gz", hash = "sha256:2b45320af6dfaa1750f543d714b6d1c520a1688dec6fd24d339063ce0aaa9ac3"},
]
py = [
    {file = "py-1.11.0-py2.py3-none-any.whl", hash = "sha256:607c53218732647dff4acdfcd50cb62615cedf612e72d1724fb1a0cc6405b378"},
    {file = "py-1.11.0.tar.gz", hash = "sha256:51c75c4126074b472f746a24399ad32f6053d1b34b68d2fa41e558e6f4a98719"},
]
pyally = [
    {file = "pyally-1.1.2-py3-none-any.whl", hash = "sha256:eeb128befcec02e0aac942f1700584f43ff8194955d19ff7a1f96d55de50db36"},
    {file = "pyally-1.1.2.tar.gz", hash = "sha256:d5dba065ddbf18261b83e29e5fffff731d9b03a4278eb9a9333a17f2d1772d4d"},
]
pyasn1 = [
    {file = "pyasn1-0.4.8-py2.4.egg", hash = "sha256:fec3e9d8e36808a28efb59b489e4528c10ad0f480e57dcc32b4de5c9d8c9fdf3"},
    {file = "pyasn1-0.4.8-py2.5.egg", hash = "sha256:0458773cfe65b153891ac249bcf1b5f8f320b7c2ce462151f8fa74de8934becf"},
    {file = "pyasn1-0.4.8-py2.6.egg", hash = "sha256:5c9414dcfede6e441f7e8f81b43b34e834731003427e5b09e4e00e3172a10f00"},
    {file = "pyasn1-0.4.8-py2.7.egg", hash = "sha256:6e7545f1a61025a4e58bb336952c5061697da694db1cae97b116e9c46abcf7c8"},
    {file = "pyasn1-0.4.8-py2.py3-none-any.whl", hash = "sha256:39c7e2ec30515947ff4e87fb6f456dfc6e84857d34be479c9d4a4ba4bf46aa5d"},
    {file = "pyasn1-0.4.8-py3.1.egg", hash = "sha256:78fa6da68ed2727915c4767bb386ab32cdba863caa7dbe473eaae45f9959da86"},
    {file = "pyasn1-0.4.8-py3.2.egg", hash = "sha256:08c3c53b75eaa48d71cf8c710312316392ed40899cb34710d092e96745a358b7"},
    {file = "pyasn1-0.4.8-py3.3.egg", hash = "sha256:03840c999ba71680a131cfaee6fab142e1ed9bbd9c693e285cc6aca0d555e576"},
    {file = "pyasn1-0.4.8-py3.4.egg", hash = "sha256:7ab8a544af125fb704feadb008c99a88805126fb525280b2270bb25cc1d78a12"},
    {file = "pyasn1-0.4.8-py3.5.egg", hash = "sha256:e89bf84b5437b532b0803ba5c9a5e054d21fec423a89952a74f87fa2c9b7bce2"},
    {file = "pyasn1-0.4.8-py3.6.egg", hash = "sha256:014c0e9976956a08139dc0712ae195324a75e142284d5f87f1a87ee1b068a359"},
    {file = "pyasn1-0.4.8-py3.7.egg", hash = "sha256:99fcc3c8d804d1bc6d9a099921e39d827026409a58f2a720dcdb89374ea0c776"},
    {file = "pyasn1-0.4.8.tar.gz", hash = "sha256:aef77c9fb94a3ac588e87841208bdec464471d9871bd5050a287cc9a475cd0ba"},
]
pyasn1-modules = [
    {file = "pyasn1-modules-0.2.8.tar.gz", hash = "sha256:905f84c712230b2c592c19470d3ca8d552de726050d1d1716282a1f6146be65e"},
    {file = "pyasn1_modules-0.2.8-py2.4.egg", hash = "sha256:0fe1b68d1e486a1ed5473f1302bd991c1611d319bba158e98b106ff86e1d7199"},
    {file = "pyasn1_modules-0.2.8-py2.5.egg", hash = "sha256:fe0644d9ab041506b62782e92b06b8c68cca799e1a9636ec398675459e031405"},
    {file = "pyasn1_modules-0.2.8-py2.6.egg", hash = "sha256:a99324196732f53093a84c4369c996713eb8c89d360a496b599fb1a9c47fc3eb"},
    {file = "pyasn1_modules-0.2.8-py2.7.egg", hash = "sha256:0845a5582f6a02bb3e1bde9ecfc4bfcae6ec3210dd270522fee602365430c3f8"},
    {file = "pyasn1_modules-0.2.8-py2.py3-none-any.whl", hash = "sha256:a50b808ffeb97cb3601dd25981f6b016cbb3d31fbf57a8b8a87428e6158d0c74"},
    {file = "pyasn1_modules-0.2.8-py3.1.egg", hash = "sha256:f39edd8c4ecaa4556e989147ebf219227e2cd2e8a43c7e7fcb1f1c18c5fd6a3d"},
    {file = "pyasn1_modules-0.2.8-py3.2.egg", hash = "sha256:b80486a6c77252ea3a3e9b1e360bc9cf28eaac41263d173c032581ad2f20fe45"},
    {file = "pyasn1_modules-0.2.8-py3.3.egg", hash = "sha256:65cebbaffc913f4fe9e4808735c95ea22d7a7775646ab690518c056784bc21b4"},
    {file = "pyasn1_modules-0.2.8-py3.4.egg", hash = "sha256:15b7c67fabc7fc240d87fb9aabf999cf82311a6d6fb2c70d00d3d0604878c811"},
    {file = "pyasn1_modules-0.2.8-py3.5.egg", hash = "sha256:426edb7a5e8879f1ec54a1864f16b882c2837bfd06eee62f2c982315ee2473ed"},
    {file = "pyasn1_modules-0.2.8-py3.6.egg", hash = "sha256:cbac4bc38d117f2a49aeedec4407d23e8866ea4ac27ff2cf7fb3e5b570df19e0"},
    {file = "pyasn1_modules-0.2.8-py3.7.egg", hash = "sha256:c29a5e5cc7a3f05926aff34e097e84f8589cd790ce0ed41b67aed6857b26aafd"},
]
pycodestyle = [
    {file = "pycodestyle-2.7.0-py2.py3-none-any.whl", hash = "sha256:514f76d918fcc0b55c6680472f0a37970994e07bbb80725808c17089be302068"},
    {file = "pycodestyle-2.7.0.tar.gz", hash = "sha256:c389c1d06bf7904078ca03399a4816f974a1d590090fecea0c63ec26ebaf1cef"},
]
pycoingecko = [
    {file = "pycoingecko-2.2.0-py3-none-any.whl", hash = "sha256:3646968c8c6936ca4e94b5f562328a763c12a0e9644141cb0215089dda59fe01"},
    {file = "pycoingecko-2.2.0.tar.gz", hash = "sha256:9add73085729b1f10f93c7948490b09e8cd47c29bebe47dccb319e8b49502d0c"},
]
pycparser = [
    {file = "pycparser-2.21-py2.py3-none-any.whl", hash = "sha256:8ee45429555515e1f6b185e78100aea234072576aa43ab53aefcae078162fca9"},
    {file = "pycparser-2.21.tar.gz", hash = "sha256:e644fdec12f7872f86c58ff790da456218b10f863970249516d60a5eaca77206"},
]
pydantic = [
    {file = "pydantic-1.8.2-cp36-cp36m-macosx_10_9_x86_64.whl", hash = "sha256:05ddfd37c1720c392f4e0d43c484217b7521558302e7069ce8d318438d297739"},
    {file = "pydantic-1.8.2-cp36-cp36m-manylinux1_i686.whl", hash = "sha256:a7c6002203fe2c5a1b5cbb141bb85060cbff88c2d78eccbc72d97eb7022c43e4"},
    {file = "pydantic-1.8.2-cp36-cp36m-manylinux2014_i686.whl", hash = "sha256:589eb6cd6361e8ac341db97602eb7f354551482368a37f4fd086c0733548308e"},
    {file = "pydantic-1.8.2-cp36-cp36m-manylinux2014_x86_64.whl", hash = "sha256:10e5622224245941efc193ad1d159887872776df7a8fd592ed746aa25d071840"},
    {file = "pydantic-1.8.2-cp36-cp36m-win_amd64.whl", hash = "sha256:99a9fc39470010c45c161a1dc584997f1feb13f689ecf645f59bb4ba623e586b"},
    {file = "pydantic-1.8.2-cp37-cp37m-macosx_10_9_x86_64.whl", hash = "sha256:a83db7205f60c6a86f2c44a61791d993dff4b73135df1973ecd9eed5ea0bda20"},
    {file = "pydantic-1.8.2-cp37-cp37m-manylinux1_i686.whl", hash = "sha256:41b542c0b3c42dc17da70554bc6f38cbc30d7066d2c2815a94499b5684582ecb"},
    {file = "pydantic-1.8.2-cp37-cp37m-manylinux2014_i686.whl", hash = "sha256:ea5cb40a3b23b3265f6325727ddfc45141b08ed665458be8c6285e7b85bd73a1"},
    {file = "pydantic-1.8.2-cp37-cp37m-manylinux2014_x86_64.whl", hash = "sha256:18b5ea242dd3e62dbf89b2b0ec9ba6c7b5abaf6af85b95a97b00279f65845a23"},
    {file = "pydantic-1.8.2-cp37-cp37m-win_amd64.whl", hash = "sha256:234a6c19f1c14e25e362cb05c68afb7f183eb931dd3cd4605eafff055ebbf287"},
    {file = "pydantic-1.8.2-cp38-cp38-macosx_10_9_x86_64.whl", hash = "sha256:021ea0e4133e8c824775a0cfe098677acf6fa5a3cbf9206a376eed3fc09302cd"},
    {file = "pydantic-1.8.2-cp38-cp38-manylinux1_i686.whl", hash = "sha256:e710876437bc07bd414ff453ac8ec63d219e7690128d925c6e82889d674bb505"},
    {file = "pydantic-1.8.2-cp38-cp38-manylinux2014_i686.whl", hash = "sha256:ac8eed4ca3bd3aadc58a13c2aa93cd8a884bcf21cb019f8cfecaae3b6ce3746e"},
    {file = "pydantic-1.8.2-cp38-cp38-manylinux2014_x86_64.whl", hash = "sha256:4a03cbbe743e9c7247ceae6f0d8898f7a64bb65800a45cbdc52d65e370570820"},
    {file = "pydantic-1.8.2-cp38-cp38-win_amd64.whl", hash = "sha256:8621559dcf5afacf0069ed194278f35c255dc1a1385c28b32dd6c110fd6531b3"},
    {file = "pydantic-1.8.2-cp39-cp39-macosx_10_9_x86_64.whl", hash = "sha256:8b223557f9510cf0bfd8b01316bf6dd281cf41826607eada99662f5e4963f316"},
    {file = "pydantic-1.8.2-cp39-cp39-manylinux1_i686.whl", hash = "sha256:244ad78eeb388a43b0c927e74d3af78008e944074b7d0f4f696ddd5b2af43c62"},
    {file = "pydantic-1.8.2-cp39-cp39-manylinux2014_i686.whl", hash = "sha256:05ef5246a7ffd2ce12a619cbb29f3307b7c4509307b1b49f456657b43529dc6f"},
    {file = "pydantic-1.8.2-cp39-cp39-manylinux2014_x86_64.whl", hash = "sha256:54cd5121383f4a461ff7644c7ca20c0419d58052db70d8791eacbbe31528916b"},
    {file = "pydantic-1.8.2-cp39-cp39-win_amd64.whl", hash = "sha256:4be75bebf676a5f0f87937c6ddb061fa39cbea067240d98e298508c1bda6f3f3"},
    {file = "pydantic-1.8.2-py3-none-any.whl", hash = "sha256:fec866a0b59f372b7e776f2d7308511784dace622e0992a0b59ea3ccee0ae833"},
    {file = "pydantic-1.8.2.tar.gz", hash = "sha256:26464e57ccaafe72b7ad156fdaa4e9b9ef051f69e175dbbb463283000c05ab7b"},
]
pyex = [
    {file = "pyEX-0.5.0-py2.py3-none-any.whl", hash = "sha256:8860b8eb9c15d91e5f552786fbe8f8ecd46c4c4931e5cb82ba41187eb603f742"},
    {file = "pyEX-0.5.0.tar.gz", hash = "sha256:e85c392733aec3717b00d05640bd7efcfc87bf949064a7f31112293fe395c27e"},
]
pyflakes = [
    {file = "pyflakes-2.3.1-py2.py3-none-any.whl", hash = "sha256:7893783d01b8a89811dd72d7dfd4d84ff098e5eed95cfa8905b22bbffe52efc3"},
    {file = "pyflakes-2.3.1.tar.gz", hash = "sha256:f5bc8ecabc05bb9d291eb5203d6810b49040f6ff446a756326104746cc00c1db"},
]
pygls = [
    {file = "pygls-0.11.3-py3-none-any.whl", hash = "sha256:5c925b182f2b0aa38d0ce83a9829ca5aed8eb9c7079cffc5bddff2da1033b58f"},
    {file = "pygls-0.11.3.tar.gz", hash = "sha256:4d86fc854e6d6613cd42bf7511e9c6aac947fc8d62ff973a705570b036d969f2"},
]
pygments = [
    {file = "Pygments-2.11.2-py3-none-any.whl", hash = "sha256:44238f1b60a76d78fc8ca0528ee429702aae011c265fe6a8dd8b63049ae41c65"},
    {file = "Pygments-2.11.2.tar.gz", hash = "sha256:4e426f72023d88d03b2fa258de560726ce890ff3b630f88c21cbb8b2503b8c6a"},
]
pyhdfe = [
    {file = "pyhdfe-0.1.0-py3-none-any.whl", hash = "sha256:21c6f7d9f464929ce5acfce54d46684c4449a5bbe14d2986237ecb30a723b9ee"},
    {file = "pyhdfe-0.1.0.tar.gz", hash = "sha256:820a40722d70e94cec1dcd140d6c480f02578fee96660b722a2e722c2222e377"},
]
pyimgur = [
    {file = "pyimgur-0.6.0-py2-none-any.whl", hash = "sha256:ad22deea062fe8e7412d0bdfc70cbf305a828c6390096d3523ed3d7dbeb2bdff"},
    {file = "pyimgur-0.6.0.tar.gz", hash = "sha256:f776ca7f14663bd9ac14a1380db62c87ed32231d159d2d167ad1cb817dcb9144"},
]
pyinstaller = [
    {file = "pyinstaller-4.10-py3-none-macosx_10_13_universal2.whl", hash = "sha256:15557cd1a79d182967f0a5040750e6902e13ebd6cab41e3ed84d7b28a306357b"},
    {file = "pyinstaller-4.10-py3-none-manylinux2014_aarch64.whl", hash = "sha256:f2166ff2cd95eefb0d377ae8d1071f186fa25edd410ede65b376162d5ec41909"},
    {file = "pyinstaller-4.10-py3-none-manylinux2014_i686.whl", hash = "sha256:7d94518ba1f8e9a8577345312276891ad7d6cd9785e453e9951b35647e2c7078"},
    {file = "pyinstaller-4.10-py3-none-manylinux2014_ppc64le.whl", hash = "sha256:70c71e827f4b34602cbc7a0947a067b662c1cbdc4db51832e13b97cca3c54dd7"},
    {file = "pyinstaller-4.10-py3-none-manylinux2014_s390x.whl", hash = "sha256:05c21117b84199272ebd355b556af4714f6e79245e1c435d6f16653786d7d17e"},
    {file = "pyinstaller-4.10-py3-none-manylinux2014_x86_64.whl", hash = "sha256:714c4dcc319a41416744d1e30c6317405dfaed80d2adc45f8bfa70dc7367e664"},
    {file = "pyinstaller-4.10-py3-none-musllinux_1_1_aarch64.whl", hash = "sha256:581620bdcd32f01e89b13231256b807bb090e7eadf40c81c864ec402afa4758a"},
    {file = "pyinstaller-4.10-py3-none-musllinux_1_1_x86_64.whl", hash = "sha256:d4f79c0a774451f12baca4e476376418f011fa3039dde8fd172ea2aa8ff67bad"},
    {file = "pyinstaller-4.10-py3-none-win32.whl", hash = "sha256:cfed0b3a43e73550a43a094610328109564710b9514afa093ef7199d072cae87"},
    {file = "pyinstaller-4.10-py3-none-win_amd64.whl", hash = "sha256:0dcaf6557cdb2da763c46e06e95a94a7634ab03fb09d91bc77988b01ee05c907"},
    {file = "pyinstaller-4.10.tar.gz", hash = "sha256:7749c868d2e2dc84df7d6f65437226183c8a366f3a99bb2737785625c3a3cca1"},
]
pyinstaller-hooks-contrib = [
    {file = "pyinstaller-hooks-contrib-2022.3.tar.gz", hash = "sha256:9fa4ca03d058cba676c3cc16005076ce6a529f144c08b87c69998625fbd84e0a"},
    {file = "pyinstaller_hooks_contrib-2022.3-py2.py3-none-any.whl", hash = "sha256:9765e68552803327d58f6c5eca970bb245b7cdf073e2f912a2a3cb50360bc2d8"},
]
pylint = [
    {file = "pylint-2.13.4-py3-none-any.whl", hash = "sha256:8672cf7441b81410f5de7defdf56e2d559c956fd0579652f2e0a0a35bea2d546"},
    {file = "pylint-2.13.4.tar.gz", hash = "sha256:7cc6d0c4f61dff440f9ed8b657f4ecd615dcfe35345953eb7b1dc74afe901d7a"},
]
pyluach = [
    {file = "pyluach-1.4.1-py3-none-any.whl", hash = "sha256:1087e985030ac7740029bfc8cb25acc8e1de70b85d55250237ab36279f7e0806"},
    {file = "pyluach-1.4.1.tar.gz", hash = "sha256:19d3c911971a351fd6c59b3ada47ae315de8e854a1f45a4c6f15610e06356b05"},
]
pymeeus = [
    {file = "PyMeeus-0.5.11.tar.gz", hash = "sha256:bb9d670818d8b0594317b48a7dadea02a0594e5344263bf2054e1a011c8fed55"},
]
pymongo = [
    {file = "pymongo-3.11.0-cp27-cp27m-macosx_10_15_x86_64.whl", hash = "sha256:7a4a6f5b818988a3917ec4baa91d1143242bdfece8d38305020463955961266a"},
    {file = "pymongo-3.11.0-cp27-cp27m-manylinux1_i686.whl", hash = "sha256:c4869141e20769b65d2d72686e7a7eb141ce9f3168106bed3e7dcced54eb2422"},
    {file = "pymongo-3.11.0-cp27-cp27m-manylinux1_x86_64.whl", hash = "sha256:ef76535776c0708a85258f6dc51d36a2df12633c735f6d197ed7dfcaa7449b99"},
    {file = "pymongo-3.11.0-cp27-cp27m-win32.whl", hash = "sha256:d226e0d4b9192d95079a9a29c04dd81816b1ce8903b8c174a39224fe978547cb"},
    {file = "pymongo-3.11.0-cp27-cp27m-win_amd64.whl", hash = "sha256:68220b81850de8e966d4667d5c325a96c6ac0d6adb3d18935d6e3d325d441f48"},
    {file = "pymongo-3.11.0-cp27-cp27mu-manylinux1_i686.whl", hash = "sha256:f6efca006a81e1197b925a7d7b16b8f61980697bb6746587aad8842865233218"},
    {file = "pymongo-3.11.0-cp27-cp27mu-manylinux1_x86_64.whl", hash = "sha256:7307024b18266b302f4265da84bb1effb5d18999ef35b30d17592959568d5c0a"},
    {file = "pymongo-3.11.0-cp34-cp34m-macosx_10_6_intel.whl", hash = "sha256:8ea13d0348b4c96b437d944d7068d59ed4a6c98aaa6c40d8537a2981313f1c66"},
    {file = "pymongo-3.11.0-cp34-cp34m-manylinux1_i686.whl", hash = "sha256:6a15e2bee5c4188369a87ed6f02de804651152634a46cca91966a11c8abd2550"},
    {file = "pymongo-3.11.0-cp34-cp34m-manylinux1_x86_64.whl", hash = "sha256:d64c98277ea80e4484f1332ab107e8dfd173a7dcf1bdbf10a9cccc97aaab145f"},
    {file = "pymongo-3.11.0-cp34-cp34m-win32.whl", hash = "sha256:83c5a3ecd96a9f3f11cfe6dfcbcec7323265340eb24cc996acaecea129865a3a"},
    {file = "pymongo-3.11.0-cp34-cp34m-win_amd64.whl", hash = "sha256:890b0f1e18dbd898aeb0ab9eae1ab159c6bcbe87f0abb065b0044581d8614062"},
    {file = "pymongo-3.11.0-cp35-cp35m-macosx_10_6_intel.whl", hash = "sha256:9fc17fdac8f1973850d42e51e8ba6149d93b1993ed6768a24f352f926dd3d587"},
    {file = "pymongo-3.11.0-cp35-cp35m-manylinux1_i686.whl", hash = "sha256:421aa1b92c291c429668bd8d8d8ec2bd00f183483a756928e3afbf2b6f941f00"},
    {file = "pymongo-3.11.0-cp35-cp35m-manylinux1_x86_64.whl", hash = "sha256:a2787319dc69854acdfd6452e6a8ba8f929aeb20843c7f090e04159fc18e6245"},
    {file = "pymongo-3.11.0-cp35-cp35m-manylinux2014_aarch64.whl", hash = "sha256:455f4deb00158d5ec8b1d3092df6abb681b225774ab8a59b3510293b4c8530e3"},
    {file = "pymongo-3.11.0-cp35-cp35m-manylinux2014_i686.whl", hash = "sha256:25e617daf47d8dfd4e152c880cd0741cbdb48e51f54b8de9ddbfe74ecd87dd16"},
    {file = "pymongo-3.11.0-cp35-cp35m-manylinux2014_ppc64le.whl", hash = "sha256:7122ffe597b531fb065d3314e704a6fe152b81820ca5f38543e70ffcc95ecfd4"},
    {file = "pymongo-3.11.0-cp35-cp35m-manylinux2014_s390x.whl", hash = "sha256:d0565481dc196986c484a7fb13214fc6402201f7fb55c65fd215b3324962fe6c"},
    {file = "pymongo-3.11.0-cp35-cp35m-manylinux2014_x86_64.whl", hash = "sha256:4437300eb3a5e9cc1a73b07d22c77302f872f339caca97e9bf8cf45eca8fa0d2"},
    {file = "pymongo-3.11.0-cp35-cp35m-win32.whl", hash = "sha256:d38b35f6eef4237b1d0d8e845fc1546dad85c55eba447e28c211da8c7ef9697c"},
    {file = "pymongo-3.11.0-cp35-cp35m-win_amd64.whl", hash = "sha256:137e6fa718c7eff270dbd2fc4b90d94b1a69c9e9eb3f3de9e850a7fd33c822dc"},
    {file = "pymongo-3.11.0-cp36-cp36m-macosx_10_9_x86_64.whl", hash = "sha256:c0d660a186e36c526366edf8a64391874fe53cf8b7039224137aee0163c046df"},
    {file = "pymongo-3.11.0-cp36-cp36m-manylinux1_i686.whl", hash = "sha256:d1b3366329c45a474b3bbc9b9c95d4c686e03f35da7fd12bc144626d1f2a7c04"},
    {file = "pymongo-3.11.0-cp36-cp36m-manylinux1_x86_64.whl", hash = "sha256:b7c522292407fa04d8195032493aac937e253ad9ae524aab43b9d9d242571f03"},
    {file = "pymongo-3.11.0-cp36-cp36m-manylinux2014_aarch64.whl", hash = "sha256:9755c726aa6788f076114dfdc03b92b03ff8860316cca00902cce88bcdb5fedd"},
    {file = "pymongo-3.11.0-cp36-cp36m-manylinux2014_i686.whl", hash = "sha256:50531caa7b4be1c4ed5e2d5793a4e51cc9bd62a919a6fd3299ef7c902e206eab"},
    {file = "pymongo-3.11.0-cp36-cp36m-manylinux2014_ppc64le.whl", hash = "sha256:cc4057f692ac35bbe82a0a908d42ce3a281c9e913290fac37d7fa3bd01307dfb"},
    {file = "pymongo-3.11.0-cp36-cp36m-manylinux2014_s390x.whl", hash = "sha256:213c445fe7e654621c6309e874627c35354b46ef3ee807f5a1927dc4b30e1a67"},
    {file = "pymongo-3.11.0-cp36-cp36m-manylinux2014_x86_64.whl", hash = "sha256:4ae23fbbe9eadf61279a26eba866bbf161a6f7e2ffad14a42cf20e9cb8e94166"},
    {file = "pymongo-3.11.0-cp36-cp36m-win32.whl", hash = "sha256:8deda1f7b4c03242f2a8037706d9584e703f3d8c74d6d9cac5833db36fe16c42"},
    {file = "pymongo-3.11.0-cp36-cp36m-win_amd64.whl", hash = "sha256:e8c446882cbb3774cd78c738c9f58220606b702b7c1655f1423357dc51674054"},
    {file = "pymongo-3.11.0-cp37-cp37m-macosx_10_9_x86_64.whl", hash = "sha256:d9de8427a5601799784eb0e7fa1b031aa64086ce04de29df775a8ca37eedac41"},
    {file = "pymongo-3.11.0-cp37-cp37m-manylinux1_i686.whl", hash = "sha256:3d9bb1ba935a90ec4809a8031efd988bdb13cdba05d9e9a3e9bf151bf759ecde"},
    {file = "pymongo-3.11.0-cp37-cp37m-manylinux1_x86_64.whl", hash = "sha256:96782ebb3c9e91e174c333208b272ea144ed2a684413afb1038e3b3342230d72"},
    {file = "pymongo-3.11.0-cp37-cp37m-manylinux2014_aarch64.whl", hash = "sha256:50127b13b38e8e586d5e97d342689405edbd74ad0bd891d97ee126a8c7b6e45f"},
    {file = "pymongo-3.11.0-cp37-cp37m-manylinux2014_i686.whl", hash = "sha256:bd312794f51e37dcf77f013d40650fe4fbb211dd55ef2863839c37480bd44369"},
    {file = "pymongo-3.11.0-cp37-cp37m-manylinux2014_ppc64le.whl", hash = "sha256:4797c0080f41eba90404335e5ded3aa66731d303293a675ff097ce4ea3025bb9"},
    {file = "pymongo-3.11.0-cp37-cp37m-manylinux2014_s390x.whl", hash = "sha256:1f865b1d1c191d785106f54df9abdc7d2f45a946b45fd1ea0a641b4f982a2a77"},
    {file = "pymongo-3.11.0-cp37-cp37m-manylinux2014_x86_64.whl", hash = "sha256:cccf1e7806f12300e3a3b48f219e111000c2538483e85c869c35c1ae591e6ce9"},
    {file = "pymongo-3.11.0-cp37-cp37m-win32.whl", hash = "sha256:05fcc6f9c60e6efe5219fbb5a30258adb3d3e5cbd317068f3d73c09727f2abb6"},
    {file = "pymongo-3.11.0-cp37-cp37m-win_amd64.whl", hash = "sha256:9dbab90c348c512e03f146e93a5e2610acec76df391043ecd46b6b775d5397e6"},
    {file = "pymongo-3.11.0-cp38-cp38-macosx_10_9_x86_64.whl", hash = "sha256:689142dc0c150e9cb7c012d84cac2c346d40beb891323afb6caf18ec4caafae0"},
    {file = "pymongo-3.11.0-cp38-cp38-manylinux1_i686.whl", hash = "sha256:4b32744901ee9990aa8cd488ec85634f443526def1e5190a407dc107148249d7"},
    {file = "pymongo-3.11.0-cp38-cp38-manylinux1_x86_64.whl", hash = "sha256:e6a15cf8f887d9f578dd49c6fb3a99d53e1d922fdd67a245a67488d77bf56eb2"},
    {file = "pymongo-3.11.0-cp38-cp38-manylinux2014_aarch64.whl", hash = "sha256:e8d188ee39bd0ffe76603da887706e4e7b471f613625899ddf1e27867dc6a0d3"},
    {file = "pymongo-3.11.0-cp38-cp38-manylinux2014_i686.whl", hash = "sha256:9ee0eef254e340cc11c379f797af3977992a7f2c176f1a658740c94bf677e13c"},
    {file = "pymongo-3.11.0-cp38-cp38-manylinux2014_ppc64le.whl", hash = "sha256:91e96bf85b7c07c827d339a386e8a3cf2e90ef098c42595227f729922d0851df"},
    {file = "pymongo-3.11.0-cp38-cp38-manylinux2014_s390x.whl", hash = "sha256:ce208f80f398522e49d9db789065c8ad2cd37b21bd6b23d30053474b7416af11"},
    {file = "pymongo-3.11.0-cp38-cp38-manylinux2014_x86_64.whl", hash = "sha256:475a34a0745c456ceffaec4ce86b7e0983478f1b6140890dff7b161e7bcd895b"},
    {file = "pymongo-3.11.0-cp38-cp38-win32.whl", hash = "sha256:40696a9a53faa7d85aaa6fd7bef1cae08f7882640bad08c350fb59dee7ad069b"},
    {file = "pymongo-3.11.0-cp38-cp38-win_amd64.whl", hash = "sha256:03dc64a9aa7a5d405aea5c56db95835f6a2fa31b3502c5af1760e0e99210be30"},
    {file = "pymongo-3.11.0-py2.7-macosx-10.15-x86_64.egg", hash = "sha256:63a5387e496a98170ffe638b435c0832c0f2011a6f4ff7a2880f17669fff8c03"},
    {file = "pymongo-3.11.0.tar.gz", hash = "sha256:076a7f2f7c251635cf6116ac8e45eefac77758ee5a77ab7bd2f63999e957613b"},
]
pynacl = [
    {file = "PyNaCl-1.5.0-cp36-abi3-macosx_10_10_universal2.whl", hash = "sha256:401002a4aaa07c9414132aaed7f6836ff98f59277a234704ff66878c2ee4a0d1"},
    {file = "PyNaCl-1.5.0-cp36-abi3-manylinux_2_17_aarch64.manylinux2014_aarch64.manylinux_2_24_aarch64.whl", hash = "sha256:52cb72a79269189d4e0dc537556f4740f7f0a9ec41c1322598799b0bdad4ef92"},
    {file = "PyNaCl-1.5.0-cp36-abi3-manylinux_2_17_aarch64.manylinux2014_aarch64.whl", hash = "sha256:a36d4a9dda1f19ce6e03c9a784a2921a4b726b02e1c736600ca9c22029474394"},
    {file = "PyNaCl-1.5.0-cp36-abi3-manylinux_2_17_x86_64.manylinux2014_x86_64.manylinux_2_24_x86_64.whl", hash = "sha256:0c84947a22519e013607c9be43706dd42513f9e6ae5d39d3613ca1e142fba44d"},
    {file = "PyNaCl-1.5.0-cp36-abi3-manylinux_2_17_x86_64.manylinux2014_x86_64.whl", hash = "sha256:06b8f6fa7f5de8d5d2f7573fe8c863c051225a27b61e6860fd047b1775807858"},
    {file = "PyNaCl-1.5.0-cp36-abi3-musllinux_1_1_aarch64.whl", hash = "sha256:a422368fc821589c228f4c49438a368831cb5bbc0eab5ebe1d7fac9dded6567b"},
    {file = "PyNaCl-1.5.0-cp36-abi3-musllinux_1_1_x86_64.whl", hash = "sha256:61f642bf2378713e2c2e1de73444a3778e5f0a38be6fee0fe532fe30060282ff"},
    {file = "PyNaCl-1.5.0-cp36-abi3-win32.whl", hash = "sha256:e46dae94e34b085175f8abb3b0aaa7da40767865ac82c928eeb9e57e1ea8a543"},
    {file = "PyNaCl-1.5.0-cp36-abi3-win_amd64.whl", hash = "sha256:20f42270d27e1b6a29f54032090b972d97f0a1b0948cc52392041ef7831fee93"},
    {file = "PyNaCl-1.5.0.tar.gz", hash = "sha256:8ac7448f09ab85811607bdd21ec2464495ac8b7c66d146bf545b0f08fb9220ba"},
]
pyobjc-core = [
    {file = "pyobjc-core-8.4.1.tar.gz", hash = "sha256:df98669e957adb33566d9ef46773a5ac876a81afe8849c282d6a80448e35dd74"},
    {file = "pyobjc_core-8.4.1-cp310-cp310-macosx_10_9_universal2.whl", hash = "sha256:9a89cac910fbd64728fe7ec0c7a3a7cf20959bc1d7e2f41db4d7800556e47745"},
    {file = "pyobjc_core-8.4.1-cp36-cp36m-macosx_10_9_x86_64.whl", hash = "sha256:2cf1d4348cb99fcba04fa38199a46e35263b2fe7bb66e6dfbd4f19bc2602998d"},
    {file = "pyobjc_core-8.4.1-cp37-cp37m-macosx_10_9_x86_64.whl", hash = "sha256:a130324b25c0f5f4cfe30b6a28b8e70865d6e1eee158caababb603906ef431d2"},
    {file = "pyobjc_core-8.4.1-cp38-cp38-macosx_10_9_x86_64.whl", hash = "sha256:c31195d1a8f00da99abf79643f902d09c709dbbe9c9b6feb6b585303c57d720c"},
    {file = "pyobjc_core-8.4.1-cp38-cp38-macosx_11_0_universal2.whl", hash = "sha256:e7fd2aefb53a96a8f688c8bb36c6ebd5446250a7251bfa6b688a045e05afc60b"},
    {file = "pyobjc_core-8.4.1-cp39-cp39-macosx_10_9_universal2.whl", hash = "sha256:b3191173ce268e23c84d84f036fc94c3a8749a6726fc7fe73baf27dbac14f7d0"},
]
pyobjc-framework-cocoa = [
    {file = "pyobjc-framework-Cocoa-8.4.1.tar.gz", hash = "sha256:dc596bac0f5d424f67944e95b2d0d7c94a07c4166359d7b4a4d4ae4f8e112822"},
    {file = "pyobjc_framework_Cocoa-8.4.1-cp310-cp310-macosx_10_9_universal2.whl", hash = "sha256:cfbe038a0108ae1b45f8f7067af70af5811b8352d2dc3d86a7bcb4484ff5d56e"},
    {file = "pyobjc_framework_Cocoa-8.4.1-cp36-cp36m-macosx_10_9_x86_64.whl", hash = "sha256:118225562064d991bafb41d0913899d6b3d723984d1888cb7181e4dba63b22c2"},
    {file = "pyobjc_framework_Cocoa-8.4.1-cp37-cp37m-macosx_10_9_x86_64.whl", hash = "sha256:d117a1eb24fd317e9f63792ac6a8703ed899de5d42e8a861c7bf885625668c31"},
    {file = "pyobjc_framework_Cocoa-8.4.1-cp38-cp38-macosx_10_9_x86_64.whl", hash = "sha256:3af8577acbd6b980d3b9270ec99bc0164f66ef8397351a72fcdee527f23c1a34"},
    {file = "pyobjc_framework_Cocoa-8.4.1-cp38-cp38-macosx_11_0_universal2.whl", hash = "sha256:91fdc964acb4dee4d37ae81fb603d48397739dbbfcc1eadbe0cdafaa8144b6e6"},
    {file = "pyobjc_framework_Cocoa-8.4.1-cp39-cp39-macosx_10_9_universal2.whl", hash = "sha256:197dd28668e786b55d7d4139afd85c285f780564ebbccc166e84a24be31de34f"},
]
pyopenssl = [
    {file = "pyOpenSSL-22.0.0-py2.py3-none-any.whl", hash = "sha256:ea252b38c87425b64116f808355e8da644ef9b07e429398bfece610f893ee2e0"},
    {file = "pyOpenSSL-22.0.0.tar.gz", hash = "sha256:660b1b1425aac4a1bea1d94168a85d99f0b3144c869dd4390d27629d0087f1bf"},
]
pyotp = [
    {file = "pyotp-2.6.0-py2.py3-none-any.whl", hash = "sha256:9d144de0f8a601d6869abe1409f4a3f75f097c37b50a36a3bf165810a6e23f28"},
    {file = "pyotp-2.6.0.tar.gz", hash = "sha256:d28ddfd40e0c1b6a6b9da961c7d47a10261fb58f378cb00f05ce88b26df9c432"},
]
pyparsing = [
    {file = "pyparsing-3.0.7-py3-none-any.whl", hash = "sha256:a6c06a88f252e6c322f65faf8f418b16213b51bdfaece0524c1c1bc30c63c484"},
    {file = "pyparsing-3.0.7.tar.gz", hash = "sha256:18ee9022775d270c55187733956460083db60b37d0d0fb357445f3094eed3eea"},
]
pyportfolioopt = [
    {file = "pyportfolioopt-1.5.2-py3-none-any.whl", hash = "sha256:b6a3626e95109f5d734cd7fd64d280b52d717150ddd6d88336ac6867c426763c"},
    {file = "pyportfolioopt-1.5.2.tar.gz", hash = "sha256:afe65369ae14a48c40530779f1c42dda13ec6ef7ea2e0c5c43ee7795972de69a"},
]
pyprind = [
    {file = "PyPrind-2.11.3-py2.py3-none-any.whl", hash = "sha256:cc8edb66aabb18f25f7a3cce65312b3bc64b49992ddc93ba4cf511e5e25c1be3"},
    {file = "PyPrind-2.11.3.tar.gz", hash = "sha256:e37dcab6e1a9c8e0a7f0fce65fde7a79e2deda1c75aa015910a49e2137b54cbf"},
]
pyrsistent = [
    {file = "pyrsistent-0.18.1-cp310-cp310-macosx_10_9_universal2.whl", hash = "sha256:df46c854f490f81210870e509818b729db4488e1f30f2a1ce1698b2295a878d1"},
    {file = "pyrsistent-0.18.1-cp310-cp310-manylinux_2_17_x86_64.manylinux2014_x86_64.whl", hash = "sha256:5d45866ececf4a5fff8742c25722da6d4c9e180daa7b405dc0a2a2790d668c26"},
    {file = "pyrsistent-0.18.1-cp310-cp310-manylinux_2_5_i686.manylinux1_i686.manylinux_2_17_i686.manylinux2014_i686.whl", hash = "sha256:4ed6784ceac462a7d6fcb7e9b663e93b9a6fb373b7f43594f9ff68875788e01e"},
    {file = "pyrsistent-0.18.1-cp310-cp310-win32.whl", hash = "sha256:e4f3149fd5eb9b285d6bfb54d2e5173f6a116fe19172686797c056672689daf6"},
    {file = "pyrsistent-0.18.1-cp310-cp310-win_amd64.whl", hash = "sha256:636ce2dc235046ccd3d8c56a7ad54e99d5c1cd0ef07d9ae847306c91d11b5fec"},
    {file = "pyrsistent-0.18.1-cp37-cp37m-macosx_10_9_x86_64.whl", hash = "sha256:e92a52c166426efbe0d1ec1332ee9119b6d32fc1f0bbfd55d5c1088070e7fc1b"},
    {file = "pyrsistent-0.18.1-cp37-cp37m-manylinux_2_17_x86_64.manylinux2014_x86_64.whl", hash = "sha256:d7a096646eab884bf8bed965bad63ea327e0d0c38989fc83c5ea7b8a87037bfc"},
    {file = "pyrsistent-0.18.1-cp37-cp37m-manylinux_2_5_i686.manylinux1_i686.manylinux_2_17_i686.manylinux2014_i686.whl", hash = "sha256:cdfd2c361b8a8e5d9499b9082b501c452ade8bbf42aef97ea04854f4a3f43b22"},
    {file = "pyrsistent-0.18.1-cp37-cp37m-win32.whl", hash = "sha256:7ec335fc998faa4febe75cc5268a9eac0478b3f681602c1f27befaf2a1abe1d8"},
    {file = "pyrsistent-0.18.1-cp37-cp37m-win_amd64.whl", hash = "sha256:6455fc599df93d1f60e1c5c4fe471499f08d190d57eca040c0ea182301321286"},
    {file = "pyrsistent-0.18.1-cp38-cp38-macosx_10_9_universal2.whl", hash = "sha256:fd8da6d0124efa2f67d86fa70c851022f87c98e205f0594e1fae044e7119a5a6"},
    {file = "pyrsistent-0.18.1-cp38-cp38-manylinux_2_17_x86_64.manylinux2014_x86_64.whl", hash = "sha256:7bfe2388663fd18bd8ce7db2c91c7400bf3e1a9e8bd7d63bf7e77d39051b85ec"},
    {file = "pyrsistent-0.18.1-cp38-cp38-manylinux_2_5_i686.manylinux1_i686.manylinux_2_17_i686.manylinux2014_i686.whl", hash = "sha256:0e3e1fcc45199df76053026a51cc59ab2ea3fc7c094c6627e93b7b44cdae2c8c"},
    {file = "pyrsistent-0.18.1-cp38-cp38-win32.whl", hash = "sha256:b568f35ad53a7b07ed9b1b2bae09eb15cdd671a5ba5d2c66caee40dbf91c68ca"},
    {file = "pyrsistent-0.18.1-cp38-cp38-win_amd64.whl", hash = "sha256:d1b96547410f76078eaf66d282ddca2e4baae8964364abb4f4dcdde855cd123a"},
    {file = "pyrsistent-0.18.1-cp39-cp39-macosx_10_9_universal2.whl", hash = "sha256:f87cc2863ef33c709e237d4b5f4502a62a00fab450c9e020892e8e2ede5847f5"},
    {file = "pyrsistent-0.18.1-cp39-cp39-manylinux_2_17_x86_64.manylinux2014_x86_64.whl", hash = "sha256:6bc66318fb7ee012071b2792024564973ecc80e9522842eb4e17743604b5e045"},
    {file = "pyrsistent-0.18.1-cp39-cp39-manylinux_2_5_i686.manylinux1_i686.manylinux_2_17_i686.manylinux2014_i686.whl", hash = "sha256:914474c9f1d93080338ace89cb2acee74f4f666fb0424896fcfb8d86058bf17c"},
    {file = "pyrsistent-0.18.1-cp39-cp39-win32.whl", hash = "sha256:1b34eedd6812bf4d33814fca1b66005805d3640ce53140ab8bbb1e2651b0d9bc"},
    {file = "pyrsistent-0.18.1-cp39-cp39-win_amd64.whl", hash = "sha256:e24a828f57e0c337c8d8bb9f6b12f09dfdf0273da25fda9e314f0b684b415a07"},
    {file = "pyrsistent-0.18.1.tar.gz", hash = "sha256:d4d61f8b993a7255ba714df3aca52700f8125289f84f704cf80916517c46eb96"},
]
pysocks = [
    {file = "PySocks-1.7.1-py27-none-any.whl", hash = "sha256:08e69f092cc6dbe92a0fdd16eeb9b9ffbc13cadfe5ca4c7bd92ffb078b293299"},
    {file = "PySocks-1.7.1-py3-none-any.whl", hash = "sha256:2725bd0a9925919b9b51739eea5f9e2bae91e83288108a9ad338b2e3a4435ee5"},
    {file = "PySocks-1.7.1.tar.gz", hash = "sha256:3f8804571ebe159c380ac6de37643bb4685970655d3bba243530d6558b799aa0"},
]
pytelegrambotapi = [
    {file = "pyTelegramBotAPI-4.4.0.tar.gz", hash = "sha256:e6f22356abebffe0a893dcf72fe09a0c8bdedad6f498c55a30c3dd32ce488e6a"},
]
pytest = [
    {file = "pytest-6.2.5-py3-none-any.whl", hash = "sha256:7310f8d27bc79ced999e760ca304d69f6ba6c6649c0b60fb0e04a4a77cacc134"},
    {file = "pytest-6.2.5.tar.gz", hash = "sha256:131b36680866a76e6781d13f101efb86cf674ebb9762eb70d3082b6f29889e89"},
]
pytest-cov = [
    {file = "pytest-cov-3.0.0.tar.gz", hash = "sha256:e7f0f5b1617d2210a2cabc266dfe2f4c75a8d32fb89eafb7ad9d06f6d076d470"},
    {file = "pytest_cov-3.0.0-py3-none-any.whl", hash = "sha256:578d5d15ac4a25e5f961c938b85a05b09fdaae9deef3bb6de9a6e766622ca7a6"},
]
pytest-mock = [
    {file = "pytest-mock-3.7.0.tar.gz", hash = "sha256:5112bd92cc9f186ee96e1a92efc84969ea494939c3aead39c50f421c4cc69534"},
    {file = "pytest_mock-3.7.0-py3-none-any.whl", hash = "sha256:6cff27cec936bf81dc5ee87f07132b807bcda51106b5ec4b90a04331cba76231"},
]
pytest-recording = [
    {file = "pytest-recording-0.12.0.tar.gz", hash = "sha256:9039bf488f80c016055ffd039a91e33b1e89f3ee2ee0005c0bbce298fd417ee1"},
    {file = "pytest_recording-0.12.0-py3-none-any.whl", hash = "sha256:a94b000640fe5d05b34fa9e25dca1671dd7f21195502c5f4d2f600c31dc14f7e"},
]
python-binance = [
    {file = "python-binance-1.0.15.tar.gz", hash = "sha256:0fcf7cf671f79d00d81251b2616c9517bee07ca13238cfd52e1ca0e58b066004"},
    {file = "python_binance-1.0.15-py2.py3-none-any.whl", hash = "sha256:f2b827d37170a02ba28e816756febe7d706ab49bdc237fbda9d6689598562d3e"},
]
python-coinmarketcap = [
    {file = "python-coinmarketcap-0.2.tar.gz", hash = "sha256:b1e0e8b098fc910a5ec943a06774d5ee3b190e915123366e2f16238ef0a8a433"},
    {file = "python_coinmarketcap-0.2-py2-none-any.whl", hash = "sha256:54c278154ee11ca78837fb73eae8c322a60af93dc0ce75b515fecf895d181cf5"},
    {file = "python_coinmarketcap-0.2-py3-none-any.whl", hash = "sha256:3b69a7a92cd4f2b4726a2982d166c0b587fa4911cf366286f798e1e6f9d94933"},
]
python-dateutil = [
    {file = "python-dateutil-2.8.2.tar.gz", hash = "sha256:0123cacc1627ae19ddf3c27a5de5bd67ee4586fbdd6440d9748f8abb483d3e86"},
    {file = "python_dateutil-2.8.2-py2.py3-none-any.whl", hash = "sha256:961d03dc3453ebbc59dbdea9e4e11c5651520a876d0f4db161e8674aae935da9"},
]
python-dotenv = [
    {file = "python-dotenv-0.19.2.tar.gz", hash = "sha256:a5de49a31e953b45ff2d2fd434bbc2670e8db5273606c1e737cc6b93eff3655f"},
    {file = "python_dotenv-0.19.2-py2.py3-none-any.whl", hash = "sha256:32b2bdc1873fd3a3c346da1c6db83d0053c3c62f28f1f38516070c4c8971b1d3"},
]
pytrends = [
    {file = "pytrends-4.8.0-py2-none-any.whl", hash = "sha256:31a76cf560a23a9eb691a9a83a3306bbe555ed1665122a5756e789829f56a0ef"},
    {file = "pytrends-4.8.0.tar.gz", hash = "sha256:04b7b33eb6dfc120aa89cb4640688a8b633337276b6ddcea44ff0c7f6b6243d2"},
]
pytz = [
    {file = "pytz-2022.1-py2.py3-none-any.whl", hash = "sha256:e68985985296d9a66a881eb3193b0906246245294a881e7c8afe623866ac6a5c"},
    {file = "pytz-2022.1.tar.gz", hash = "sha256:1e760e2fe6a8163bc0b3d9a19c4f84342afa0a2affebfaa84b01b978a02ecaa7"},
]
pytz-deprecation-shim = [
    {file = "pytz_deprecation_shim-0.1.0.post0-py2.py3-none-any.whl", hash = "sha256:8314c9692a636c8eb3bda879b9f119e350e93223ae83e70e80c31675a0fdc1a6"},
    {file = "pytz_deprecation_shim-0.1.0.post0.tar.gz", hash = "sha256:af097bae1b616dde5c5744441e2ddc69e74dfdcb0c263129610d85b87445a59d"},
]
pyupgrade = [
    {file = "pyupgrade-2.31.1-py2.py3-none-any.whl", hash = "sha256:4060a7c20c79d373a3dcf34566b275c6de6cd2b034ad22465d3263fb0de82648"},
    {file = "pyupgrade-2.31.1.tar.gz", hash = "sha256:22e0ad6dd39c4381805cb059f1e691b6315c62c0ebcec98a5f29d22cd186a72a"},
]
pywin32 = [
    {file = "pywin32-303-cp310-cp310-win32.whl", hash = "sha256:6fed4af057039f309263fd3285d7b8042d41507343cd5fa781d98fcc5b90e8bb"},
    {file = "pywin32-303-cp310-cp310-win_amd64.whl", hash = "sha256:51cb52c5ec6709f96c3f26e7795b0bf169ee0d8395b2c1d7eb2c029a5008ed51"},
    {file = "pywin32-303-cp311-cp311-win32.whl", hash = "sha256:d9b5d87ca944eb3aa4cd45516203ead4b37ab06b8b777c54aedc35975dec0dee"},
    {file = "pywin32-303-cp311-cp311-win_amd64.whl", hash = "sha256:fcf44032f5b14fcda86028cdf49b6ebdaea091230eb0a757282aa656e4732439"},
    {file = "pywin32-303-cp36-cp36m-win32.whl", hash = "sha256:aad484d52ec58008ca36bd4ad14a71d7dd0a99db1a4ca71072213f63bf49c7d9"},
    {file = "pywin32-303-cp36-cp36m-win_amd64.whl", hash = "sha256:2a09632916b6bb231ba49983fe989f2f625cea237219530e81a69239cd0c4559"},
    {file = "pywin32-303-cp37-cp37m-win32.whl", hash = "sha256:b1675d82bcf6dbc96363fca747bac8bff6f6e4a447a4287ac652aa4b9adc796e"},
    {file = "pywin32-303-cp37-cp37m-win_amd64.whl", hash = "sha256:c268040769b48a13367221fced6d4232ed52f044ffafeda247bd9d2c6bdc29ca"},
    {file = "pywin32-303-cp38-cp38-win32.whl", hash = "sha256:5f9ec054f5a46a0f4dfd72af2ce1372f3d5a6e4052af20b858aa7df2df7d355b"},
    {file = "pywin32-303-cp38-cp38-win_amd64.whl", hash = "sha256:793bf74fce164bcffd9d57bb13c2c15d56e43c9542a7b9687b4fccf8f8a41aba"},
    {file = "pywin32-303-cp39-cp39-win32.whl", hash = "sha256:7d3271c98434617a11921c5ccf74615794d97b079e22ed7773790822735cc352"},
    {file = "pywin32-303-cp39-cp39-win_amd64.whl", hash = "sha256:79cbb862c11b9af19bcb682891c1b91942ec2ff7de8151e2aea2e175899cda34"},
]
pywin32-ctypes = [
    {file = "pywin32-ctypes-0.2.0.tar.gz", hash = "sha256:24ffc3b341d457d48e8922352130cf2644024a4ff09762a2261fd34c36ee5942"},
    {file = "pywin32_ctypes-0.2.0-py2.py3-none-any.whl", hash = "sha256:9dc2d991b3479cc2df15930958b674a48a227d5361d413827a4cfd0b5876fc98"},
]
pywinpty = [
    {file = "pywinpty-2.0.5-cp310-none-win_amd64.whl", hash = "sha256:f86c76e2881c37e69678cbbf178109f8da1fa8584db24d58e1b9369b0276cfcb"},
    {file = "pywinpty-2.0.5-cp37-none-win_amd64.whl", hash = "sha256:ff9b52f182650cfdf3db1b264a6fe0963eb9d996a7a1fa843ac406c1e32111f8"},
    {file = "pywinpty-2.0.5-cp38-none-win_amd64.whl", hash = "sha256:651ee1467bd7eb6f64d44dbc954b7ab7d15ab6d8adacc4e13299692c67c5d5d2"},
    {file = "pywinpty-2.0.5-cp39-none-win_amd64.whl", hash = "sha256:e59a508ae78374febada3e53b5bbc90b5ad07ae68cbfd72a2e965f9793ae04f3"},
    {file = "pywinpty-2.0.5.tar.gz", hash = "sha256:e125d3f1804d8804952b13e33604ad2ca8b9b2cac92b27b521c005d1604794f8"},
]
pyyaml = [
    {file = "PyYAML-6.0-cp310-cp310-macosx_10_9_x86_64.whl", hash = "sha256:d4db7c7aef085872ef65a8fd7d6d09a14ae91f691dec3e87ee5ee0539d516f53"},
    {file = "PyYAML-6.0-cp310-cp310-macosx_11_0_arm64.whl", hash = "sha256:9df7ed3b3d2e0ecfe09e14741b857df43adb5a3ddadc919a2d94fbdf78fea53c"},
    {file = "PyYAML-6.0-cp310-cp310-manylinux_2_17_aarch64.manylinux2014_aarch64.whl", hash = "sha256:77f396e6ef4c73fdc33a9157446466f1cff553d979bd00ecb64385760c6babdc"},
    {file = "PyYAML-6.0-cp310-cp310-manylinux_2_17_s390x.manylinux2014_s390x.whl", hash = "sha256:a80a78046a72361de73f8f395f1f1e49f956c6be882eed58505a15f3e430962b"},
    {file = "PyYAML-6.0-cp310-cp310-manylinux_2_5_x86_64.manylinux1_x86_64.manylinux_2_12_x86_64.manylinux2010_x86_64.whl", hash = "sha256:f84fbc98b019fef2ee9a1cb3ce93e3187a6df0b2538a651bfb890254ba9f90b5"},
    {file = "PyYAML-6.0-cp310-cp310-win32.whl", hash = "sha256:2cd5df3de48857ed0544b34e2d40e9fac445930039f3cfe4bcc592a1f836d513"},
    {file = "PyYAML-6.0-cp310-cp310-win_amd64.whl", hash = "sha256:daf496c58a8c52083df09b80c860005194014c3698698d1a57cbcfa182142a3a"},
    {file = "PyYAML-6.0-cp36-cp36m-macosx_10_9_x86_64.whl", hash = "sha256:897b80890765f037df3403d22bab41627ca8811ae55e9a722fd0392850ec4d86"},
    {file = "PyYAML-6.0-cp36-cp36m-manylinux_2_17_aarch64.manylinux2014_aarch64.whl", hash = "sha256:50602afada6d6cbfad699b0c7bb50d5ccffa7e46a3d738092afddc1f9758427f"},
    {file = "PyYAML-6.0-cp36-cp36m-manylinux_2_17_s390x.manylinux2014_s390x.whl", hash = "sha256:48c346915c114f5fdb3ead70312bd042a953a8ce5c7106d5bfb1a5254e47da92"},
    {file = "PyYAML-6.0-cp36-cp36m-manylinux_2_5_x86_64.manylinux1_x86_64.manylinux_2_12_x86_64.manylinux2010_x86_64.whl", hash = "sha256:98c4d36e99714e55cfbaaee6dd5badbc9a1ec339ebfc3b1f52e293aee6bb71a4"},
    {file = "PyYAML-6.0-cp36-cp36m-win32.whl", hash = "sha256:0283c35a6a9fbf047493e3a0ce8d79ef5030852c51e9d911a27badfde0605293"},
    {file = "PyYAML-6.0-cp36-cp36m-win_amd64.whl", hash = "sha256:07751360502caac1c067a8132d150cf3d61339af5691fe9e87803040dbc5db57"},
    {file = "PyYAML-6.0-cp37-cp37m-macosx_10_9_x86_64.whl", hash = "sha256:819b3830a1543db06c4d4b865e70ded25be52a2e0631ccd2f6a47a2822f2fd7c"},
    {file = "PyYAML-6.0-cp37-cp37m-manylinux_2_17_aarch64.manylinux2014_aarch64.whl", hash = "sha256:473f9edb243cb1935ab5a084eb238d842fb8f404ed2193a915d1784b5a6b5fc0"},
    {file = "PyYAML-6.0-cp37-cp37m-manylinux_2_17_s390x.manylinux2014_s390x.whl", hash = "sha256:0ce82d761c532fe4ec3f87fc45688bdd3a4c1dc5e0b4a19814b9009a29baefd4"},
    {file = "PyYAML-6.0-cp37-cp37m-manylinux_2_5_x86_64.manylinux1_x86_64.manylinux_2_12_x86_64.manylinux2010_x86_64.whl", hash = "sha256:231710d57adfd809ef5d34183b8ed1eeae3f76459c18fb4a0b373ad56bedcdd9"},
    {file = "PyYAML-6.0-cp37-cp37m-win32.whl", hash = "sha256:c5687b8d43cf58545ade1fe3e055f70eac7a5a1a0bf42824308d868289a95737"},
    {file = "PyYAML-6.0-cp37-cp37m-win_amd64.whl", hash = "sha256:d15a181d1ecd0d4270dc32edb46f7cb7733c7c508857278d3d378d14d606db2d"},
    {file = "PyYAML-6.0-cp38-cp38-macosx_10_9_x86_64.whl", hash = "sha256:0b4624f379dab24d3725ffde76559cff63d9ec94e1736b556dacdfebe5ab6d4b"},
    {file = "PyYAML-6.0-cp38-cp38-manylinux_2_17_aarch64.manylinux2014_aarch64.whl", hash = "sha256:213c60cd50106436cc818accf5baa1aba61c0189ff610f64f4a3e8c6726218ba"},
    {file = "PyYAML-6.0-cp38-cp38-manylinux_2_17_s390x.manylinux2014_s390x.whl", hash = "sha256:9fa600030013c4de8165339db93d182b9431076eb98eb40ee068700c9c813e34"},
    {file = "PyYAML-6.0-cp38-cp38-manylinux_2_5_x86_64.manylinux1_x86_64.manylinux_2_12_x86_64.manylinux2010_x86_64.whl", hash = "sha256:277a0ef2981ca40581a47093e9e2d13b3f1fbbeffae064c1d21bfceba2030287"},
    {file = "PyYAML-6.0-cp38-cp38-win32.whl", hash = "sha256:d4eccecf9adf6fbcc6861a38015c2a64f38b9d94838ac1810a9023a0609e1b78"},
    {file = "PyYAML-6.0-cp38-cp38-win_amd64.whl", hash = "sha256:1e4747bc279b4f613a09eb64bba2ba602d8a6664c6ce6396a4d0cd413a50ce07"},
    {file = "PyYAML-6.0-cp39-cp39-macosx_10_9_x86_64.whl", hash = "sha256:055d937d65826939cb044fc8c9b08889e8c743fdc6a32b33e2390f66013e449b"},
    {file = "PyYAML-6.0-cp39-cp39-macosx_11_0_arm64.whl", hash = "sha256:e61ceaab6f49fb8bdfaa0f92c4b57bcfbea54c09277b1b4f7ac376bfb7a7c174"},
    {file = "PyYAML-6.0-cp39-cp39-manylinux_2_17_aarch64.manylinux2014_aarch64.whl", hash = "sha256:d67d839ede4ed1b28a4e8909735fc992a923cdb84e618544973d7dfc71540803"},
    {file = "PyYAML-6.0-cp39-cp39-manylinux_2_17_s390x.manylinux2014_s390x.whl", hash = "sha256:cba8c411ef271aa037d7357a2bc8f9ee8b58b9965831d9e51baf703280dc73d3"},
    {file = "PyYAML-6.0-cp39-cp39-manylinux_2_5_x86_64.manylinux1_x86_64.manylinux_2_12_x86_64.manylinux2010_x86_64.whl", hash = "sha256:40527857252b61eacd1d9af500c3337ba8deb8fc298940291486c465c8b46ec0"},
    {file = "PyYAML-6.0-cp39-cp39-win32.whl", hash = "sha256:b5b9eccad747aabaaffbc6064800670f0c297e52c12754eb1d976c57e4f74dcb"},
    {file = "PyYAML-6.0-cp39-cp39-win_amd64.whl", hash = "sha256:b3d267842bf12586ba6c734f89d1f5b871df0273157918b0ccefa29deb05c21c"},
    {file = "PyYAML-6.0.tar.gz", hash = "sha256:68fb519c14306fec9720a2a5b45bc9f0c8d1b9c72adf45c37baedfcd949c35a2"},
]
pyzmq = [
    {file = "pyzmq-22.3.0-cp310-cp310-macosx_10_15_universal2.whl", hash = "sha256:6b217b8f9dfb6628f74b94bdaf9f7408708cb02167d644edca33f38746ca12dd"},
    {file = "pyzmq-22.3.0-cp310-cp310-macosx_10_9_x86_64.whl", hash = "sha256:2841997a0d85b998cbafecb4183caf51fd19c4357075dfd33eb7efea57e4c149"},
    {file = "pyzmq-22.3.0-cp310-cp310-manylinux_2_12_i686.manylinux2010_i686.whl", hash = "sha256:f89468059ebc519a7acde1ee50b779019535db8dcf9b8c162ef669257fef7a93"},
    {file = "pyzmq-22.3.0-cp310-cp310-manylinux_2_12_x86_64.manylinux2010_x86_64.whl", hash = "sha256:ea12133df25e3a6918718fbb9a510c6ee5d3fdd5a346320421aac3882f4feeea"},
    {file = "pyzmq-22.3.0-cp310-cp310-manylinux_2_17_aarch64.manylinux2014_aarch64.whl", hash = "sha256:76c532fd68b93998aab92356be280deec5de8f8fe59cd28763d2cc8a58747b7f"},
    {file = "pyzmq-22.3.0-cp310-cp310-musllinux_1_1_i686.whl", hash = "sha256:f907c7359ce8bf7f7e63c82f75ad0223384105f5126f313400b7e8004d9b33c3"},
    {file = "pyzmq-22.3.0-cp310-cp310-musllinux_1_1_x86_64.whl", hash = "sha256:902319cfe23366595d3fa769b5b751e6ee6750a0a64c5d9f757d624b2ac3519e"},
    {file = "pyzmq-22.3.0-cp310-cp310-win32.whl", hash = "sha256:67db33bea0a29d03e6eeec55a8190e033318cee3cbc732ba8fd939617cbf762d"},
    {file = "pyzmq-22.3.0-cp310-cp310-win_amd64.whl", hash = "sha256:7661fc1d5cb73481cf710a1418a4e1e301ed7d5d924f91c67ba84b2a1b89defd"},
    {file = "pyzmq-22.3.0-cp36-cp36m-macosx_10_9_x86_64.whl", hash = "sha256:79244b9e97948eaf38695f4b8e6fc63b14b78cc37f403c6642ba555517ac1268"},
    {file = "pyzmq-22.3.0-cp36-cp36m-manylinux_2_17_aarch64.manylinux2014_aarch64.whl", hash = "sha256:ab888624ed68930442a3f3b0b921ad7439c51ba122dbc8c386e6487a658e4a4e"},
    {file = "pyzmq-22.3.0-cp36-cp36m-manylinux_2_5_i686.manylinux1_i686.whl", hash = "sha256:18cd854b423fce44951c3a4d3e686bac8f1243d954f579e120a1714096637cc0"},
    {file = "pyzmq-22.3.0-cp36-cp36m-manylinux_2_5_x86_64.manylinux1_x86_64.whl", hash = "sha256:de8df0684398bd74ad160afdc2a118ca28384ac6f5e234eb0508858d8d2d9364"},
    {file = "pyzmq-22.3.0-cp36-cp36m-musllinux_1_1_i686.whl", hash = "sha256:62bcade20813796c426409a3e7423862d50ff0639f5a2a95be4b85b09a618666"},
    {file = "pyzmq-22.3.0-cp36-cp36m-musllinux_1_1_x86_64.whl", hash = "sha256:ea5a79e808baef98c48c884effce05c31a0698c1057de8fc1c688891043c1ce1"},
    {file = "pyzmq-22.3.0-cp36-cp36m-win32.whl", hash = "sha256:3c1895c95be92600233e476fe283f042e71cf8f0b938aabf21b7aafa62a8dac9"},
    {file = "pyzmq-22.3.0-cp36-cp36m-win_amd64.whl", hash = "sha256:851977788b9caa8ed011f5f643d3ee8653af02c5fc723fa350db5125abf2be7b"},
    {file = "pyzmq-22.3.0-cp37-cp37m-macosx_10_9_x86_64.whl", hash = "sha256:b4ebed0977f92320f6686c96e9e8dd29eed199eb8d066936bac991afc37cbb70"},
    {file = "pyzmq-22.3.0-cp37-cp37m-manylinux_2_17_aarch64.manylinux2014_aarch64.whl", hash = "sha256:42abddebe2c6a35180ca549fadc7228d23c1e1f76167c5ebc8a936b5804ea2df"},
    {file = "pyzmq-22.3.0-cp37-cp37m-manylinux_2_5_i686.manylinux1_i686.whl", hash = "sha256:c1e41b32d6f7f9c26bc731a8b529ff592f31fc8b6ef2be9fa74abd05c8a342d7"},
    {file = "pyzmq-22.3.0-cp37-cp37m-manylinux_2_5_x86_64.manylinux1_x86_64.whl", hash = "sha256:be4e0f229cf3a71f9ecd633566bd6f80d9fa6afaaff5489492be63fe459ef98c"},
    {file = "pyzmq-22.3.0-cp37-cp37m-musllinux_1_1_i686.whl", hash = "sha256:08c4e315a76ef26eb833511ebf3fa87d182152adf43dedee8d79f998a2162a0b"},
    {file = "pyzmq-22.3.0-cp37-cp37m-musllinux_1_1_x86_64.whl", hash = "sha256:badb868fff14cfd0e200eaa845887b1011146a7d26d579aaa7f966c203736b92"},
    {file = "pyzmq-22.3.0-cp37-cp37m-win32.whl", hash = "sha256:7c58f598d9fcc52772b89a92d72bf8829c12d09746a6d2c724c5b30076c1f11d"},
    {file = "pyzmq-22.3.0-cp37-cp37m-win_amd64.whl", hash = "sha256:2b97502c16a5ec611cd52410bdfaab264997c627a46b0f98d3f666227fd1ea2d"},
    {file = "pyzmq-22.3.0-cp38-cp38-macosx_10_9_x86_64.whl", hash = "sha256:d728b08448e5ac3e4d886b165385a262883c34b84a7fe1166277fe675e1c197a"},
    {file = "pyzmq-22.3.0-cp38-cp38-manylinux_2_12_i686.manylinux2010_i686.whl", hash = "sha256:480b9931bfb08bf8b094edd4836271d4d6b44150da051547d8c7113bf947a8b0"},
    {file = "pyzmq-22.3.0-cp38-cp38-manylinux_2_12_x86_64.manylinux2010_x86_64.whl", hash = "sha256:7dc09198e4073e6015d9a8ea093fc348d4e59de49382476940c3dd9ae156fba8"},
    {file = "pyzmq-22.3.0-cp38-cp38-manylinux_2_17_aarch64.manylinux2014_aarch64.whl", hash = "sha256:0ca6cd58f62a2751728016d40082008d3b3412a7f28ddfb4a2f0d3c130f69e74"},
    {file = "pyzmq-22.3.0-cp38-cp38-musllinux_1_1_i686.whl", hash = "sha256:468bd59a588e276961a918a3060948ae68f6ff5a7fa10bb2f9160c18fe341067"},
    {file = "pyzmq-22.3.0-cp38-cp38-musllinux_1_1_x86_64.whl", hash = "sha256:c88fa7410e9fc471e0858638f403739ee869924dd8e4ae26748496466e27ac59"},
    {file = "pyzmq-22.3.0-cp38-cp38-win32.whl", hash = "sha256:c0f84360dcca3481e8674393bdf931f9f10470988f87311b19d23cda869bb6b7"},
    {file = "pyzmq-22.3.0-cp38-cp38-win_amd64.whl", hash = "sha256:f762442bab706fd874064ca218b33a1d8e40d4938e96c24dafd9b12e28017f45"},
    {file = "pyzmq-22.3.0-cp39-cp39-macosx_10_15_universal2.whl", hash = "sha256:954e73c9cd4d6ae319f1c936ad159072b6d356a92dcbbabfd6e6204b9a79d356"},
    {file = "pyzmq-22.3.0-cp39-cp39-macosx_10_9_x86_64.whl", hash = "sha256:f43b4a2e6218371dd4f41e547bd919ceeb6ebf4abf31a7a0669cd11cd91ea973"},
    {file = "pyzmq-22.3.0-cp39-cp39-manylinux_2_12_i686.manylinux2010_i686.whl", hash = "sha256:acebba1a23fb9d72b42471c3771b6f2f18dcd46df77482612054bd45c07dfa36"},
    {file = "pyzmq-22.3.0-cp39-cp39-manylinux_2_12_x86_64.manylinux2010_x86_64.whl", hash = "sha256:cf98fd7a6c8aaa08dbc699ffae33fd71175696d78028281bc7b832b26f00ca57"},
    {file = "pyzmq-22.3.0-cp39-cp39-manylinux_2_17_aarch64.manylinux2014_aarch64.whl", hash = "sha256:d072f7dfbdb184f0786d63bda26e8a0882041b1e393fbe98940395f7fab4c5e2"},
    {file = "pyzmq-22.3.0-cp39-cp39-musllinux_1_1_i686.whl", hash = "sha256:53f4fd13976789ffafedd4d46f954c7bb01146121812b72b4ddca286034df966"},
    {file = "pyzmq-22.3.0-cp39-cp39-musllinux_1_1_x86_64.whl", hash = "sha256:d1b5d457acbadcf8b27561deeaa386b0217f47626b29672fa7bd31deb6e91e1b"},
    {file = "pyzmq-22.3.0-cp39-cp39-win32.whl", hash = "sha256:e6a02cf7271ee94674a44f4e62aa061d2d049001c844657740e156596298b70b"},
    {file = "pyzmq-22.3.0-cp39-cp39-win_amd64.whl", hash = "sha256:d3dcb5548ead4f1123851a5ced467791f6986d68c656bc63bfff1bf9e36671e2"},
    {file = "pyzmq-22.3.0-pp37-pypy37_pp73-macosx_10_9_x86_64.whl", hash = "sha256:3a4c9886d61d386b2b493377d980f502186cd71d501fffdba52bd2a0880cef4f"},
    {file = "pyzmq-22.3.0-pp37-pypy37_pp73-manylinux_2_12_i686.manylinux2010_i686.whl", hash = "sha256:80e043a89c6cadefd3a0712f8a1322038e819ebe9dbac7eca3bce1721bcb63bf"},
    {file = "pyzmq-22.3.0-pp37-pypy37_pp73-manylinux_2_12_x86_64.manylinux2010_x86_64.whl", hash = "sha256:1621e7a2af72cced1f6ec8ca8ca91d0f76ac236ab2e8828ac8fe909512d566cb"},
    {file = "pyzmq-22.3.0-pp37-pypy37_pp73-win_amd64.whl", hash = "sha256:d6157793719de168b199194f6b6173f0ccd3bf3499e6870fac17086072e39115"},
    {file = "pyzmq-22.3.0.tar.gz", hash = "sha256:8eddc033e716f8c91c6a2112f0a8ebc5e00532b4a6ae1eb0ccc48e027f9c671c"},
]
qdldl = [
    {file = "qdldl-0.1.5.post2-cp310-cp310-macosx_10_9_x86_64.whl", hash = "sha256:408a34b735be5425dc088cdebb1129f0f5d8cc9fd8c888fc9ed0bd1a02a65d6f"},
    {file = "qdldl-0.1.5.post2-cp310-cp310-manylinux_2_17_x86_64.manylinux2014_x86_64.whl", hash = "sha256:227fe8988a86b9f9ed341ad20d11502789b4d05bceddb09a47dbb24b08d79966"},
    {file = "qdldl-0.1.5.post2-cp310-cp310-win_amd64.whl", hash = "sha256:655f5e83c9e46f2d9b32508852d92b6e8fa6d166a6f48960aac54e81cd578417"},
    {file = "qdldl-0.1.5.post2-cp36-cp36m-macosx_10_9_x86_64.whl", hash = "sha256:ae0b70e7599dd58ef16d6500947b8d2bdd4272ffbbd2ebf5c516691fdfb82212"},
    {file = "qdldl-0.1.5.post2-cp36-cp36m-manylinux_2_17_x86_64.manylinux2014_x86_64.whl", hash = "sha256:ae054e987066ae861c0bc648a7cdd523cfb1849353bc9b1591ecbf2a55ca8b7d"},
    {file = "qdldl-0.1.5.post2-cp36-cp36m-win_amd64.whl", hash = "sha256:ab77ca440cbca98377e3ade32860c8d7e4fa97759d6266759a7e2f718ec4ded1"},
    {file = "qdldl-0.1.5.post2-cp37-cp37m-macosx_10_9_x86_64.whl", hash = "sha256:fa7057d8888ea8ebba859da8b25d40e10e2f12013f6b0b033c9ab6e68cd10763"},
    {file = "qdldl-0.1.5.post2-cp37-cp37m-manylinux_2_17_x86_64.manylinux2014_x86_64.whl", hash = "sha256:879cd43b41babda79d4896f6b5a79dfbf96be5f13489553c793659116a2e9ce4"},
    {file = "qdldl-0.1.5.post2-cp37-cp37m-win_amd64.whl", hash = "sha256:05b3079837c0ec86136b4a29b3842eab7bfc7a5517d751a3e5d0d5c111a2e523"},
    {file = "qdldl-0.1.5.post2-cp38-cp38-macosx_10_9_x86_64.whl", hash = "sha256:ffbdd5bd07f2340ad2ce01d44cc95223ffa256136ac5dc32f4f80926701640fb"},
    {file = "qdldl-0.1.5.post2-cp38-cp38-manylinux_2_17_x86_64.manylinux2014_x86_64.whl", hash = "sha256:438b303b8b7b95531d93b457657ec89e742bd90c9a72da1eebfb51095007922c"},
    {file = "qdldl-0.1.5.post2-cp38-cp38-win_amd64.whl", hash = "sha256:53b19b8509f529fa6fdc8f869f6172d5c89587b657aa24d958d339de3bc47a73"},
    {file = "qdldl-0.1.5.post2-cp39-cp39-macosx_10_9_x86_64.whl", hash = "sha256:d6f0f55bb853f10e3a2025193af2d1cc202697cc7985fe7785d681114c5b3cdb"},
    {file = "qdldl-0.1.5.post2-cp39-cp39-manylinux_2_17_x86_64.manylinux2014_x86_64.whl", hash = "sha256:15d0fbff31aa19195b135ca934cf75025d46a275d915eebb7c11a7d16e148096"},
    {file = "qdldl-0.1.5.post2-cp39-cp39-win_amd64.whl", hash = "sha256:5269f40521b12941f1334a162f8f06375df6a89f0f90d8a758ae3b83b8931b18"},
    {file = "qdldl-0.1.5.post2.tar.gz", hash = "sha256:7daf7ad1bfff1da71da06e82d5147bdb1ac866581617d8f06cc4eeda48e2a149"},
]
qtconsole = [
    {file = "qtconsole-5.3.0-py3-none-any.whl", hash = "sha256:75f2ded876444454edcb5a53262149e33b53db3a4a53116b7c3df52830905b0f"},
    {file = "qtconsole-5.3.0.tar.gz", hash = "sha256:8e3520fdc75e46abc4cc6cffeca16fa2652754109b8ae839fa28e27d1eba5625"},
]
qtpy = [
    {file = "QtPy-2.0.1-py3-none-any.whl", hash = "sha256:d93f2c98e97387fcc9d623d509772af5b6c15ab9d8f9f4c5dfbad9a73ad34812"},
    {file = "QtPy-2.0.1.tar.gz", hash = "sha256:adfd073ffbd2de81dc7aaa0b983499ef5c59c96adcfdcc9dea60d42ca885eb8f"},
]
quandl = [
    {file = "Quandl-3.7.0-py2.py3-none-any.whl", hash = "sha256:0e3e5dc60fd057c73c67380b1b0f2e3dc0e4c500fb5e6e146ac3a3c0d992cd1d"},
    {file = "Quandl-3.7.0.tar.gz", hash = "sha256:6e0b82fbc7861610b3577c5397277c4220e065eee0fed4e46cd6b6021655b64c"},
]
rapidfuzz = [
    {file = "rapidfuzz-1.9.1-cp27-cp27m-macosx_10_9_x86_64.whl", hash = "sha256:68227a8b25291d6a2140aef049271ea30a77be5ef672a58e582a55a5cc1fce93"},
    {file = "rapidfuzz-1.9.1-cp27-cp27m-manylinux2010_i686.whl", hash = "sha256:c33541995b96ff40025c1456b8c74b7dd2ab9cbf91943fc35a7bb621f48940e2"},
    {file = "rapidfuzz-1.9.1-cp27-cp27m-manylinux2010_x86_64.whl", hash = "sha256:c2fafbbf97a4632822248f4201601b691e2eac5fdb30e5d7a96d07a6d058a7d4"},
    {file = "rapidfuzz-1.9.1-cp27-cp27m-win32.whl", hash = "sha256:364795f617a99e1dbb55ac3947ab8366588b72531cb2d6152666287d20610706"},
    {file = "rapidfuzz-1.9.1-cp27-cp27m-win_amd64.whl", hash = "sha256:f171d9e66144b0647f9b998ef10bdd919a640e4b1357250c8ef6259deb5ffe0d"},
    {file = "rapidfuzz-1.9.1-cp27-cp27mu-manylinux2010_i686.whl", hash = "sha256:c83801a7c5209663aa120b815a4f2c39e95fe8e0b774ec58a1e0affd6a2fcfc6"},
    {file = "rapidfuzz-1.9.1-cp27-cp27mu-manylinux2010_x86_64.whl", hash = "sha256:67e61c2baa6bb1848c4a33752f1781124dcc90bf3f31b18b44db1ae4e4e26634"},
    {file = "rapidfuzz-1.9.1-cp310-cp310-macosx_10_9_universal2.whl", hash = "sha256:8ab7eb003a18991347174910f11d38ff40399081185d9e3199ec277535f7828b"},
    {file = "rapidfuzz-1.9.1-cp310-cp310-macosx_10_9_x86_64.whl", hash = "sha256:5ad450badf06ddf98a246140b5059ba895ee8445e8102a5a289908327f551f81"},
    {file = "rapidfuzz-1.9.1-cp310-cp310-macosx_11_0_arm64.whl", hash = "sha256:402b2174bded62a793c5f7d9aec16bc32c661402360a934819ae72b54cfbce1e"},
    {file = "rapidfuzz-1.9.1-cp310-cp310-manylinux_2_12_i686.manylinux2010_i686.whl", hash = "sha256:92066ccb054efc2e17afb4049c98b550969653cd58f71dd756cfcc8e6864630a"},
    {file = "rapidfuzz-1.9.1-cp310-cp310-manylinux_2_12_x86_64.manylinux2010_x86_64.whl", hash = "sha256:8dc0bf1814accee08a9c9bace6672ef06eae6b0446fce88e3e97e23dfaf3ea10"},
    {file = "rapidfuzz-1.9.1-cp310-cp310-manylinux_2_17_aarch64.manylinux2014_aarch64.whl", hash = "sha256:bdbd387efb8478605951344f327dd03bf053c138d757369a43404305b99e55db"},
    {file = "rapidfuzz-1.9.1-cp310-cp310-win32.whl", hash = "sha256:b1c54807e556dbcc6caf4ce0f24446c01b195f3cc46e2a6e74b82d3a21eaa45d"},
    {file = "rapidfuzz-1.9.1-cp310-cp310-win_amd64.whl", hash = "sha256:ac3273364cd1619cab3bf0ba731efea5405833f9eba362da7dcd70bd42073d8e"},
    {file = "rapidfuzz-1.9.1-cp35-cp35m-manylinux2010_i686.whl", hash = "sha256:d9faf62606c08a0a6992dd480c72b6a068733ae02688dc35f2e36ba0d44673f4"},
    {file = "rapidfuzz-1.9.1-cp35-cp35m-manylinux2010_x86_64.whl", hash = "sha256:f6a56a48be047637b1b0b2459a11cf7cd5aa7bbe16a439bd4f73b4af39e620e4"},
    {file = "rapidfuzz-1.9.1-cp35-cp35m-win32.whl", hash = "sha256:aa91609979e9d2700f0ff100df99b36e7d700b70169ee385d43d5de9e471ae97"},
    {file = "rapidfuzz-1.9.1-cp35-cp35m-win_amd64.whl", hash = "sha256:b4cfdd0915ab4cec86c2ff6bab9f01b03454f3de0963c37f9f219df2ddf42b95"},
    {file = "rapidfuzz-1.9.1-cp36-cp36m-macosx_10_9_x86_64.whl", hash = "sha256:c6bfa4ad0158a093cd304f795ceefdc3861ae6942a61432b2a50858be6de88ca"},
    {file = "rapidfuzz-1.9.1-cp36-cp36m-manylinux_2_12_i686.manylinux2010_i686.whl", hash = "sha256:eb0ea02295d9278bd2dcd2df4760b0f2887b6c3f2f374005ec5af320d8d3a37e"},
    {file = "rapidfuzz-1.9.1-cp36-cp36m-manylinux_2_12_x86_64.manylinux2010_x86_64.whl", hash = "sha256:d5187cd5cd6273e9fee07de493a42a2153134a4914df74cb1abb0744551c548a"},
    {file = "rapidfuzz-1.9.1-cp36-cp36m-manylinux_2_17_aarch64.manylinux2014_aarch64.whl", hash = "sha256:f6e5b8af63f9c05b64454460759ed84a715d581d598ec4484f4ec512f398e8b1"},
    {file = "rapidfuzz-1.9.1-cp36-cp36m-win32.whl", hash = "sha256:36137f88f2b28115af506118e64e11c816611eab2434293af7fdacd1290ffb9d"},
    {file = "rapidfuzz-1.9.1-cp36-cp36m-win_amd64.whl", hash = "sha256:fcc420cad46be7c9887110edf04cdee545f26dbf22650a443d89790fc35f7b88"},
    {file = "rapidfuzz-1.9.1-cp37-cp37m-macosx_10_9_x86_64.whl", hash = "sha256:b06de314f426aebff8a44319016bbe2b22f7848c84e44224f80b0690b7b08b18"},
    {file = "rapidfuzz-1.9.1-cp37-cp37m-manylinux_2_12_i686.manylinux2010_i686.whl", hash = "sha256:e5de44e719faea79e45322b037f0d4a141d750b80d2204fa68f43a42a24f0fbc"},
    {file = "rapidfuzz-1.9.1-cp37-cp37m-manylinux_2_12_x86_64.manylinux2010_x86_64.whl", hash = "sha256:f9439df09a782afd01b67005a3b110c70bbf9e1cf06d2ac9b293ce2d02d3c549"},
    {file = "rapidfuzz-1.9.1-cp37-cp37m-manylinux_2_17_aarch64.manylinux2014_aarch64.whl", hash = "sha256:e903d4702647465721e2d0431c95f04fd56a06577f06f41e2960c83fd63c1bad"},
    {file = "rapidfuzz-1.9.1-cp37-cp37m-win32.whl", hash = "sha256:a5298f4ac1975edcbb15583eab659a44b33aebaf3bccf172e185cfea68771c08"},
    {file = "rapidfuzz-1.9.1-cp37-cp37m-win_amd64.whl", hash = "sha256:103193a01921b54fcdad6b01cfda3a68e00aeafca236b7ecd5b1b2c2e7e96337"},
    {file = "rapidfuzz-1.9.1-cp38-cp38-macosx_10_9_universal2.whl", hash = "sha256:1d98a3187040dca855e02179a35c137f72ef83ce243783d44ea59efa86b94b3a"},
    {file = "rapidfuzz-1.9.1-cp38-cp38-macosx_10_9_x86_64.whl", hash = "sha256:cb92bf7fc911b787055a88d9295ca3b4fe8576e3b59271f070f1b1b181eb087d"},
    {file = "rapidfuzz-1.9.1-cp38-cp38-macosx_11_0_arm64.whl", hash = "sha256:3f014a0f5f8159a94c6ee884fedd1c30e07fb866a5d76ff2c18091bc6363b76f"},
    {file = "rapidfuzz-1.9.1-cp38-cp38-manylinux_2_12_i686.manylinux2010_i686.whl", hash = "sha256:31474074a99f72289ac325fbd77983e7d355d48860bfe7a4f6f6396fdb24410a"},
    {file = "rapidfuzz-1.9.1-cp38-cp38-manylinux_2_12_x86_64.manylinux2010_x86_64.whl", hash = "sha256:ec67d79af5a2d7b0cf67b570a5579710e461cadda4120478e813b63491f394dd"},
    {file = "rapidfuzz-1.9.1-cp38-cp38-manylinux_2_17_aarch64.manylinux2014_aarch64.whl", hash = "sha256:6ebc0d3d15ed32f98f0052cf6e3e9c9b8010fb93c04fb74d2022e3c51ec540e2"},
    {file = "rapidfuzz-1.9.1-cp38-cp38-win32.whl", hash = "sha256:477ab1a3044bab89db45caabc562b158f68765ecaa638b73ba17e92f09dfa5ff"},
    {file = "rapidfuzz-1.9.1-cp38-cp38-win_amd64.whl", hash = "sha256:8e872763dc0367d7544aa585d2e8b27af233323b8a7cd2f9b78cafa05bae5018"},
    {file = "rapidfuzz-1.9.1-cp39-cp39-macosx_10_9_universal2.whl", hash = "sha256:8401c41e219ae36ca7a88762776a6270511650d4cc70d024ae61561e96d67e47"},
    {file = "rapidfuzz-1.9.1-cp39-cp39-macosx_10_9_x86_64.whl", hash = "sha256:ea10bd8e0436801c3264f7084a5ea194f12ba9fe1ba898aa4a2107d276501292"},
    {file = "rapidfuzz-1.9.1-cp39-cp39-macosx_11_0_arm64.whl", hash = "sha256:433737914b46c1ffa0c678eceae1c260dc6b7fb5b6cad4c725d3e3607c764b32"},
    {file = "rapidfuzz-1.9.1-cp39-cp39-manylinux_2_12_i686.manylinux2010_i686.whl", hash = "sha256:8c3b08e90e45acbc469d1f456681643256e952bf84ec7714f58979baba0c8a1c"},
    {file = "rapidfuzz-1.9.1-cp39-cp39-manylinux_2_12_x86_64.manylinux2010_x86_64.whl", hash = "sha256:bbcd265b3c86176e5db4cbba7b4364d7333c214ee80e2d259c7085929934ca9d"},
    {file = "rapidfuzz-1.9.1-cp39-cp39-manylinux_2_17_aarch64.manylinux2014_aarch64.whl", hash = "sha256:3d69fabcd635783cd842e7d5ee4b77164314c5124b82df5a0c436ab3d698f8a9"},
    {file = "rapidfuzz-1.9.1-cp39-cp39-win32.whl", hash = "sha256:01f16b6f3fa5d1a26c12f5da5de0032f1e12c919d876005b57492a8ec9a5c043"},
    {file = "rapidfuzz-1.9.1-cp39-cp39-win_amd64.whl", hash = "sha256:0bcc5bbfdbe6068cc2cf0029ab6cde08dceac498d232fa3a61dd34fbfa0b3f36"},
    {file = "rapidfuzz-1.9.1-pp27-pypy_73-manylinux2010_x86_64.whl", hash = "sha256:de869c8f4e8edb9b2f7b8232a04896645501defcbd9d85bc0202ff3ec6285f6b"},
    {file = "rapidfuzz-1.9.1-pp37-pypy37_pp73-manylinux_2_12_i686.manylinux2010_i686.whl", hash = "sha256:db5978e970fb0955974d51021da4b929e2e4890fef17792989ee32658e2b159c"},
    {file = "rapidfuzz-1.9.1-pp37-pypy37_pp73-manylinux_2_12_x86_64.manylinux2010_x86_64.whl", hash = "sha256:33479f75f36ac3a1d8421365d4fa906e013490790730a89caba31d06e6f71738"},
    {file = "rapidfuzz-1.9.1-pp37-pypy37_pp73-win_amd64.whl", hash = "sha256:af991cb333ec526d894923163050931b3a870b7694bf7687aaa6154d341a98f5"},
    {file = "rapidfuzz-1.9.1.tar.gz", hash = "sha256:bd7a4fe33ba49db3417f0f57a8af02462554f1296dedcf35b026cd3525efef74"},
]
regex = [
    {file = "regex-2022.3.2-cp310-cp310-macosx_10_9_x86_64.whl", hash = "sha256:ab69b4fe09e296261377d209068d52402fb85ef89dc78a9ac4a29a895f4e24a7"},
    {file = "regex-2022.3.2-cp310-cp310-macosx_11_0_arm64.whl", hash = "sha256:5bc5f921be39ccb65fdda741e04b2555917a4bced24b4df14eddc7569be3b493"},
    {file = "regex-2022.3.2-cp310-cp310-manylinux_2_17_aarch64.manylinux2014_aarch64.whl", hash = "sha256:43eba5c46208deedec833663201752e865feddc840433285fbadee07b84b464d"},
    {file = "regex-2022.3.2-cp310-cp310-manylinux_2_17_ppc64le.manylinux2014_ppc64le.whl", hash = "sha256:c68d2c04f7701a418ec2e5631b7f3552efc32f6bcc1739369c6eeb1af55f62e0"},
    {file = "regex-2022.3.2-cp310-cp310-manylinux_2_17_s390x.manylinux2014_s390x.whl", hash = "sha256:caa2734ada16a44ae57b229d45091f06e30a9a52ace76d7574546ab23008c635"},
    {file = "regex-2022.3.2-cp310-cp310-manylinux_2_17_x86_64.manylinux2014_x86_64.whl", hash = "sha256:ef806f684f17dbd6263d72a54ad4073af42b42effa3eb42b877e750c24c76f86"},
    {file = "regex-2022.3.2-cp310-cp310-manylinux_2_5_i686.manylinux1_i686.manylinux_2_17_i686.manylinux2014_i686.whl", hash = "sha256:be319f4eb400ee567b722e9ea63d5b2bb31464e3cf1b016502e3ee2de4f86f5c"},
    {file = "regex-2022.3.2-cp310-cp310-manylinux_2_5_x86_64.manylinux1_x86_64.manylinux_2_12_x86_64.manylinux2010_x86_64.whl", hash = "sha256:42bb37e2b2d25d958c25903f6125a41aaaa1ed49ca62c103331f24b8a459142f"},
    {file = "regex-2022.3.2-cp310-cp310-musllinux_1_1_aarch64.whl", hash = "sha256:fbc88d3ba402b5d041d204ec2449c4078898f89c4a6e6f0ed1c1a510ef1e221d"},
    {file = "regex-2022.3.2-cp310-cp310-musllinux_1_1_i686.whl", hash = "sha256:91e0f7e7be77250b808a5f46d90bf0032527d3c032b2131b63dee54753a4d729"},
    {file = "regex-2022.3.2-cp310-cp310-musllinux_1_1_ppc64le.whl", hash = "sha256:cb3652bbe6720786b9137862205986f3ae54a09dec8499a995ed58292bdf77c2"},
    {file = "regex-2022.3.2-cp310-cp310-musllinux_1_1_s390x.whl", hash = "sha256:878c626cbca3b649e14e972c14539a01191d79e58934e3f3ef4a9e17f90277f8"},
    {file = "regex-2022.3.2-cp310-cp310-musllinux_1_1_x86_64.whl", hash = "sha256:6df070a986fc064d865c381aecf0aaff914178fdf6874da2f2387e82d93cc5bd"},
    {file = "regex-2022.3.2-cp310-cp310-win32.whl", hash = "sha256:b549d851f91a4efb3e65498bd4249b1447ab6035a9972f7fc215eb1f59328834"},
    {file = "regex-2022.3.2-cp310-cp310-win_amd64.whl", hash = "sha256:8babb2b5751105dc0aef2a2e539f4ba391e738c62038d8cb331c710f6b0f3da7"},
    {file = "regex-2022.3.2-cp36-cp36m-macosx_10_9_x86_64.whl", hash = "sha256:1977bb64264815d3ef016625adc9df90e6d0e27e76260280c63eca993e3f455f"},
    {file = "regex-2022.3.2-cp36-cp36m-manylinux_2_17_aarch64.manylinux2014_aarch64.whl", hash = "sha256:1e73652057473ad3e6934944af090852a02590c349357b79182c1b681da2c772"},
    {file = "regex-2022.3.2-cp36-cp36m-manylinux_2_17_ppc64le.manylinux2014_ppc64le.whl", hash = "sha256:b22ff939a8856a44f4822da38ef4868bd3a9ade22bb6d9062b36957c850e404f"},
    {file = "regex-2022.3.2-cp36-cp36m-manylinux_2_17_s390x.manylinux2014_s390x.whl", hash = "sha256:878f5d649ba1db9f52cc4ef491f7dba2d061cdc48dd444c54260eebc0b1729b9"},
    {file = "regex-2022.3.2-cp36-cp36m-manylinux_2_17_x86_64.manylinux2014_x86_64.whl", hash = "sha256:0008650041531d0eadecc96a73d37c2dc4821cf51b0766e374cb4f1ddc4e1c14"},
    {file = "regex-2022.3.2-cp36-cp36m-manylinux_2_5_i686.manylinux1_i686.manylinux_2_17_i686.manylinux2014_i686.whl", hash = "sha256:06b1df01cf2aef3a9790858af524ae2588762c8a90e784ba00d003f045306204"},
    {file = "regex-2022.3.2-cp36-cp36m-manylinux_2_5_x86_64.manylinux1_x86_64.manylinux_2_12_x86_64.manylinux2010_x86_64.whl", hash = "sha256:57484d39447f94967e83e56db1b1108c68918c44ab519b8ecfc34b790ca52bf7"},
    {file = "regex-2022.3.2-cp36-cp36m-musllinux_1_1_aarch64.whl", hash = "sha256:74d86e8924835f863c34e646392ef39039405f6ce52956d8af16497af4064a30"},
    {file = "regex-2022.3.2-cp36-cp36m-musllinux_1_1_i686.whl", hash = "sha256:ae17fc8103f3b63345709d3e9654a274eee1c6072592aec32b026efd401931d0"},
    {file = "regex-2022.3.2-cp36-cp36m-musllinux_1_1_ppc64le.whl", hash = "sha256:5f92a7cdc6a0ae2abd184e8dfd6ef2279989d24c85d2c85d0423206284103ede"},
    {file = "regex-2022.3.2-cp36-cp36m-musllinux_1_1_s390x.whl", hash = "sha256:5dcc4168536c8f68654f014a3db49b6b4a26b226f735708be2054314ed4964f4"},
    {file = "regex-2022.3.2-cp36-cp36m-musllinux_1_1_x86_64.whl", hash = "sha256:1e30762ddddb22f7f14c4f59c34d3addabc789216d813b0f3e2788d7bcf0cf29"},
    {file = "regex-2022.3.2-cp36-cp36m-win32.whl", hash = "sha256:286ff9ec2709d56ae7517040be0d6c502642517ce9937ab6d89b1e7d0904f863"},
    {file = "regex-2022.3.2-cp36-cp36m-win_amd64.whl", hash = "sha256:d326ff80ed531bf2507cba93011c30fff2dd51454c85f55df0f59f2030b1687b"},
    {file = "regex-2022.3.2-cp37-cp37m-macosx_10_9_x86_64.whl", hash = "sha256:9d828c5987d543d052b53c579a01a52d96b86f937b1777bbfe11ef2728929357"},
    {file = "regex-2022.3.2-cp37-cp37m-manylinux_2_17_aarch64.manylinux2014_aarch64.whl", hash = "sha256:c87ac58b9baaf50b6c1b81a18d20eda7e2883aa9a4fb4f1ca70f2e443bfcdc57"},
    {file = "regex-2022.3.2-cp37-cp37m-manylinux_2_17_ppc64le.manylinux2014_ppc64le.whl", hash = "sha256:d6c2441538e4fadd4291c8420853431a229fcbefc1bf521810fbc2629d8ae8c2"},
    {file = "regex-2022.3.2-cp37-cp37m-manylinux_2_17_s390x.manylinux2014_s390x.whl", hash = "sha256:f3356afbb301ec34a500b8ba8b47cba0b44ed4641c306e1dd981a08b416170b5"},
    {file = "regex-2022.3.2-cp37-cp37m-manylinux_2_17_x86_64.manylinux2014_x86_64.whl", hash = "sha256:0d96eec8550fd2fd26f8e675f6d8b61b159482ad8ffa26991b894ed5ee19038b"},
    {file = "regex-2022.3.2-cp37-cp37m-manylinux_2_5_i686.manylinux1_i686.manylinux_2_17_i686.manylinux2014_i686.whl", hash = "sha256:cf668f26604e9f7aee9f8eaae4ca07a948168af90b96be97a4b7fa902a6d2ac1"},
    {file = "regex-2022.3.2-cp37-cp37m-manylinux_2_5_x86_64.manylinux1_x86_64.manylinux_2_12_x86_64.manylinux2010_x86_64.whl", hash = "sha256:0eb0e2845e81bdea92b8281a3969632686502565abf4a0b9e4ab1471c863d8f3"},
    {file = "regex-2022.3.2-cp37-cp37m-musllinux_1_1_aarch64.whl", hash = "sha256:87bc01226cd288f0bd9a4f9f07bf6827134dc97a96c22e2d28628e824c8de231"},
    {file = "regex-2022.3.2-cp37-cp37m-musllinux_1_1_i686.whl", hash = "sha256:09b4b6ccc61d4119342b26246ddd5a04accdeebe36bdfe865ad87a0784efd77f"},
    {file = "regex-2022.3.2-cp37-cp37m-musllinux_1_1_ppc64le.whl", hash = "sha256:9557545c10d52c845f270b665b52a6a972884725aa5cf12777374e18f2ea8960"},
    {file = "regex-2022.3.2-cp37-cp37m-musllinux_1_1_s390x.whl", hash = "sha256:0be0c34a39e5d04a62fd5342f0886d0e57592a4f4993b3f9d257c1f688b19737"},
    {file = "regex-2022.3.2-cp37-cp37m-musllinux_1_1_x86_64.whl", hash = "sha256:7b103dffb9f6a47ed7ffdf352b78cfe058b1777617371226c1894e1be443afec"},
    {file = "regex-2022.3.2-cp37-cp37m-win32.whl", hash = "sha256:f8169ec628880bdbca67082a9196e2106060a4a5cbd486ac51881a4df805a36f"},
    {file = "regex-2022.3.2-cp37-cp37m-win_amd64.whl", hash = "sha256:4b9c16a807b17b17c4fa3a1d8c242467237be67ba92ad24ff51425329e7ae3d0"},
    {file = "regex-2022.3.2-cp38-cp38-macosx_10_9_x86_64.whl", hash = "sha256:67250b36edfa714ba62dc62d3f238e86db1065fccb538278804790f578253640"},
    {file = "regex-2022.3.2-cp38-cp38-macosx_11_0_arm64.whl", hash = "sha256:5510932596a0f33399b7fff1bd61c59c977f2b8ee987b36539ba97eb3513584a"},
    {file = "regex-2022.3.2-cp38-cp38-manylinux_2_17_aarch64.manylinux2014_aarch64.whl", hash = "sha256:f6f7ee2289176cb1d2c59a24f50900f8b9580259fa9f1a739432242e7d254f93"},
    {file = "regex-2022.3.2-cp38-cp38-manylinux_2_17_ppc64le.manylinux2014_ppc64le.whl", hash = "sha256:86d7a68fa53688e1f612c3246044157117403c7ce19ebab7d02daf45bd63913e"},
    {file = "regex-2022.3.2-cp38-cp38-manylinux_2_17_s390x.manylinux2014_s390x.whl", hash = "sha256:aaf5317c961d93c1a200b9370fb1c6b6836cc7144fef3e5a951326912bf1f5a3"},
    {file = "regex-2022.3.2-cp38-cp38-manylinux_2_17_x86_64.manylinux2014_x86_64.whl", hash = "sha256:ad397bc7d51d69cb07ef89e44243f971a04ce1dca9bf24c992c362406c0c6573"},
    {file = "regex-2022.3.2-cp38-cp38-manylinux_2_5_i686.manylinux1_i686.manylinux_2_17_i686.manylinux2014_i686.whl", hash = "sha256:297c42ede2c81f0cb6f34ea60b5cf6dc965d97fa6936c11fc3286019231f0d66"},
    {file = "regex-2022.3.2-cp38-cp38-manylinux_2_5_x86_64.manylinux1_x86_64.manylinux_2_12_x86_64.manylinux2010_x86_64.whl", hash = "sha256:af4d8cc28e4c7a2f6a9fed544228c567340f8258b6d7ea815b62a72817bbd178"},
    {file = "regex-2022.3.2-cp38-cp38-musllinux_1_1_aarch64.whl", hash = "sha256:452519bc4c973e961b1620c815ea6dd8944a12d68e71002be5a7aff0a8361571"},
    {file = "regex-2022.3.2-cp38-cp38-musllinux_1_1_i686.whl", hash = "sha256:cb34c2d66355fb70ae47b5595aafd7218e59bb9c00ad8cc3abd1406ca5874f07"},
    {file = "regex-2022.3.2-cp38-cp38-musllinux_1_1_ppc64le.whl", hash = "sha256:3d146e5591cb67c5e836229a04723a30af795ef9b70a0bbd913572e14b7b940f"},
    {file = "regex-2022.3.2-cp38-cp38-musllinux_1_1_s390x.whl", hash = "sha256:03299b0bcaa7824eb7c0ebd7ef1e3663302d1b533653bfe9dc7e595d453e2ae9"},
    {file = "regex-2022.3.2-cp38-cp38-musllinux_1_1_x86_64.whl", hash = "sha256:9ccb0a4ab926016867260c24c192d9df9586e834f5db83dfa2c8fffb3a6e5056"},
    {file = "regex-2022.3.2-cp38-cp38-win32.whl", hash = "sha256:f7e8f1ee28e0a05831c92dc1c0c1c94af5289963b7cf09eca5b5e3ce4f8c91b0"},
    {file = "regex-2022.3.2-cp38-cp38-win_amd64.whl", hash = "sha256:35ed2f3c918a00b109157428abfc4e8d1ffabc37c8f9abc5939ebd1e95dabc47"},
    {file = "regex-2022.3.2-cp39-cp39-macosx_10_9_x86_64.whl", hash = "sha256:55820bc631684172b9b56a991d217ec7c2e580d956591dc2144985113980f5a3"},
    {file = "regex-2022.3.2-cp39-cp39-macosx_11_0_arm64.whl", hash = "sha256:83f03f0bd88c12e63ca2d024adeee75234d69808b341e88343b0232329e1f1a1"},
    {file = "regex-2022.3.2-cp39-cp39-manylinux_2_17_aarch64.manylinux2014_aarch64.whl", hash = "sha256:42d6007722d46bd2c95cce700181570b56edc0dcbadbfe7855ec26c3f2d7e008"},
    {file = "regex-2022.3.2-cp39-cp39-manylinux_2_17_ppc64le.manylinux2014_ppc64le.whl", hash = "sha256:320c2f4106962ecea0f33d8d31b985d3c185757c49c1fb735501515f963715ed"},
    {file = "regex-2022.3.2-cp39-cp39-manylinux_2_17_s390x.manylinux2014_s390x.whl", hash = "sha256:fbd3fe37353c62fd0eb19fb76f78aa693716262bcd5f9c14bb9e5aca4b3f0dc4"},
    {file = "regex-2022.3.2-cp39-cp39-manylinux_2_17_x86_64.manylinux2014_x86_64.whl", hash = "sha256:17e51ad1e6131c496b58d317bc9abec71f44eb1957d32629d06013a21bc99cac"},
    {file = "regex-2022.3.2-cp39-cp39-manylinux_2_5_i686.manylinux1_i686.manylinux_2_17_i686.manylinux2014_i686.whl", hash = "sha256:72bc3a5effa5974be6d965ed8301ac1e869bc18425c8a8fac179fbe7876e3aee"},
    {file = "regex-2022.3.2-cp39-cp39-manylinux_2_5_x86_64.manylinux1_x86_64.manylinux_2_12_x86_64.manylinux2010_x86_64.whl", hash = "sha256:e5602a9b5074dcacc113bba4d2f011d2748f50e3201c8139ac5b68cf2a76bd8b"},
    {file = "regex-2022.3.2-cp39-cp39-musllinux_1_1_aarch64.whl", hash = "sha256:729aa8ca624c42f309397c5fc9e21db90bf7e2fdd872461aabdbada33de9063c"},
    {file = "regex-2022.3.2-cp39-cp39-musllinux_1_1_i686.whl", hash = "sha256:d6ecfd1970b3380a569d7b3ecc5dd70dba295897418ed9e31ec3c16a5ab099a5"},
    {file = "regex-2022.3.2-cp39-cp39-musllinux_1_1_ppc64le.whl", hash = "sha256:13bbf0c9453c6d16e5867bda7f6c0c7cff1decf96c5498318bb87f8136d2abd4"},
    {file = "regex-2022.3.2-cp39-cp39-musllinux_1_1_s390x.whl", hash = "sha256:58ba41e462653eaf68fc4a84ec4d350b26a98d030be1ab24aba1adcc78ffe447"},
    {file = "regex-2022.3.2-cp39-cp39-musllinux_1_1_x86_64.whl", hash = "sha256:c0446b2871335d5a5e9fcf1462f954586b09a845832263db95059dcd01442015"},
    {file = "regex-2022.3.2-cp39-cp39-win32.whl", hash = "sha256:20e6a27959f162f979165e496add0d7d56d7038237092d1aba20b46de79158f1"},
    {file = "regex-2022.3.2-cp39-cp39-win_amd64.whl", hash = "sha256:9efa41d1527b366c88f265a227b20bcec65bda879962e3fc8a2aee11e81266d7"},
    {file = "regex-2022.3.2.tar.gz", hash = "sha256:79e5af1ff258bc0fe0bdd6f69bc4ae33935a898e3cbefbbccf22e88a27fa053b"},
]
reportlab = [
    {file = "reportlab-3.6.9-cp310-cp310-macosx_10_9_x86_64.whl", hash = "sha256:4ba8eebfa4383e4680d6e7e6dba9c45c1fe19bbc0a754db4d84823f1a9511e56"},
    {file = "reportlab-3.6.9-cp310-cp310-macosx_11_0_arm64.whl", hash = "sha256:37dda88dbe16dd3f4f9039464637cce66e462c0b95e5763dbd45ac5799136d3a"},
    {file = "reportlab-3.6.9-cp310-cp310-manylinux_2_17_aarch64.manylinux2014_aarch64.whl", hash = "sha256:10681d89a0ca37bb4036283fb8c0efac9ac1b22265dbdf350bda0448be33e00c"},
    {file = "reportlab-3.6.9-cp310-cp310-manylinux_2_17_i686.manylinux2014_i686.whl", hash = "sha256:cebd0b28a0e875a9ce789514700f80659269ecf2a8fcef0aa10b8ae52b40474a"},
    {file = "reportlab-3.6.9-cp310-cp310-manylinux_2_17_ppc64le.manylinux2014_ppc64le.whl", hash = "sha256:1ec84055cf2c83783958b74eadf0e577eb0cd9088c8b5d536e9ddc0f4a9f8c70"},
    {file = "reportlab-3.6.9-cp310-cp310-manylinux_2_17_s390x.manylinux2014_s390x.whl", hash = "sha256:90f74627cafecf3924741ab8b0690a19df4214eb56b1cfce2dc74a15c9744034"},
    {file = "reportlab-3.6.9-cp310-cp310-manylinux_2_17_x86_64.manylinux2014_x86_64.whl", hash = "sha256:b2c2fd861f10b2cd49ccf29a31da9ad5c3b95aa437804e4fd0351ed4eb695f74"},
    {file = "reportlab-3.6.9-cp310-cp310-win32.whl", hash = "sha256:e492e87886423192af1fafde23907bcd9d2fdccfc22f67e18aa5c73db3a380a3"},
    {file = "reportlab-3.6.9-cp310-cp310-win_amd64.whl", hash = "sha256:d1bf9455aff37beb421a4447d89d6dd77bb46f677c0bab4eb0272cdb79faad2f"},
    {file = "reportlab-3.6.9-cp37-cp37m-macosx_10_9_x86_64.whl", hash = "sha256:0a7f2b7232c3ffb451b649d55c51a6dd0c8104ad7bbcfe355addf7619705e7fa"},
    {file = "reportlab-3.6.9-cp37-cp37m-manylinux_2_17_aarch64.manylinux2014_aarch64.whl", hash = "sha256:1967dbc9930917d75c39784712a137d432dbc2e5ca9e132a2453319c2619ccff"},
    {file = "reportlab-3.6.9-cp37-cp37m-manylinux_2_17_i686.manylinux2014_i686.whl", hash = "sha256:32a5c5cd9625a40feec956f460355b4813bc3187c4f8dc9efd9f1a7f8f854e34"},
    {file = "reportlab-3.6.9-cp37-cp37m-manylinux_2_17_ppc64le.manylinux2014_ppc64le.whl", hash = "sha256:8cb82b6d14ad4bd915acacc8f114c6a7bab8b9b1503cabb930e433ebd320f90c"},
    {file = "reportlab-3.6.9-cp37-cp37m-manylinux_2_17_s390x.manylinux2014_s390x.whl", hash = "sha256:0e767cf4507ca8eed7dde8511f0889b0f19f160a2bdf9ef07742b2aaeceed9f2"},
    {file = "reportlab-3.6.9-cp37-cp37m-manylinux_2_17_x86_64.manylinux2014_x86_64.whl", hash = "sha256:6a114761ad3ba6e0cdfacf14a8fb2cb8f5713b115ca1f0c17f3cd638d0a5b4bd"},
    {file = "reportlab-3.6.9-cp37-cp37m-win32.whl", hash = "sha256:bbaab798991863952c593c0459dcb82e0aade837675593310e13cba2ce7fb45a"},
    {file = "reportlab-3.6.9-cp37-cp37m-win_amd64.whl", hash = "sha256:ab1ffe4ec7be99ad348791116d436610afdc7a9a02a968997f31eaa62eaadad8"},
    {file = "reportlab-3.6.9-cp38-cp38-macosx_10_9_x86_64.whl", hash = "sha256:496f42840604255ce06777bc129048b3bab966213bbac4f07fbe4ceb6a2e0482"},
    {file = "reportlab-3.6.9-cp38-cp38-macosx_11_0_arm64.whl", hash = "sha256:a441afdfe31870b964bccde042d7172ed3c0077f519bbf3ed7d9d34c406b6b91"},
    {file = "reportlab-3.6.9-cp38-cp38-manylinux_2_17_aarch64.manylinux2014_aarch64.whl", hash = "sha256:4fbe23ac870adf90544d2014c572dba6ec4d772afad6505bb91f171ddad12839"},
    {file = "reportlab-3.6.9-cp38-cp38-manylinux_2_17_i686.manylinux2014_i686.whl", hash = "sha256:de724c78f4eb1363b1195dce85a2a8806e7509b69ac5c842a714d942ea534d63"},
    {file = "reportlab-3.6.9-cp38-cp38-manylinux_2_17_ppc64le.manylinux2014_ppc64le.whl", hash = "sha256:713574da534b6ce73d884f1574c35a565e438af4888fcc75e752f1de02e356a7"},
    {file = "reportlab-3.6.9-cp38-cp38-manylinux_2_17_s390x.manylinux2014_s390x.whl", hash = "sha256:193671445b4885128d8800d3e416eb2fa4fd89bafae08cc9889c0752fe5ad8c2"},
    {file = "reportlab-3.6.9-cp38-cp38-manylinux_2_17_x86_64.manylinux2014_x86_64.whl", hash = "sha256:ff0e014a3a3fe286c642ef51213c41684a156b9ed293ef205e8890bc1dbbfdc7"},
    {file = "reportlab-3.6.9-cp38-cp38-win32.whl", hash = "sha256:23f5aed2d212096f2fe95d56f868d63f839a08bf7e389237e644d93981274222"},
    {file = "reportlab-3.6.9-cp38-cp38-win_amd64.whl", hash = "sha256:09b2ca175129a34292399fc4c6a8b1739f6c5946368fcaa6f931d69385b2f720"},
    {file = "reportlab-3.6.9-cp39-cp39-macosx_10_9_x86_64.whl", hash = "sha256:cb21666fc9edec9716553bfcfe0c30d1bbbe2731910a96f07ec65652974e5f83"},
    {file = "reportlab-3.6.9-cp39-cp39-macosx_11_0_arm64.whl", hash = "sha256:d927bf802bf53c1b5a3878a22e9be310900877984e7c436a3a99bdd19cfec4c3"},
    {file = "reportlab-3.6.9-cp39-cp39-manylinux_2_17_aarch64.manylinux2014_aarch64.whl", hash = "sha256:ce3a3aad287c8532f62223f5720b5504e31abe3dce52a27bd2a25f508c0d846e"},
    {file = "reportlab-3.6.9-cp39-cp39-manylinux_2_17_i686.manylinux2014_i686.whl", hash = "sha256:c9a5f63bc381c0f945402ef4c1bccc74a8eed28f6be6596704b1db7d82ec89fe"},
    {file = "reportlab-3.6.9-cp39-cp39-manylinux_2_17_ppc64le.manylinux2014_ppc64le.whl", hash = "sha256:50f8e30f5410efc69b0217261b1f21912888da392a4549e79c7aaaac85f01bfa"},
    {file = "reportlab-3.6.9-cp39-cp39-manylinux_2_17_s390x.manylinux2014_s390x.whl", hash = "sha256:15294435f786968bcdf1a7a67bcc23a136470b6ea26919497f5c76ff0f653041"},
    {file = "reportlab-3.6.9-cp39-cp39-manylinux_2_17_x86_64.manylinux2014_x86_64.whl", hash = "sha256:e9b5e9115363545a727d8ebe7e4b94f7cf6f26113261a269d50d88b8db4eb726"},
    {file = "reportlab-3.6.9-cp39-cp39-win32.whl", hash = "sha256:e1fc1b1f5d9d1c2e18b5e60602dfa7854b2330ba0efc312ef605abf588abea9c"},
    {file = "reportlab-3.6.9-cp39-cp39-win_amd64.whl", hash = "sha256:92a6613af9877e3ad2a1c5a16a122514a4f9f8d9b91b1f22e7fa0fa796617b36"},
    {file = "reportlab-3.6.9.tar.gz", hash = "sha256:5d0cc3682456ad213150f6dbffe7d47eab737d809e517c316103376be548fb84"},
]
requests = [
    {file = "requests-2.27.1-py2.py3-none-any.whl", hash = "sha256:f22fa1e554c9ddfd16e6e41ac79759e17be9e492b3587efa038054674760e72d"},
    {file = "requests-2.27.1.tar.gz", hash = "sha256:68d7c56fd5a8999887728ef304a6d12edc7be74f1cfa47714fc8b414525c9a61"},
]
requests-oauthlib = [
    {file = "requests-oauthlib-1.3.1.tar.gz", hash = "sha256:75beac4a47881eeb94d5ea5d6ad31ef88856affe2332b9aafb52c6452ccf0d7a"},
    {file = "requests_oauthlib-1.3.1-py2.py3-none-any.whl", hash = "sha256:2577c501a2fb8d05a304c09d090d6e47c306fef15809d102b327cf8364bddab5"},
]
rich = [
    {file = "rich-10.16.2-py3-none-any.whl", hash = "sha256:c59d73bd804c90f747c8d7b1d023b88f2a9ac2454224a4aeaf959b21eeb42d03"},
    {file = "rich-10.16.2.tar.gz", hash = "sha256:720974689960e06c2efdb54327f8bf0cdbdf4eae4ad73b6c94213cad405c371b"},
]
robin-stocks = [
    {file = "robin_stocks-2.1.0-py3-none-any.whl", hash = "sha256:f746640e08d138fda2e1da42444e2881c3fb1ce43485f332e5079a42b0a78d57"},
    {file = "robin_stocks-2.1.0.tar.gz", hash = "sha256:3d6b1d97ecf3191897d09c9dc430b57c6183a38d4c66a64f9c62a8f015bb0ae9"},
]
rsa = [
    {file = "rsa-4.8-py3-none-any.whl", hash = "sha256:95c5d300c4e879ee69708c428ba566c59478fd653cc3a22243eeb8ed846950bb"},
    {file = "rsa-4.8.tar.gz", hash = "sha256:5c6bd9dc7a543b7fe4304a631f8a8a3b674e2bbfc49c2ae96200cdbe55df6b17"},
]
s3transfer = [
    {file = "s3transfer-0.5.2-py3-none-any.whl", hash = "sha256:7a6f4c4d1fdb9a2b640244008e142cbc2cd3ae34b386584ef044dd0f27101971"},
    {file = "s3transfer-0.5.2.tar.gz", hash = "sha256:95c58c194ce657a5f4fb0b9e60a84968c808888aed628cd98ab8771fe1db98ed"},
]
scikit-learn = [
    {file = "scikit-learn-1.0.2.tar.gz", hash = "sha256:b5870959a5484b614f26d31ca4c17524b1b0317522199dc985c3b4256e030767"},
    {file = "scikit_learn-1.0.2-cp310-cp310-macosx_10_13_x86_64.whl", hash = "sha256:da3c84694ff693b5b3194d8752ccf935a665b8b5edc33a283122f4273ca3e687"},
    {file = "scikit_learn-1.0.2-cp310-cp310-macosx_12_0_arm64.whl", hash = "sha256:75307d9ea39236cad7eea87143155eea24d48f93f3a2f9389c817f7019f00705"},
    {file = "scikit_learn-1.0.2-cp310-cp310-manylinux_2_17_aarch64.manylinux2014_aarch64.whl", hash = "sha256:f14517e174bd7332f1cca2c959e704696a5e0ba246eb8763e6c24876d8710049"},
    {file = "scikit_learn-1.0.2-cp310-cp310-manylinux_2_17_x86_64.manylinux2014_x86_64.whl", hash = "sha256:d9aac97e57c196206179f674f09bc6bffcd0284e2ba95b7fe0b402ac3f986023"},
    {file = "scikit_learn-1.0.2-cp310-cp310-win_amd64.whl", hash = "sha256:d93d4c28370aea8a7cbf6015e8a669cd5d69f856cc2aa44e7a590fb805bb5583"},
    {file = "scikit_learn-1.0.2-cp37-cp37m-macosx_10_13_x86_64.whl", hash = "sha256:85260fb430b795d806251dd3bb05e6f48cdc777ac31f2bcf2bc8bbed3270a8f5"},
    {file = "scikit_learn-1.0.2-cp37-cp37m-manylinux_2_12_i686.manylinux2010_i686.whl", hash = "sha256:a053a6a527c87c5c4fa7bf1ab2556fa16d8345cf99b6c5a19030a4a7cd8fd2c0"},
    {file = "scikit_learn-1.0.2-cp37-cp37m-manylinux_2_12_x86_64.manylinux2010_x86_64.whl", hash = "sha256:245c9b5a67445f6f044411e16a93a554edc1efdcce94d3fc0bc6a4b9ac30b752"},
    {file = "scikit_learn-1.0.2-cp37-cp37m-manylinux_2_17_aarch64.manylinux2014_aarch64.whl", hash = "sha256:158faf30684c92a78e12da19c73feff9641a928a8024b4fa5ec11d583f3d8a87"},
    {file = "scikit_learn-1.0.2-cp37-cp37m-manylinux_2_17_i686.manylinux2014_i686.whl", hash = "sha256:08ef968f6b72033c16c479c966bf37ccd49b06ea91b765e1cc27afefe723920b"},
    {file = "scikit_learn-1.0.2-cp37-cp37m-manylinux_2_17_x86_64.manylinux2014_x86_64.whl", hash = "sha256:16455ace947d8d9e5391435c2977178d0ff03a261571e67f627c8fee0f9d431a"},
    {file = "scikit_learn-1.0.2-cp37-cp37m-win32.whl", hash = "sha256:2f3b453e0b149898577e301d27e098dfe1a36943f7bb0ad704d1e548efc3b448"},
    {file = "scikit_learn-1.0.2-cp37-cp37m-win_amd64.whl", hash = "sha256:46f431ec59dead665e1370314dbebc99ead05e1c0a9df42f22d6a0e00044820f"},
    {file = "scikit_learn-1.0.2-cp38-cp38-macosx_10_13_x86_64.whl", hash = "sha256:ff3fa8ea0e09e38677762afc6e14cad77b5e125b0ea70c9bba1992f02c93b028"},
    {file = "scikit_learn-1.0.2-cp38-cp38-macosx_12_0_arm64.whl", hash = "sha256:9369b030e155f8188743eb4893ac17a27f81d28a884af460870c7c072f114243"},
    {file = "scikit_learn-1.0.2-cp38-cp38-manylinux_2_12_i686.manylinux2010_i686.whl", hash = "sha256:7d6b2475f1c23a698b48515217eb26b45a6598c7b1840ba23b3c5acece658dbb"},
    {file = "scikit_learn-1.0.2-cp38-cp38-manylinux_2_12_x86_64.manylinux2010_x86_64.whl", hash = "sha256:285db0352e635b9e3392b0b426bc48c3b485512d3b4ac3c7a44ec2a2ba061e66"},
    {file = "scikit_learn-1.0.2-cp38-cp38-manylinux_2_17_aarch64.manylinux2014_aarch64.whl", hash = "sha256:5cb33fe1dc6f73dc19e67b264dbb5dde2a0539b986435fdd78ed978c14654830"},
    {file = "scikit_learn-1.0.2-cp38-cp38-manylinux_2_17_i686.manylinux2014_i686.whl", hash = "sha256:b1391d1a6e2268485a63c3073111fe3ba6ec5145fc957481cfd0652be571226d"},
    {file = "scikit_learn-1.0.2-cp38-cp38-manylinux_2_17_x86_64.manylinux2014_x86_64.whl", hash = "sha256:bc3744dabc56b50bec73624aeca02e0def06b03cb287de26836e730659c5d29c"},
    {file = "scikit_learn-1.0.2-cp38-cp38-win32.whl", hash = "sha256:a999c9f02ff9570c783069f1074f06fe7386ec65b84c983db5aeb8144356a355"},
    {file = "scikit_learn-1.0.2-cp38-cp38-win_amd64.whl", hash = "sha256:7626a34eabbf370a638f32d1a3ad50526844ba58d63e3ab81ba91e2a7c6d037e"},
    {file = "scikit_learn-1.0.2-cp39-cp39-macosx_10_13_x86_64.whl", hash = "sha256:a90b60048f9ffdd962d2ad2fb16367a87ac34d76e02550968719eb7b5716fd10"},
    {file = "scikit_learn-1.0.2-cp39-cp39-macosx_12_0_arm64.whl", hash = "sha256:7a93c1292799620df90348800d5ac06f3794c1316ca247525fa31169f6d25855"},
    {file = "scikit_learn-1.0.2-cp39-cp39-manylinux_2_12_i686.manylinux2010_i686.whl", hash = "sha256:eabceab574f471de0b0eb3f2ecf2eee9f10b3106570481d007ed1c84ebf6d6a1"},
    {file = "scikit_learn-1.0.2-cp39-cp39-manylinux_2_12_x86_64.manylinux2010_x86_64.whl", hash = "sha256:55f2f3a8414e14fbee03782f9fe16cca0f141d639d2b1c1a36779fa069e1db57"},
    {file = "scikit_learn-1.0.2-cp39-cp39-manylinux_2_17_aarch64.manylinux2014_aarch64.whl", hash = "sha256:80095a1e4b93bd33261ef03b9bc86d6db649f988ea4dbcf7110d0cded8d7213d"},
    {file = "scikit_learn-1.0.2-cp39-cp39-manylinux_2_17_i686.manylinux2014_i686.whl", hash = "sha256:fa38a1b9b38ae1fad2863eff5e0d69608567453fdfc850c992e6e47eb764e846"},
    {file = "scikit_learn-1.0.2-cp39-cp39-manylinux_2_17_x86_64.manylinux2014_x86_64.whl", hash = "sha256:ff746a69ff2ef25f62b36338c615dd15954ddc3ab8e73530237dd73235e76d62"},
    {file = "scikit_learn-1.0.2-cp39-cp39-win32.whl", hash = "sha256:e174242caecb11e4abf169342641778f68e1bfaba80cd18acd6bc84286b9a534"},
    {file = "scikit_learn-1.0.2-cp39-cp39-win_amd64.whl", hash = "sha256:b54a62c6e318ddbfa7d22c383466d38d2ee770ebdb5ddb668d56a099f6eaf75f"},
]
scipy = [
    {file = "scipy-1.8.0-cp310-cp310-macosx_10_9_x86_64.whl", hash = "sha256:87b01c7d5761e8a266a0fbdb9d88dcba0910d63c1c671bdb4d99d29f469e9e03"},
    {file = "scipy-1.8.0-cp310-cp310-macosx_12_0_arm64.whl", hash = "sha256:ae3e327da323d82e918e593460e23babdce40d7ab21490ddf9fc06dec6b91a18"},
    {file = "scipy-1.8.0-cp310-cp310-macosx_12_0_universal2.macosx_10_9_x86_64.whl", hash = "sha256:16e09ef68b352d73befa8bcaf3ebe25d3941fe1a58c82909d5589856e6bc8174"},
    {file = "scipy-1.8.0-cp310-cp310-manylinux_2_17_aarch64.manylinux2014_aarch64.whl", hash = "sha256:c17a1878d00a5dd2797ccd73623ceca9d02375328f6218ee6d921e1325e61aff"},
    {file = "scipy-1.8.0-cp310-cp310-manylinux_2_17_x86_64.manylinux2014_x86_64.whl", hash = "sha256:937d28722f13302febde29847bbe554b89073fbb924a30475e5ed7b028898b5f"},
    {file = "scipy-1.8.0-cp310-cp310-win_amd64.whl", hash = "sha256:8f4d059a97b29c91afad46b1737274cb282357a305a80bdd9e8adf3b0ca6a3f0"},
    {file = "scipy-1.8.0-cp38-cp38-macosx_10_9_x86_64.whl", hash = "sha256:38aa39b6724cb65271e469013aeb6f2ce66fd44f093e241c28a9c6bc64fd79ed"},
    {file = "scipy-1.8.0-cp38-cp38-macosx_12_0_arm64.whl", hash = "sha256:559a8a4c03a5ba9fe3232f39ed24f86457e4f3f6c0abbeae1fb945029f092720"},
    {file = "scipy-1.8.0-cp38-cp38-macosx_12_0_universal2.macosx_10_9_x86_64.whl", hash = "sha256:f4a6d3b9f9797eb2d43938ac2c5d96d02aed17ef170c8b38f11798717523ddba"},
    {file = "scipy-1.8.0-cp38-cp38-manylinux_2_12_i686.manylinux2010_i686.whl", hash = "sha256:92b2c2af4183ed09afb595709a8ef5783b2baf7f41e26ece24e1329c109691a7"},
    {file = "scipy-1.8.0-cp38-cp38-manylinux_2_17_aarch64.manylinux2014_aarch64.whl", hash = "sha256:a279e27c7f4566ef18bab1b1e2c37d168e365080974758d107e7d237d3f0f484"},
    {file = "scipy-1.8.0-cp38-cp38-manylinux_2_17_x86_64.manylinux2014_x86_64.whl", hash = "sha256:ad5be4039147c808e64f99c0e8a9641eb5d2fa079ff5894dcd8240e94e347af4"},
    {file = "scipy-1.8.0-cp38-cp38-win32.whl", hash = "sha256:3d9dd6c8b93a22bf9a3a52d1327aca7e092b1299fb3afc4f89e8eba381be7b59"},
    {file = "scipy-1.8.0-cp38-cp38-win_amd64.whl", hash = "sha256:5e73343c5e0d413c1f937302b2e04fb07872f5843041bcfd50699aef6e95e399"},
    {file = "scipy-1.8.0-cp39-cp39-macosx_10_9_x86_64.whl", hash = "sha256:de2e80ee1d925984c2504812a310841c241791c5279352be4707cdcd7c255039"},
    {file = "scipy-1.8.0-cp39-cp39-macosx_12_0_arm64.whl", hash = "sha256:c2bae431d127bf0b1da81fc24e4bba0a84d058e3a96b9dd6475dfcb3c5e8761e"},
    {file = "scipy-1.8.0-cp39-cp39-macosx_12_0_universal2.macosx_10_9_x86_64.whl", hash = "sha256:723b9f878095ed994756fa4ee3060c450e2db0139c5ba248ee3f9628bd64e735"},
    {file = "scipy-1.8.0-cp39-cp39-manylinux_2_12_i686.manylinux2010_i686.whl", hash = "sha256:011d4386b53b933142f58a652aa0f149c9b9242abd4f900b9f4ea5fbafc86b89"},
    {file = "scipy-1.8.0-cp39-cp39-manylinux_2_17_aarch64.manylinux2014_aarch64.whl", hash = "sha256:e6f0cd9c0bd374ef834ee1e0f0999678d49dcc400ea6209113d81528958f97c7"},
    {file = "scipy-1.8.0-cp39-cp39-manylinux_2_17_x86_64.manylinux2014_x86_64.whl", hash = "sha256:f3720d0124aced49f6f2198a6900304411dbbeed12f56951d7c66ebef05e3df6"},
    {file = "scipy-1.8.0-cp39-cp39-win32.whl", hash = "sha256:3d573228c10a3a8c32b9037be982e6440e411b443a6267b067cac72f690b8d56"},
    {file = "scipy-1.8.0-cp39-cp39-win_amd64.whl", hash = "sha256:bb7088e89cd751acf66195d2f00cf009a1ea113f3019664032d9075b1e727b6c"},
    {file = "scipy-1.8.0.tar.gz", hash = "sha256:31d4f2d6b724bc9a98e527b5849b8a7e589bf1ea630c33aa563eda912c9ff0bd"},
]
screeninfo = [
    {file = "screeninfo-0.6.7.tar.gz", hash = "sha256:1c4bac1ca329da3f68cbc4d2fbc92256aa9bb8ff8583ee3e14f91f0a7baa69cb"},
]
scs = [
    {file = "scs-3.2.0-cp310-cp310-macosx_10_9_x86_64.whl", hash = "sha256:727d14eb509430c6f1524d97a7195d35241afde0514df2658d6d5adcf6db3342"},
    {file = "scs-3.2.0-cp310-cp310-manylinux_2_17_x86_64.manylinux2014_x86_64.whl", hash = "sha256:b559307b1ffcd72d1e8ecf6473c047834c546f65b1a90f560265dd5b24c36ba1"},
    {file = "scs-3.2.0-cp310-cp310-win_amd64.whl", hash = "sha256:438514dea72896805f15f0f66596393217abb3072c2be53f894b176866f00be4"},
    {file = "scs-3.2.0-cp36-cp36m-macosx_10_9_x86_64.whl", hash = "sha256:1ec501ed06cc07bf291256c3ed0a5a02361ef655aee3e034a5cbc0acfc12c6e2"},
    {file = "scs-3.2.0-cp36-cp36m-manylinux_2_17_x86_64.manylinux2014_x86_64.whl", hash = "sha256:f501e270b000ab61f8cde7793e8e44bec161cb7087944d8404bb3744b44ac932"},
    {file = "scs-3.2.0-cp36-cp36m-win_amd64.whl", hash = "sha256:4532a19e05cd7f115aa724606d0e39a72bbee366f5952d8e90d58954979eeb49"},
    {file = "scs-3.2.0-cp37-cp37m-macosx_10_9_x86_64.whl", hash = "sha256:0db0c7f4bd58dd7393d75aeb937854067297e26a3714c413c072bbaed069de05"},
    {file = "scs-3.2.0-cp37-cp37m-manylinux_2_17_x86_64.manylinux2014_x86_64.whl", hash = "sha256:fc5241cbc1da00b38a2c24a6ea427ee9f771879b9d7e9f5a8ff48bb2e270cdfd"},
    {file = "scs-3.2.0-cp37-cp37m-win_amd64.whl", hash = "sha256:a4c86eeadcb40350b74721d655fb9a8eb7e16ed2962fe4ae64473d0d47d276a1"},
    {file = "scs-3.2.0-cp38-cp38-macosx_10_9_x86_64.whl", hash = "sha256:390770e9af094f81f9c30ce11f119131e1db71f4663d28e1ec5c4fdbe9bf77b0"},
    {file = "scs-3.2.0-cp38-cp38-manylinux_2_17_x86_64.manylinux2014_x86_64.whl", hash = "sha256:ab1c5fada8b19d5413b4cfad9ede834d4cfdd479cc77598d927003657177b3f2"},
    {file = "scs-3.2.0-cp38-cp38-win_amd64.whl", hash = "sha256:9f8de9e078a1455dbb1995ce4494d9f88c5bf345f6e89c84714ebb89a7121593"},
    {file = "scs-3.2.0-cp39-cp39-macosx_10_9_x86_64.whl", hash = "sha256:76aa5b5d0b1baef4b675d1cde24da39b9bb7cbc6e05d437fd0c33071ca1de364"},
    {file = "scs-3.2.0-cp39-cp39-manylinux_2_17_x86_64.manylinux2014_x86_64.whl", hash = "sha256:fafefeec16d6d9117629b4776e54da5adb40200888fce9519e4b017931d2062a"},
    {file = "scs-3.2.0-cp39-cp39-win_amd64.whl", hash = "sha256:f3153e032f22c86f4b3c0024b6dca517dd243c7e26c01ccdd7747198af44a9f8"},
    {file = "scs-3.2.0.tar.gz", hash = "sha256:6a180d86f61999db50b6a305872056b798740c87c4245006924dd654b6a998dd"},
]
seaborn = [
    {file = "seaborn-0.11.2-py3-none-any.whl", hash = "sha256:85a6baa9b55f81a0623abddc4a26b334653ff4c6b18c418361de19dbba0ef283"},
    {file = "seaborn-0.11.2.tar.gz", hash = "sha256:cf45e9286d40826864be0e3c066f98536982baf701a7caa386511792d61ff4f6"},
]
selenium = [
    {file = "selenium-4.1.3-py3-none-any.whl", hash = "sha256:14d28a628c831c105d38305c881c9c7847199bfd728ec84240c5e86fa1c9bd5a"},
]
send2trash = [
    {file = "Send2Trash-1.8.0-py3-none-any.whl", hash = "sha256:f20eaadfdb517eaca5ce077640cb261c7d2698385a6a0f072a4a5447fd49fa08"},
    {file = "Send2Trash-1.8.0.tar.gz", hash = "sha256:d2c24762fd3759860a0aff155e45871447ea58d2be6bdd39b5c8f966a0c99c2d"},
]
sentiment-investor = [
    {file = "sentiment-investor-2.1.0.tar.gz", hash = "sha256:1b1969058ed540ef7059a54c146bc7b1e424b55c405607d4b407d476e562504e"},
    {file = "sentiment_investor-2.1.0-py3-none-any.whl", hash = "sha256:133f3086cc583a475bccd5e1b873d1751bb46633fad675df9c24604ed8377b6d"},
]
setuptools-scm = [
    {file = "setuptools_scm-6.4.2-py3-none-any.whl", hash = "sha256:acea13255093849de7ccb11af9e1fb8bde7067783450cee9ef7a93139bddf6d4"},
    {file = "setuptools_scm-6.4.2.tar.gz", hash = "sha256:6833ac65c6ed9711a4d5d2266f8024cfa07c533a0e55f4c12f6eff280a5a9e30"},
]
six = [
    {file = "six-1.16.0-py2.py3-none-any.whl", hash = "sha256:8abb2f1d86890a2dfb989f9a77cfcfd3e47c2a354b01111771326f8aa26e0254"},
    {file = "six-1.16.0.tar.gz", hash = "sha256:1e61c37477a1626458e36f7b1d82aa5c9b094fa4802892072e49de9c60c4c926"},
]
slack-bolt = [
    {file = "slack_bolt-1.13.0-py2.py3-none-any.whl", hash = "sha256:8fa308a55bc2f8b143fb5f2746dd77e0de343556baaa0b69b7e30f1538c32569"},
    {file = "slack_bolt-1.13.0.tar.gz", hash = "sha256:1befc17225a2371bda204bd7c8d8035cd42da72ffc6a3a6603578d51d837bfab"},
]
slack-sdk = [
    {file = "slack_sdk-3.15.2-py2.py3-none-any.whl", hash = "sha256:e1fa26786169176e707676decc287fd9d3d547bbc43c0a1a4f99eb373b07da94"},
    {file = "slack_sdk-3.15.2.tar.gz", hash = "sha256:128f3bb0b5b91454a3d5f140a61f3db370a0e1b50ffe0a8d9e9ebe0e894faed7"},
]
smmap = [
    {file = "smmap-5.0.0-py3-none-any.whl", hash = "sha256:2aba19d6a040e78d8b09de5c57e96207b09ed71d8e55ce0959eeee6c8e190d94"},
    {file = "smmap-5.0.0.tar.gz", hash = "sha256:c840e62059cd3be204b0c9c9f74be2c09d5648eddd4580d9314c3ecde0b30936"},
]
sniffio = [
    {file = "sniffio-1.2.0-py3-none-any.whl", hash = "sha256:471b71698eac1c2112a40ce2752bb2f4a4814c22a54a3eed3676bc0f5ca9f663"},
    {file = "sniffio-1.2.0.tar.gz", hash = "sha256:c4666eecec1d3f50960c6bdf61ab7bc350648da6c126e3cf6898d8cd4ddcd3de"},
]
snowballstemmer = [
    {file = "snowballstemmer-2.2.0-py2.py3-none-any.whl", hash = "sha256:c8e1716e83cc398ae16824e5572ae04e0d9fc2c6b985fb0f900f5f0c96ecba1a"},
    {file = "snowballstemmer-2.2.0.tar.gz", hash = "sha256:09b16deb8547d3412ad7b590689584cd0fe25ec8db3be37788be3810cbf19cb1"},
]
socketio-client-nexus = [
    {file = "socketIO-client-nexus-0.7.6.tar.gz", hash = "sha256:41e6aaaff981f6729690f472eb2c7a5d1dda07349077e34444527b9700b0aea5"},
    {file = "socketIO_client_nexus-0.7.6-py2.py3-none-any.whl", hash = "sha256:9f44d705c38e405fcb334f95c1d5d5878a8daabdfeaca3ba56e974b69f42e643"},
]
sortedcontainers = [
    {file = "sortedcontainers-2.4.0-py2.py3-none-any.whl", hash = "sha256:a163dcaede0f1c021485e957a39245190e74249897e2ae4b2aa38595db237ee0"},
    {file = "sortedcontainers-2.4.0.tar.gz", hash = "sha256:25caa5a06cc30b6b83d11423433f65d1f9d76c4c6a0c90e3379eaa43b9bfdb88"},
]
soupsieve = [
    {file = "soupsieve-2.3.1-py3-none-any.whl", hash = "sha256:1a3cca2617c6b38c0343ed661b1fa5de5637f257d4fe22bd9f1338010a1efefb"},
    {file = "soupsieve-2.3.1.tar.gz", hash = "sha256:b8d49b1cd4f037c7082a9683dfa1801aa2597fb11c3a1155b7a5b94829b4f1f9"},
]
sphinx = [
    {file = "Sphinx-4.1.1-py3-none-any.whl", hash = "sha256:3d513088236eef51e5b0adb78b0492eb22cc3b8ccdb0b36dd021173b365d4454"},
    {file = "Sphinx-4.1.1.tar.gz", hash = "sha256:23c846a1841af998cb736218539bb86d16f5eb95f5760b1966abcd2d584e62b8"},
]
sphinx-rtd-theme = [
    {file = "sphinx_rtd_theme-0.5.2-py2.py3-none-any.whl", hash = "sha256:4a05bdbe8b1446d77a01e20a23ebc6777c74f43237035e76be89699308987d6f"},
    {file = "sphinx_rtd_theme-0.5.2.tar.gz", hash = "sha256:32bd3b5d13dc8186d7a42fc816a23d32e83a4827d7d9882948e7b837c232da5a"},
]
sphinxcontrib-applehelp = [
    {file = "sphinxcontrib-applehelp-1.0.2.tar.gz", hash = "sha256:a072735ec80e7675e3f432fcae8610ecf509c5f1869d17e2eecff44389cdbc58"},
    {file = "sphinxcontrib_applehelp-1.0.2-py2.py3-none-any.whl", hash = "sha256:806111e5e962be97c29ec4c1e7fe277bfd19e9652fb1a4392105b43e01af885a"},
]
sphinxcontrib-devhelp = [
    {file = "sphinxcontrib-devhelp-1.0.2.tar.gz", hash = "sha256:ff7f1afa7b9642e7060379360a67e9c41e8f3121f2ce9164266f61b9f4b338e4"},
    {file = "sphinxcontrib_devhelp-1.0.2-py2.py3-none-any.whl", hash = "sha256:8165223f9a335cc1af7ffe1ed31d2871f325254c0423bc0c4c7cd1c1e4734a2e"},
]
sphinxcontrib-htmlhelp = [
    {file = "sphinxcontrib-htmlhelp-2.0.0.tar.gz", hash = "sha256:f5f8bb2d0d629f398bf47d0d69c07bc13b65f75a81ad9e2f71a63d4b7a2f6db2"},
    {file = "sphinxcontrib_htmlhelp-2.0.0-py2.py3-none-any.whl", hash = "sha256:d412243dfb797ae3ec2b59eca0e52dac12e75a241bf0e4eb861e450d06c6ed07"},
]
sphinxcontrib-jsmath = [
    {file = "sphinxcontrib-jsmath-1.0.1.tar.gz", hash = "sha256:a9925e4a4587247ed2191a22df5f6970656cb8ca2bd6284309578f2153e0c4b8"},
    {file = "sphinxcontrib_jsmath-1.0.1-py2.py3-none-any.whl", hash = "sha256:2ec2eaebfb78f3f2078e73666b1415417a116cc848b72e5172e596c871103178"},
]
sphinxcontrib-qthelp = [
    {file = "sphinxcontrib-qthelp-1.0.3.tar.gz", hash = "sha256:4c33767ee058b70dba89a6fc5c1892c0d57a54be67ddd3e7875a18d14cba5a72"},
    {file = "sphinxcontrib_qthelp-1.0.3-py2.py3-none-any.whl", hash = "sha256:bd9fc24bcb748a8d51fd4ecaade681350aa63009a347a8c14e637895444dfab6"},
]
sphinxcontrib-serializinghtml = [
    {file = "sphinxcontrib-serializinghtml-1.1.5.tar.gz", hash = "sha256:aa5f6de5dfdf809ef505c4895e51ef5c9eac17d0f287933eb49ec495280b6952"},
    {file = "sphinxcontrib_serializinghtml-1.1.5-py2.py3-none-any.whl", hash = "sha256:352a9a00ae864471d3a7ead8d7d79f5fc0b57e8b3f95e9867eb9eb28999b92fd"},
]
squarify = [
    {file = "squarify-0.4.3-py3-none-any.whl", hash = "sha256:bec7011e0c7f4103fe57a1c16a7c091d9dc1be0f23d774e1c568b748a6f818f6"},
    {file = "squarify-0.4.3.tar.gz", hash = "sha256:54091f6ad175f7f201f8934574e647ce1b50dedc478c5fd968688eb7d7469f95"},
]
sseclient = [
    {file = "sseclient-0.0.27.tar.gz", hash = "sha256:b2fe534dcb33b1d3faad13d60c5a7c718e28f85987f2a034ecf5ec279918c11c"},
]
stack-data = [
    {file = "stack_data-0.2.0-py3-none-any.whl", hash = "sha256:999762f9c3132308789affa03e9271bbbe947bf78311851f4d485d8402ed858e"},
    {file = "stack_data-0.2.0.tar.gz", hash = "sha256:45692d41bd633a9503a5195552df22b583caf16f0b27c4e58c98d88c8b648e12"},
]
starlette = [
    {file = "starlette-0.17.1-py3-none-any.whl", hash = "sha256:26a18cbda5e6b651c964c12c88b36d9898481cd428ed6e063f5f29c418f73050"},
    {file = "starlette-0.17.1.tar.gz", hash = "sha256:57eab3cc975a28af62f6faec94d355a410634940f10b30d68d31cb5ec1b44ae8"},
]
statsmodels = [
    {file = "statsmodels-0.13.2-cp310-cp310-macosx_10_9_x86_64.whl", hash = "sha256:3e7ca5b7e678c0bb7a24f5c735d58ac104a50eb61b17c484cce0e221a095560f"},
    {file = "statsmodels-0.13.2-cp310-cp310-macosx_11_0_arm64.whl", hash = "sha256:066a75d5585378b2df972f81a90b9a3da5e567b7d4833300c1597438c1a35e29"},
    {file = "statsmodels-0.13.2-cp310-cp310-manylinux_2_17_aarch64.manylinux2014_aarch64.whl", hash = "sha256:f15f38dfc9c5c091662cb619e12322047368c67aef449c7554d9b324a15f7a94"},
    {file = "statsmodels-0.13.2-cp310-cp310-manylinux_2_17_x86_64.manylinux2014_x86_64.whl", hash = "sha256:5c4ccc6b4744613367e8a233bd952c8a838db8f528f9fe033bda25aa13fc7d08"},
    {file = "statsmodels-0.13.2-cp310-cp310-win_amd64.whl", hash = "sha256:855b1cc2a91ab140b9bcf304b1731705805ce73223bf500b988804968554c0ed"},
    {file = "statsmodels-0.13.2-cp37-cp37m-macosx_10_9_x86_64.whl", hash = "sha256:b69c9af7606325095f7c40c581957bad9f28775653d41537c1ec4cd1b185ff5b"},
    {file = "statsmodels-0.13.2-cp37-cp37m-manylinux_2_17_aarch64.manylinux2014_aarch64.whl", hash = "sha256:ab31bac0f72b83bca1f217a12ec6f309a56485a50c4a705fbdd63112213d4da4"},
    {file = "statsmodels-0.13.2-cp37-cp37m-manylinux_2_17_x86_64.manylinux2014_x86_64.whl", hash = "sha256:5d680b910b57fc0aa87472662cdfe09aae0e21db4bdf19ccd6420fd4dffda892"},
    {file = "statsmodels-0.13.2-cp37-cp37m-win32.whl", hash = "sha256:9e9a3f661d372431850d55157d049e079493c97fc06f550d23d8c8c70805cc48"},
    {file = "statsmodels-0.13.2-cp37-cp37m-win_amd64.whl", hash = "sha256:c9f6326870c095ef688f072cd476b932aff0906d60193eaa08e93ec23b29ca83"},
    {file = "statsmodels-0.13.2-cp38-cp38-macosx_10_9_x86_64.whl", hash = "sha256:5bc050f25f1ba1221efef9ea01b751c60935ad787fcd4259f4ece986f2da9141"},
    {file = "statsmodels-0.13.2-cp38-cp38-macosx_11_0_arm64.whl", hash = "sha256:426b1c8ea3918d3d27dbfa38f2bee36cabf41d32163e2cbb3adfb0178b24626a"},
    {file = "statsmodels-0.13.2-cp38-cp38-manylinux_2_17_aarch64.manylinux2014_aarch64.whl", hash = "sha256:45b80fac4a63308b1e93fa9dc27a8598930fd5dfd77c850ca077bb850254c6d7"},
    {file = "statsmodels-0.13.2-cp38-cp38-manylinux_2_17_x86_64.manylinux2014_x86_64.whl", hash = "sha256:78ee69ec0e0f79f627245c65f8a495b8581c2ea19084aac63941815feb15dcf3"},
    {file = "statsmodels-0.13.2-cp38-cp38-win32.whl", hash = "sha256:20483cc30e11aa072b30d307bb80470f86a23ae8fffa51439ca54509d7aa9b05"},
    {file = "statsmodels-0.13.2-cp38-cp38-win_amd64.whl", hash = "sha256:bf43051a92231ccb9de95e4b6d22d3b15e499ee5ee9bff0a20e6b6ad293e34cb"},
    {file = "statsmodels-0.13.2-cp39-cp39-macosx_10_9_x86_64.whl", hash = "sha256:6bf0dfed5f5edb59b5922b295392cd276463b10a5e730f7e57ee4ff2d8e9a87e"},
    {file = "statsmodels-0.13.2-cp39-cp39-macosx_11_0_arm64.whl", hash = "sha256:a403b559c5586dab7ac0fc9e754c737b017c96cce0ddd66ff9094764cdaf293d"},
    {file = "statsmodels-0.13.2-cp39-cp39-manylinux_2_17_aarch64.manylinux2014_aarch64.whl", hash = "sha256:9f23554dd025ea354ce072ba32bfaa840d2b856372e5734290e181d27a1f9e0c"},
    {file = "statsmodels-0.13.2-cp39-cp39-manylinux_2_17_x86_64.manylinux2014_x86_64.whl", hash = "sha256:815f4df713e3eb6f40ae175c71f2a70d32f9219b5b4d23d4e0faab1171ba93ba"},
    {file = "statsmodels-0.13.2-cp39-cp39-win32.whl", hash = "sha256:461c82ab2265fa8457b96afc23ef3ca19f42eb070436e0241b57e58a38863901"},
    {file = "statsmodels-0.13.2-cp39-cp39-win_amd64.whl", hash = "sha256:39daab5a8a9332c8ea83d6464d065080c9ba65f236daf6a64aa18f64ef776fad"},
    {file = "statsmodels-0.13.2.tar.gz", hash = "sha256:77dc292c9939c036a476f1770f9d08976b05437daa229928da73231147cde7d4"},
]
stevedore = [
    {file = "stevedore-3.5.0-py3-none-any.whl", hash = "sha256:a547de73308fd7e90075bb4d301405bebf705292fa90a90fc3bcf9133f58616c"},
    {file = "stevedore-3.5.0.tar.gz", hash = "sha256:f40253887d8712eaa2bb0ea3830374416736dc8ec0e22f5a65092c1174c44335"},
]
tabulate = [
    {file = "tabulate-0.8.9-py3-none-any.whl", hash = "sha256:d7c013fe7abbc5e491394e10fa845f8f32fe54f8dc60c6622c6cf482d25d47e4"},
    {file = "tabulate-0.8.9.tar.gz", hash = "sha256:eb1d13f25760052e8931f2ef80aaf6045a6cceb47514db8beab24cded16f13a7"},
]
temporal-cache = [
    {file = "temporal-cache-0.1.4.tar.gz", hash = "sha256:b6dd850359c46bd4a5c59fc3b953f8924e429b1179a351b3508d07c214738b50"},
    {file = "temporal_cache-0.1.4-py2.py3-none-any.whl", hash = "sha256:8d9a83bc247b8e1fc51bcbae0fe650ae510fa67818a19a688f93ae27a9298e7d"},
]
tenacity = [
    {file = "tenacity-8.0.1-py3-none-any.whl", hash = "sha256:f78f4ea81b0fabc06728c11dc2a8c01277bfc5181b321a4770471902e3eb844a"},
    {file = "tenacity-8.0.1.tar.gz", hash = "sha256:43242a20e3e73291a28bcbcacfd6e000b02d3857a9a9fff56b297a27afdc932f"},
]
tensorboard = [
    {file = "tensorboard-2.8.0-py3-none-any.whl", hash = "sha256:65a338e4424e9079f2604923bdbe301792adce2ace1be68da6b3ddf005170def"},
]
tensorboard-data-server = [
    {file = "tensorboard_data_server-0.6.1-py3-none-any.whl", hash = "sha256:809fe9887682d35c1f7d1f54f0f40f98bb1f771b14265b453ca051e2ce58fca7"},
    {file = "tensorboard_data_server-0.6.1-py3-none-macosx_10_9_x86_64.whl", hash = "sha256:fa8cef9be4fcae2f2363c88176638baf2da19c5ec90addb49b1cde05c95c88ee"},
    {file = "tensorboard_data_server-0.6.1-py3-none-manylinux2010_x86_64.whl", hash = "sha256:d8237580755e58eff68d1f3abefb5b1e39ae5c8b127cc40920f9c4fb33f4b98a"},
]
tensorboard-plugin-wit = [
    {file = "tensorboard_plugin_wit-1.8.1-py3-none-any.whl", hash = "sha256:ff26bdd583d155aa951ee3b152b3d0cffae8005dc697f72b44a8e8c2a77a8cbe"},
]
tensorflow = [
    {file = "tensorflow-2.8.0-cp310-cp310-macosx_10_14_x86_64.whl", hash = "sha256:78c3ba2e0c952aa9eb388200f1923e40287f9357492a464188ca3043e35edc52"},
    {file = "tensorflow-2.8.0-cp310-cp310-manylinux2010_x86_64.whl", hash = "sha256:2a520538e77a52fb428acb05e300c960844fd1d2c3918ca8ca14127edba6f83b"},
    {file = "tensorflow-2.8.0-cp310-cp310-win_amd64.whl", hash = "sha256:b7170844ae6b048d82a9d7a61b2fa627f2e16cb829267bf0ce4b3a0de0a61054"},
    {file = "tensorflow-2.8.0-cp37-cp37m-macosx_10_14_x86_64.whl", hash = "sha256:fa4a723368d5f748b6f4ec305cf7c26b98e4a6a8c2ce1425f8ae10383a37bcfc"},
    {file = "tensorflow-2.8.0-cp37-cp37m-manylinux2010_x86_64.whl", hash = "sha256:05fb161c6b2a6c4b8317a703a0a6d7f7aa6b5e3c6ea31bbc4f44ef96b89c3344"},
    {file = "tensorflow-2.8.0-cp37-cp37m-win_amd64.whl", hash = "sha256:291fa84f1022914580810ad76732fb254e44a8a609128e1c58873a12b2f81559"},
    {file = "tensorflow-2.8.0-cp38-cp38-macosx_10_14_x86_64.whl", hash = "sha256:dd0f9f113ebc21b73fcd349db1629e187b8686395b8146d100eb1706a943bbc0"},
    {file = "tensorflow-2.8.0-cp38-cp38-manylinux2010_x86_64.whl", hash = "sha256:8489b4f1771e146f752b0eaeb57acf183bd07357e4550464e7dff18b3b656b5d"},
    {file = "tensorflow-2.8.0-cp38-cp38-win_amd64.whl", hash = "sha256:da38d4043185267e7316ae5dc98d18e89c8af4170859f64798e7a3607fd606e3"},
    {file = "tensorflow-2.8.0-cp39-cp39-macosx_10_14_x86_64.whl", hash = "sha256:52f225fecc688281b3ae2cba2b52d3ed6215ed4a3ffb686b9cfd09885ca65563"},
    {file = "tensorflow-2.8.0-cp39-cp39-manylinux2010_x86_64.whl", hash = "sha256:9d91a989e5455ae713c03fd7236071ab3f232ad8ff2831f2658072933546091f"},
    {file = "tensorflow-2.8.0-cp39-cp39-win_amd64.whl", hash = "sha256:b360c13b3e58b9a5c0780cbdb6b549eea73f620275fa203f8508fe418ae02735"},
]
tensorflow-io-gcs-filesystem = [
    {file = "tensorflow_io_gcs_filesystem-0.24.0-cp310-cp310-macosx_10_14_x86_64.whl", hash = "sha256:9c00f9a9880477b1dff0c71ee6734421ce99ac484ca2151793ebf2681fc0cb4c"},
    {file = "tensorflow_io_gcs_filesystem-0.24.0-cp310-cp310-manylinux_2_12_x86_64.manylinux2010_x86_64.whl", hash = "sha256:b6ca3a9f751aa9c2f9851520e666d905ad14667281bbafeabe611b7b8f3e1bc5"},
    {file = "tensorflow_io_gcs_filesystem-0.24.0-cp310-cp310-win_amd64.whl", hash = "sha256:2f67d19a2f2579dc55f1590faf48c2e882cabb860992b5a9c7edb0ed8b3eb187"},
    {file = "tensorflow_io_gcs_filesystem-0.24.0-cp37-cp37m-macosx_10_14_x86_64.whl", hash = "sha256:cde835e68b2b43ddade07c999e7c3251bcd62b1ff165c34fbe9fc6e0f12c3ac9"},
    {file = "tensorflow_io_gcs_filesystem-0.24.0-cp37-cp37m-manylinux_2_12_x86_64.manylinux2010_x86_64.whl", hash = "sha256:71c00638c9b6048480095f2738dfefd8f4b2e7b534190c91d699aee769bfa86e"},
    {file = "tensorflow_io_gcs_filesystem-0.24.0-cp37-cp37m-manylinux_2_17_aarch64.manylinux2014_aarch64.whl", hash = "sha256:f63d70d7fce10c63f21bdd8e72244958afc0c495966831a547f038543c9633f7"},
    {file = "tensorflow_io_gcs_filesystem-0.24.0-cp37-cp37m-win_amd64.whl", hash = "sha256:d1eb5e9be62040c5a249ae8adaae7e61f65b59541139e4d6767157f25a224bf5"},
    {file = "tensorflow_io_gcs_filesystem-0.24.0-cp38-cp38-macosx_10_14_x86_64.whl", hash = "sha256:cc093f160f79526d31f6070a3ddc000868d737a36ccf40984128661563383601"},
    {file = "tensorflow_io_gcs_filesystem-0.24.0-cp38-cp38-manylinux_2_12_x86_64.manylinux2010_x86_64.whl", hash = "sha256:6e65009770a05a3b55c5f782348f785e5034d277a727832811ad737bd857c8c9"},
    {file = "tensorflow_io_gcs_filesystem-0.24.0-cp38-cp38-manylinux_2_17_aarch64.manylinux2014_aarch64.whl", hash = "sha256:658764aaaf9419ddefb3daa95bdc84e5210c691ff73b8ac2606d5c839040206b"},
    {file = "tensorflow_io_gcs_filesystem-0.24.0-cp38-cp38-win_amd64.whl", hash = "sha256:aa90b9a34ea8da4dbd534f77746d67375714db869524da889193c3042352679a"},
    {file = "tensorflow_io_gcs_filesystem-0.24.0-cp39-cp39-macosx_10_14_x86_64.whl", hash = "sha256:825f396388748038ad38c35b091311982081f93a5db8ca9763fc874c3f555e6c"},
    {file = "tensorflow_io_gcs_filesystem-0.24.0-cp39-cp39-manylinux_2_12_x86_64.manylinux2010_x86_64.whl", hash = "sha256:cbc71b3925508bf796644a0083a6f9284f71404654f53092bece701383a69520"},
    {file = "tensorflow_io_gcs_filesystem-0.24.0-cp39-cp39-manylinux_2_17_aarch64.manylinux2014_aarch64.whl", hash = "sha256:ae96b20b973b1c3bbf2c068409035ead45177447ef51701f4e726f67cadc4695"},
    {file = "tensorflow_io_gcs_filesystem-0.24.0-cp39-cp39-win_amd64.whl", hash = "sha256:2862e0869453ce1f872a28d1362768ee078ec227ea587dd69164081dea6d7177"},
]
termcolor = [
    {file = "termcolor-1.1.0.tar.gz", hash = "sha256:1d6d69ce66211143803fbc56652b41d73b4a400a2891d7bf7a1cdf4c02de613b"},
]
terminado = [
    {file = "terminado-0.13.3-py3-none-any.whl", hash = "sha256:874d4ea3183536c1782d13c7c91342ef0cf4e5ee1d53633029cbc972c8760bd8"},
    {file = "terminado-0.13.3.tar.gz", hash = "sha256:94d1cfab63525993f7d5c9b469a50a18d0cdf39435b59785715539dd41e36c0d"},
]
testpath = [
    {file = "testpath-0.6.0-py3-none-any.whl", hash = "sha256:8ada9f80a2ac6fb0391aa7cdb1a7d11cfa8429f693eda83f74dde570fe6fa639"},
    {file = "testpath-0.6.0.tar.gz", hash = "sha256:2f1b97e6442c02681ebe01bd84f531028a7caea1af3825000f52345c30285e0f"},
]
textwrap3 = [
    {file = "textwrap3-0.9.2-py2.py3-none-any.whl", hash = "sha256:bf5f4c40faf2a9ff00a9e0791fed5da7415481054cef45bb4a3cfb1f69044ae0"},
    {file = "textwrap3-0.9.2.zip", hash = "sha256:5008eeebdb236f6303dcd68f18b856d355f6197511d952ba74bc75e40e0c3414"},
]
tf-estimator-nightly = [
    {file = "tf_estimator_nightly-2.8.0.dev2021122109-py2.py3-none-any.whl", hash = "sha256:0065a04e396b2890bd19761fc1de7559ceafeba12839f8db2c7e7473afaaf612"},
]
thepassiveinvestor = [
    {file = "thepassiveinvestor-1.0.10-py3-none-any.whl", hash = "sha256:41fd07e5db0fde3587955d5ca86c52079c10c8f6e6572e3c213bded46f6969cf"},
    {file = "thepassiveinvestor-1.0.10.tar.gz", hash = "sha256:6b325b0b9134588763c75a4d05eb2260d4111ec0cd741c27618fcb3918f0ae92"},
]
threadpoolctl = [
    {file = "threadpoolctl-3.1.0-py3-none-any.whl", hash = "sha256:8b99adda265feb6773280df41eece7b2e6561b772d21ffd52e372f999024907b"},
    {file = "threadpoolctl-3.1.0.tar.gz", hash = "sha256:a335baacfaa4400ae1f0d8e3a58d6674d2f8828e3716bb2802c44955ad391380"},
]
tokenize-rt = [
    {file = "tokenize_rt-4.2.1-py2.py3-none-any.whl", hash = "sha256:08a27fa032a81cf45e8858d0ac706004fcd523e8463415ddf1442be38e204ea8"},
    {file = "tokenize_rt-4.2.1.tar.gz", hash = "sha256:0d4f69026fed520f8a1e0103aa36c406ef4661417f20ca643f913e33531b3b94"},
]
toml = [
    {file = "toml-0.10.2-py2.py3-none-any.whl", hash = "sha256:806143ae5bfb6a3c6e736a764057db0e6a0e05e338b5630894a5f779cabb4f9b"},
    {file = "toml-0.10.2.tar.gz", hash = "sha256:b3bda1d108d5dd99f4a20d24d9c348e91c4db7ab1b749200bded2f839ccbe68f"},
]
tomli = [
    {file = "tomli-2.0.1-py3-none-any.whl", hash = "sha256:939de3e7a6161af0c887ef91b7d41a53e7c5a1ca976325f429cb46ea9bc30ecc"},
    {file = "tomli-2.0.1.tar.gz", hash = "sha256:de526c12914f0c550d15924c62d72abc48d6fe7364aa87328337a31007fe8a4f"},
]
toolz = [
    {file = "toolz-0.11.2-py3-none-any.whl", hash = "sha256:a5700ce83414c64514d82d60bcda8aabfde092d1c1a8663f9200c07fdcc6da8f"},
    {file = "toolz-0.11.2.tar.gz", hash = "sha256:6b312d5e15138552f1bda8a4e66c30e236c831b612b2bf0005f8a1df10a4bc33"},
]
tornado = [
    {file = "tornado-6.1-cp35-cp35m-macosx_10_9_x86_64.whl", hash = "sha256:d371e811d6b156d82aa5f9a4e08b58debf97c302a35714f6f45e35139c332e32"},
    {file = "tornado-6.1-cp35-cp35m-manylinux1_i686.whl", hash = "sha256:0d321a39c36e5f2c4ff12b4ed58d41390460f798422c4504e09eb5678e09998c"},
    {file = "tornado-6.1-cp35-cp35m-manylinux1_x86_64.whl", hash = "sha256:9de9e5188a782be6b1ce866e8a51bc76a0fbaa0e16613823fc38e4fc2556ad05"},
    {file = "tornado-6.1-cp35-cp35m-manylinux2010_i686.whl", hash = "sha256:61b32d06ae8a036a6607805e6720ef00a3c98207038444ba7fd3d169cd998910"},
    {file = "tornado-6.1-cp35-cp35m-manylinux2010_x86_64.whl", hash = "sha256:3e63498f680547ed24d2c71e6497f24bca791aca2fe116dbc2bd0ac7f191691b"},
    {file = "tornado-6.1-cp35-cp35m-manylinux2014_aarch64.whl", hash = "sha256:6c77c9937962577a6a76917845d06af6ab9197702a42e1346d8ae2e76b5e3675"},
    {file = "tornado-6.1-cp35-cp35m-win32.whl", hash = "sha256:6286efab1ed6e74b7028327365cf7346b1d777d63ab30e21a0f4d5b275fc17d5"},
    {file = "tornado-6.1-cp35-cp35m-win_amd64.whl", hash = "sha256:fa2ba70284fa42c2a5ecb35e322e68823288a4251f9ba9cc77be04ae15eada68"},
    {file = "tornado-6.1-cp36-cp36m-macosx_10_9_x86_64.whl", hash = "sha256:0a00ff4561e2929a2c37ce706cb8233b7907e0cdc22eab98888aca5dd3775feb"},
    {file = "tornado-6.1-cp36-cp36m-manylinux1_i686.whl", hash = "sha256:748290bf9112b581c525e6e6d3820621ff020ed95af6f17fedef416b27ed564c"},
    {file = "tornado-6.1-cp36-cp36m-manylinux1_x86_64.whl", hash = "sha256:e385b637ac3acaae8022e7e47dfa7b83d3620e432e3ecb9a3f7f58f150e50921"},
    {file = "tornado-6.1-cp36-cp36m-manylinux2010_i686.whl", hash = "sha256:25ad220258349a12ae87ede08a7b04aca51237721f63b1808d39bdb4b2164558"},
    {file = "tornado-6.1-cp36-cp36m-manylinux2010_x86_64.whl", hash = "sha256:65d98939f1a2e74b58839f8c4dab3b6b3c1ce84972ae712be02845e65391ac7c"},
    {file = "tornado-6.1-cp36-cp36m-manylinux2014_aarch64.whl", hash = "sha256:e519d64089b0876c7b467274468709dadf11e41d65f63bba207e04217f47c085"},
    {file = "tornado-6.1-cp36-cp36m-win32.whl", hash = "sha256:b87936fd2c317b6ee08a5741ea06b9d11a6074ef4cc42e031bc6403f82a32575"},
    {file = "tornado-6.1-cp36-cp36m-win_amd64.whl", hash = "sha256:cc0ee35043162abbf717b7df924597ade8e5395e7b66d18270116f8745ceb795"},
    {file = "tornado-6.1-cp37-cp37m-macosx_10_9_x86_64.whl", hash = "sha256:7250a3fa399f08ec9cb3f7b1b987955d17e044f1ade821b32e5f435130250d7f"},
    {file = "tornado-6.1-cp37-cp37m-manylinux1_i686.whl", hash = "sha256:ed3ad863b1b40cd1d4bd21e7498329ccaece75db5a5bf58cd3c9f130843e7102"},
    {file = "tornado-6.1-cp37-cp37m-manylinux1_x86_64.whl", hash = "sha256:dcef026f608f678c118779cd6591c8af6e9b4155c44e0d1bc0c87c036fb8c8c4"},
    {file = "tornado-6.1-cp37-cp37m-manylinux2010_i686.whl", hash = "sha256:70dec29e8ac485dbf57481baee40781c63e381bebea080991893cd297742b8fd"},
    {file = "tornado-6.1-cp37-cp37m-manylinux2010_x86_64.whl", hash = "sha256:d3f7594930c423fd9f5d1a76bee85a2c36fd8b4b16921cae7e965f22575e9c01"},
    {file = "tornado-6.1-cp37-cp37m-manylinux2014_aarch64.whl", hash = "sha256:3447475585bae2e77ecb832fc0300c3695516a47d46cefa0528181a34c5b9d3d"},
    {file = "tornado-6.1-cp37-cp37m-win32.whl", hash = "sha256:e7229e60ac41a1202444497ddde70a48d33909e484f96eb0da9baf8dc68541df"},
    {file = "tornado-6.1-cp37-cp37m-win_amd64.whl", hash = "sha256:cb5ec8eead331e3bb4ce8066cf06d2dfef1bfb1b2a73082dfe8a161301b76e37"},
    {file = "tornado-6.1-cp38-cp38-macosx_10_9_x86_64.whl", hash = "sha256:20241b3cb4f425e971cb0a8e4ffc9b0a861530ae3c52f2b0434e6c1b57e9fd95"},
    {file = "tornado-6.1-cp38-cp38-manylinux1_i686.whl", hash = "sha256:c77da1263aa361938476f04c4b6c8916001b90b2c2fdd92d8d535e1af48fba5a"},
    {file = "tornado-6.1-cp38-cp38-manylinux1_x86_64.whl", hash = "sha256:fba85b6cd9c39be262fcd23865652920832b61583de2a2ca907dbd8e8a8c81e5"},
    {file = "tornado-6.1-cp38-cp38-manylinux2010_i686.whl", hash = "sha256:1e8225a1070cd8eec59a996c43229fe8f95689cb16e552d130b9793cb570a288"},
    {file = "tornado-6.1-cp38-cp38-manylinux2010_x86_64.whl", hash = "sha256:d14d30e7f46a0476efb0deb5b61343b1526f73ebb5ed84f23dc794bdb88f9d9f"},
    {file = "tornado-6.1-cp38-cp38-manylinux2014_aarch64.whl", hash = "sha256:8f959b26f2634a091bb42241c3ed8d3cedb506e7c27b8dd5c7b9f745318ddbb6"},
    {file = "tornado-6.1-cp38-cp38-win32.whl", hash = "sha256:34ca2dac9e4d7afb0bed4677512e36a52f09caa6fded70b4e3e1c89dbd92c326"},
    {file = "tornado-6.1-cp38-cp38-win_amd64.whl", hash = "sha256:6196a5c39286cc37c024cd78834fb9345e464525d8991c21e908cc046d1cc02c"},
    {file = "tornado-6.1-cp39-cp39-macosx_10_9_x86_64.whl", hash = "sha256:f0ba29bafd8e7e22920567ce0d232c26d4d47c8b5cf4ed7b562b5db39fa199c5"},
    {file = "tornado-6.1-cp39-cp39-manylinux1_i686.whl", hash = "sha256:33892118b165401f291070100d6d09359ca74addda679b60390b09f8ef325ffe"},
    {file = "tornado-6.1-cp39-cp39-manylinux1_x86_64.whl", hash = "sha256:7da13da6f985aab7f6f28debab00c67ff9cbacd588e8477034c0652ac141feea"},
    {file = "tornado-6.1-cp39-cp39-manylinux2010_i686.whl", hash = "sha256:e0791ac58d91ac58f694d8d2957884df8e4e2f6687cdf367ef7eb7497f79eaa2"},
    {file = "tornado-6.1-cp39-cp39-manylinux2010_x86_64.whl", hash = "sha256:66324e4e1beede9ac79e60f88de548da58b1f8ab4b2f1354d8375774f997e6c0"},
    {file = "tornado-6.1-cp39-cp39-manylinux2014_aarch64.whl", hash = "sha256:a48900ecea1cbb71b8c71c620dee15b62f85f7c14189bdeee54966fbd9a0c5bd"},
    {file = "tornado-6.1-cp39-cp39-win32.whl", hash = "sha256:d3d20ea5782ba63ed13bc2b8c291a053c8d807a8fa927d941bd718468f7b950c"},
    {file = "tornado-6.1-cp39-cp39-win_amd64.whl", hash = "sha256:548430be2740e327b3fe0201abe471f314741efcb0067ec4f2d7dcfb4825f3e4"},
    {file = "tornado-6.1.tar.gz", hash = "sha256:33c6e81d7bd55b468d2e793517c909b139960b6c790a60b7991b9b6b76fb9791"},
]
tqdm = [
    {file = "tqdm-4.64.0-py2.py3-none-any.whl", hash = "sha256:74a2cdefe14d11442cedf3ba4e21a3b84ff9a2dbdc6cfae2c34addb2a14a5ea6"},
    {file = "tqdm-4.64.0.tar.gz", hash = "sha256:40be55d30e200777a307a7585aee69e4eabb46b4ec6a4b4a5f2d9f11e7d5408d"},
]
tradingview-ta = [
    {file = "tradingview_ta-3.2.10-py3-none-any.whl", hash = "sha256:634be033dfab9e2c50ba6a2cb15904cf26951b06ccc4ed043817115ab390e615"},
    {file = "tradingview_ta-3.2.10.tar.gz", hash = "sha256:85a11c840bce6faa869a22a79fe320df8c1d6160f8f21fba4a4c7ad850d0a538"},
]
traitlets = [
    {file = "traitlets-5.1.1-py3-none-any.whl", hash = "sha256:2d313cc50a42cd6c277e7d7dc8d4d7fedd06a2c215f78766ae7b1a66277e0033"},
    {file = "traitlets-5.1.1.tar.gz", hash = "sha256:059f456c5a7c1c82b98c2e8c799f39c9b8128f6d0d46941ee118daace9eb70c7"},
]
trio = [
    {file = "trio-0.20.0-py3-none-any.whl", hash = "sha256:fb2d48e4eab0dfb786a472cd514aaadc71e3445b203bc300bad93daa75d77c1a"},
    {file = "trio-0.20.0.tar.gz", hash = "sha256:670a52d3115d0e879e1ac838a4eb999af32f858163e3a704fe4839de2a676070"},
]
trio-websocket = [
    {file = "trio-websocket-0.9.2.tar.gz", hash = "sha256:a3d34de8fac26023eee701ed1e7bf4da9a8326b61a62934ec9e53b64970fd8fe"},
    {file = "trio_websocket-0.9.2-py3-none-any.whl", hash = "sha256:5b558f6e83cc20a37c3b61202476c5295d1addf57bd65543364e0337e37ed2bc"},
]
typeguard = [
    {file = "typeguard-2.13.3-py3-none-any.whl", hash = "sha256:5e3e3be01e887e7eafae5af63d1f36c849aaa94e3a0112097312aabfa16284f1"},
    {file = "typeguard-2.13.3.tar.gz", hash = "sha256:00edaa8da3a133674796cf5ea87d9f4b4c367d77476e185e80251cc13dfbb8c4"},
]
types-python-dateutil = [
    {file = "types-python-dateutil-2.8.10.tar.gz", hash = "sha256:6bcf3aae7242e5793bafd7b2bcfb4e255eb7b2b3144acd0df0e182dce58ccad3"},
    {file = "types_python_dateutil-2.8.10-py3-none-any.whl", hash = "sha256:1f6d2305513d54da353a9dde7ed8a9ef46e8987377291612a0e2b9aac2d2b875"},
]
types-pytz = [
    {file = "types-pytz-2021.3.6.tar.gz", hash = "sha256:74547fd90d8d8ab4f1eedf3a344a7d186d97486973895f81221a712e1e2cd993"},
    {file = "types_pytz-2021.3.6-py3-none-any.whl", hash = "sha256:6805c72d51118923c5bf98633c39593d5b464d2ab49a803440e2d7ab6b8920df"},
]
types-pyyaml = [
    {file = "types-PyYAML-6.0.5.tar.gz", hash = "sha256:464e050914f3d1d83a8c038e1cf46da5cb96b7cd02eaa096bcaa03675edd8a2e"},
    {file = "types_PyYAML-6.0.5-py3-none-any.whl", hash = "sha256:2fd21310870addfd51db621ad9f3b373f33ee3cbb81681d70ef578760bd22d35"},
]
types-requests = [
    {file = "types-requests-2.27.16.tar.gz", hash = "sha256:c8010c18b291a7efb60b1452dbe12530bc25693dd657e70c62803fcdc4bffe9b"},
    {file = "types_requests-2.27.16-py3-none-any.whl", hash = "sha256:2437a5f4d16c0c8bd7539a8126d492b7aeb41e6cda670d76b286c7f83a658d42"},
]
types-setuptools = [
    {file = "types-setuptools-57.4.12.tar.gz", hash = "sha256:415a1c23101a05da17eb66bed5d5a865702e5a69f74c66dbf1af643dce9492ab"},
    {file = "types_setuptools-57.4.12-py3-none-any.whl", hash = "sha256:c3aa952535dedc78654459dfdee49c66974a6c67bdd8026e7e69ae39f80d590b"},
]
types-six = [
    {file = "types-six-1.16.12.tar.gz", hash = "sha256:557435f8ad73e91562797ac7efac8e6554f0fa7893b6431b928de8ec635d866a"},
    {file = "types_six-1.16.12-py3-none-any.whl", hash = "sha256:6857be934cfa884e166fb3bab8c0bc6f967b051af09e4f87c5ea8b166c16d2f5"},
]
types-urllib3 = [
    {file = "types-urllib3-1.26.11.tar.gz", hash = "sha256:24d64e441168851eb05f1d022de18ae31558f5649c8f1117e384c2e85e31315b"},
    {file = "types_urllib3-1.26.11-py3-none-any.whl", hash = "sha256:bd0abc01e9fb963e4fddd561a56d21cc371b988d1245662195c90379077139cd"},
]
typing-extensions = [
    {file = "typing_extensions-4.1.1-py3-none-any.whl", hash = "sha256:21c85e0fe4b9a155d0799430b0ad741cdce7e359660ccbd8b530613e8df88ce2"},
    {file = "typing_extensions-4.1.1.tar.gz", hash = "sha256:1a9462dcc3347a79b1f1c0271fbe79e844580bb598bafa1ed208b94da3cdcd42"},
]
tzdata = [
    {file = "tzdata-2022.1-py2.py3-none-any.whl", hash = "sha256:238e70234214138ed7b4e8a0fab0e5e13872edab3be586ab8198c407620e2ab9"},
    {file = "tzdata-2022.1.tar.gz", hash = "sha256:8b536a8ec63dc0751342b3984193a3118f8fca2afe25752bb9b7fffd398552d3"},
]
tzlocal = [
    {file = "tzlocal-4.2-py3-none-any.whl", hash = "sha256:89885494684c929d9191c57aa27502afc87a579be5cdd3225c77c463ea043745"},
    {file = "tzlocal-4.2.tar.gz", hash = "sha256:ee5842fa3a795f023514ac2d801c4a81d1743bbe642e3940143326b3a00addd7"},
]
ujson = [
    {file = "ujson-5.1.0-cp310-cp310-macosx_10_9_x86_64.whl", hash = "sha256:644552d1e89983c08d0c24358fbcb5829ae5b5deee9d876e16d20085cfa7dc81"},
    {file = "ujson-5.1.0-cp310-cp310-macosx_11_0_arm64.whl", hash = "sha256:0cae4a9c141856f7ad1a79c17ff1aaebf7fd8faa2f2c2614c37d6f82ed261d96"},
    {file = "ujson-5.1.0-cp310-cp310-manylinux_2_17_aarch64.manylinux2014_aarch64.whl", hash = "sha256:4ba63b789d83ca92237dbc72041a268d91559f981c01763a107105878bae442e"},
    {file = "ujson-5.1.0-cp310-cp310-manylinux_2_17_x86_64.manylinux2014_x86_64.whl", hash = "sha256:fe4e8f71e2fd42dce245bace7e2aa97dabef13926750a351eadca89a1e0f1abd"},
    {file = "ujson-5.1.0-cp310-cp310-manylinux_2_5_i686.manylinux1_i686.manylinux_2_17_i686.manylinux2014_i686.whl", hash = "sha256:6f73946c047a38640b1f5a2a459237b7bdc417ab028a76c796e4eea984b359b9"},
    {file = "ujson-5.1.0-cp310-cp310-musllinux_1_1_aarch64.whl", hash = "sha256:afe91153c2046fa8210b92def513124e0ea5b87ad8fa4c14fef8197204b980f1"},
    {file = "ujson-5.1.0-cp310-cp310-musllinux_1_1_i686.whl", hash = "sha256:b1ef400fc73ab0cb61b74a662ad4207917223aba6f933a9fea9b0fbe75de2361"},
    {file = "ujson-5.1.0-cp310-cp310-musllinux_1_1_x86_64.whl", hash = "sha256:5c8a884d60dd2eed2fc95a9474d57ead82adf254f54caffb3d9e8ed185c49aba"},
    {file = "ujson-5.1.0-cp310-cp310-win32.whl", hash = "sha256:173b90a2c2836ee42f708df88ecfe3efbc4d868df73c9fcea8cb8f6f3ab93892"},
    {file = "ujson-5.1.0-cp310-cp310-win_amd64.whl", hash = "sha256:6c45ad95e82155372d9908774db46e0ef7880af28a734d0b14eaa4f505e64982"},
    {file = "ujson-5.1.0-cp37-cp37m-macosx_10_9_x86_64.whl", hash = "sha256:4155a7c29bf330329519027c815e15e381c1fff22f50d26f135584d482bbd95d"},
    {file = "ujson-5.1.0-cp37-cp37m-manylinux_2_17_aarch64.manylinux2014_aarch64.whl", hash = "sha256:fa616d0d3c594785c6e9b7f42686bb1c86f9e64aa0f30a72c86d8eb315f54194"},
    {file = "ujson-5.1.0-cp37-cp37m-manylinux_2_17_x86_64.manylinux2014_x86_64.whl", hash = "sha256:a48efcb5d3695b295c26835ed81048da8cd40e76c4fde2940c807aa452b560c9"},
    {file = "ujson-5.1.0-cp37-cp37m-manylinux_2_5_i686.manylinux1_i686.manylinux_2_17_i686.manylinux2014_i686.whl", hash = "sha256:838d35eb9006d36f9241e95958d9f4819bcf1ea2ec155daf92d5751c31bcc62b"},
    {file = "ujson-5.1.0-cp37-cp37m-musllinux_1_1_aarch64.whl", hash = "sha256:05aa6c7297a22081f65497b6f586de6b7060ea47c3ecda80896f47200e9dbf04"},
    {file = "ujson-5.1.0-cp37-cp37m-musllinux_1_1_i686.whl", hash = "sha256:ce441ab7ad1db592e2db95b6c2a1eb882123532897340afac1342c28819e9833"},
    {file = "ujson-5.1.0-cp37-cp37m-musllinux_1_1_x86_64.whl", hash = "sha256:9937e819196b894ffd00801b24f1042dabda142f355313c3f20410993219bc4f"},
    {file = "ujson-5.1.0-cp37-cp37m-win32.whl", hash = "sha256:06bed66ae62d517f67a61cf53c056800b35ef364270723168a1db62702e2d30c"},
    {file = "ujson-5.1.0-cp37-cp37m-win_amd64.whl", hash = "sha256:74e41a0222e6e8136e38f103d6cc228e4e20f1c35cc80224a42804fd67fb35c8"},
    {file = "ujson-5.1.0-cp38-cp38-macosx_10_9_x86_64.whl", hash = "sha256:7bbb87f040e618bebe8c6257b3e4e8ae2f708dcbff3270c84718b3360a152799"},
    {file = "ujson-5.1.0-cp38-cp38-macosx_11_0_arm64.whl", hash = "sha256:68e38122115a8097fbe1cfe52979a797eaff91c10c1bf4b27774e5f30e7f723a"},
    {file = "ujson-5.1.0-cp38-cp38-manylinux_2_17_aarch64.manylinux2014_aarch64.whl", hash = "sha256:b09843123425337d2efee5c8ff6519e4dfc7b044db66c8bd560517fc1070a157"},
    {file = "ujson-5.1.0-cp38-cp38-manylinux_2_17_x86_64.manylinux2014_x86_64.whl", hash = "sha256:8dca10174a3bd482d969a2d12d0aec2fdd63fb974e255ec0147e36a516a2d68a"},
    {file = "ujson-5.1.0-cp38-cp38-manylinux_2_5_i686.manylinux1_i686.manylinux_2_17_i686.manylinux2014_i686.whl", hash = "sha256:202ae52f4a53f03c42ead6d046b1a146517e93bd757f517bdeef0a26228e0260"},
    {file = "ujson-5.1.0-cp38-cp38-musllinux_1_1_aarch64.whl", hash = "sha256:7a4bed7bd7b288cf73ba47bda27fdd1d78ef6906831489e7f296aef9e786eccb"},
    {file = "ujson-5.1.0-cp38-cp38-musllinux_1_1_i686.whl", hash = "sha256:d423956f8dfd98a075c9338b886414b6e3c2817dbf67935797466c998af39936"},
    {file = "ujson-5.1.0-cp38-cp38-musllinux_1_1_x86_64.whl", hash = "sha256:083c1078e4de3a39019e590c43865b17e07a763fee25b012e650bb4f42c89703"},
    {file = "ujson-5.1.0-cp38-cp38-win32.whl", hash = "sha256:31671ad99f0395eb881d698f2871dc64ff00fbd4380c5d9bfd8bff3d4c8f8d88"},
    {file = "ujson-5.1.0-cp38-cp38-win_amd64.whl", hash = "sha256:994eaf4369e6bc24258f59fe8c6345037abcf24557571814e27879851c4353aa"},
    {file = "ujson-5.1.0-cp39-cp39-macosx_10_9_x86_64.whl", hash = "sha256:00d6ea9702c2eaeaf1a826934eaba1b4c609c873379bf54e36ba7b7e128edf94"},
    {file = "ujson-5.1.0-cp39-cp39-macosx_11_0_arm64.whl", hash = "sha256:a53c4fe8e1c067e6c98b4526e982ed9486f08578ad8eb5f0e94f8cadf0c1d911"},
    {file = "ujson-5.1.0-cp39-cp39-manylinux_2_17_aarch64.manylinux2014_aarch64.whl", hash = "sha256:368f855779fded560724a6448838304621f498113a116d66bc5ed5ad5ad3ca92"},
    {file = "ujson-5.1.0-cp39-cp39-manylinux_2_17_x86_64.manylinux2014_x86_64.whl", hash = "sha256:4dd97e45a0f450ba2c43cda18147e54b8e41e886c22e3506c62f7d61e9e53b0d"},
    {file = "ujson-5.1.0-cp39-cp39-manylinux_2_5_i686.manylinux1_i686.manylinux_2_17_i686.manylinux2014_i686.whl", hash = "sha256:caeadbf95ce277f1f8f4f71913bc20c01f49fc9228f238920f9ff6f7645d2a5f"},
    {file = "ujson-5.1.0-cp39-cp39-musllinux_1_1_aarch64.whl", hash = "sha256:681fed63c948f757466eeb3aea98873e2ab8b2b18e9020c96a97479a513e2018"},
    {file = "ujson-5.1.0-cp39-cp39-musllinux_1_1_i686.whl", hash = "sha256:6fc4376266ae67f6d8f9e69386ab950eb84ba345c6fdbeb1884fa5b773c8c76b"},
    {file = "ujson-5.1.0-cp39-cp39-musllinux_1_1_x86_64.whl", hash = "sha256:585271d6ad545a2ccfc237582f70c160e627735c89d0ca2bde24afa321bc0750"},
    {file = "ujson-5.1.0-cp39-cp39-win32.whl", hash = "sha256:b631af423e6d5d35f9f37fbcc4fbdb6085abc1c441cf864c64b7fbb5b150faf7"},
    {file = "ujson-5.1.0-cp39-cp39-win_amd64.whl", hash = "sha256:08265db5ccff8b521ff68aee13a417d68cca784d7e711d961b92fda6ccffcc4f"},
    {file = "ujson-5.1.0-pp37-pypy37_pp73-macosx_10_9_x86_64.whl", hash = "sha256:e2b1c372583eb4363b42e21222d3a18116a41973781d502d61e1b0daf4b8352f"},
    {file = "ujson-5.1.0-pp37-pypy37_pp73-manylinux_2_17_aarch64.manylinux2014_aarch64.whl", hash = "sha256:51142c9d40439f299594e399bef8892a16586ded54c88d3af926865ca221a177"},
    {file = "ujson-5.1.0-pp37-pypy37_pp73-manylinux_2_17_x86_64.manylinux2014_x86_64.whl", hash = "sha256:7ba8be1717b1867a85b2413a8585bad0e4507a22d6af2c244e1c74151f6d5cc0"},
    {file = "ujson-5.1.0-pp37-pypy37_pp73-manylinux_2_5_i686.manylinux1_i686.manylinux_2_17_i686.manylinux2014_i686.whl", hash = "sha256:d0b26d9d6eb9a0979d37f28c715e717a409c9e03163e5cd8fa73aab806351ab5"},
    {file = "ujson-5.1.0-pp37-pypy37_pp73-win_amd64.whl", hash = "sha256:b2c7e4afde0d36926b091fa9613b18b65e911fcaa60024e8721f2dcfedc25329"},
    {file = "ujson-5.1.0-pp38-pypy38_pp73-macosx_10_9_x86_64.whl", hash = "sha256:110633a8dda6c8ca78090292231e15381f8b2423e998399d4bc5f135149c722b"},
    {file = "ujson-5.1.0-pp38-pypy38_pp73-manylinux_2_17_aarch64.manylinux2014_aarch64.whl", hash = "sha256:fdac161127ef8e0889180a4c07475457c55fe0bbd644436d8f4c7ef07565d653"},
    {file = "ujson-5.1.0-pp38-pypy38_pp73-manylinux_2_17_x86_64.manylinux2014_x86_64.whl", hash = "sha256:452990c2b18445a7379a45873527d2ec47789b9289c13a17a3c1cc76b9641126"},
    {file = "ujson-5.1.0-pp38-pypy38_pp73-manylinux_2_5_i686.manylinux1_i686.manylinux_2_17_i686.manylinux2014_i686.whl", hash = "sha256:5304ad25d100d50b5bc8513ef110335df678f66c7ccf3d4728c0c3aa69e08e0c"},
    {file = "ujson-5.1.0-pp38-pypy38_pp73-win_amd64.whl", hash = "sha256:ce620a6563b21aa3fbb1658bc1bfddb484a6dad542de1efb5121eb7bb4f2b93a"},
    {file = "ujson-5.1.0.tar.gz", hash = "sha256:a88944d2f99db71a3ca0c63d81f37e55b660edde0b07216fb65a3e46403ef004"},
]
undetected-chromedriver = [
    {file = "undetected-chromedriver-3.1.5.post4.tar.gz", hash = "sha256:cfd77c38d86825f2f2b5ab296bf7814ef8f7199c3d9f46f24e57b93ea1662223"},
    {file = "undetected_chromedriver-3.1.5.post4-py3.10.egg", hash = "sha256:0b01b09a1a514bf279114e0d0d884704e09fe3f9a081240ae77ee4c23c23a9de"},
]
unidecode = [
    {file = "Unidecode-1.3.4-py3-none-any.whl", hash = "sha256:afa04efcdd818a93237574791be9b2817d7077c25a068b00f8cff7baa4e59257"},
    {file = "Unidecode-1.3.4.tar.gz", hash = "sha256:8e4352fb93d5a735c788110d2e7ac8e8031eb06ccbfe8d324ab71735015f9342"},
]
update-checker = [
    {file = "update_checker-0.18.0-py3-none-any.whl", hash = "sha256:cbba64760a36fe2640d80d85306e8fe82b6816659190993b7bdabadee4d4bbfd"},
    {file = "update_checker-0.18.0.tar.gz", hash = "sha256:6a2d45bb4ac585884a6b03f9eade9161cedd9e8111545141e9aa9058932acb13"},
]
urllib3 = [
    {file = "urllib3-1.26.9-py2.py3-none-any.whl", hash = "sha256:44ece4d53fb1706f667c9bd1c648f5469a2ec925fcf3a776667042d645472c14"},
    {file = "urllib3-1.26.9.tar.gz", hash = "sha256:aabaf16477806a5e1dd19aa41f8c2b7950dd3c746362d7e3223dbe6de6ac448e"},
]
user-agent = [
    {file = "user_agent-0.1.10.tar.gz", hash = "sha256:b86537cb2a9d3bda0e2afcc654ec15b383502836877a67520654acadf73f1723"},
]
uvicorn = [
    {file = "uvicorn-0.17.6-py3-none-any.whl", hash = "sha256:19e2a0e96c9ac5581c01eb1a79a7d2f72bb479691acd2b8921fce48ed5b961a6"},
    {file = "uvicorn-0.17.6.tar.gz", hash = "sha256:5180f9d059611747d841a4a4c4ab675edf54c8489e97f96d0583ee90ac3bfc23"},
]
vadersentiment = [
    {file = "vaderSentiment-3.3.2-py2.py3-none-any.whl", hash = "sha256:3bf1d243b98b1afad575b9f22bc2cb1e212b94ff89ca74f8a23a588d024ea311"},
    {file = "vaderSentiment-3.3.2.tar.gz", hash = "sha256:5d7c06e027fc8b99238edb0d53d970cf97066ef97654009890b83703849632f9"},
]
valinvest = [
    {file = "valinvest-0.0.2-py3-none-any.whl", hash = "sha256:37fadaf30c69e0487fed8d9cc93bb792ca8cf36fed0839e0e755a84738166ab9"},
    {file = "valinvest-0.0.2.tar.gz", hash = "sha256:9614aaf8019e015c20ea48867ede8a6ea10e1c6410e787314066d7b2e5aeb7dc"},
]
vcrpy = [
    {file = "vcrpy-4.1.1-py2.py3-none-any.whl", hash = "sha256:12c3fcdae7b88ecf11fc0d3e6d77586549d4575a2ceee18e82eee75c1f626162"},
    {file = "vcrpy-4.1.1.tar.gz", hash = "sha256:57095bf22fc0a2d99ee9674cdafebed0f3ba763018582450706f7d3a74fff599"},
]
virtualenv = [
    {file = "virtualenv-20.14.0-py2.py3-none-any.whl", hash = "sha256:1e8588f35e8b42c6ec6841a13c5e88239de1e6e4e4cedfd3916b306dc826ec66"},
    {file = "virtualenv-20.14.0.tar.gz", hash = "sha256:8e5b402037287126e81ccde9432b95a8be5b19d36584f64957060a3488c11ca8"},
]
voila = [
    {file = "voila-0.3.5-py3-none-any.whl", hash = "sha256:6d158aa529c21f18e8236b0085df3940ce4518cc42dd96588c20da26825542fb"},
    {file = "voila-0.3.5.tar.gz", hash = "sha256:640acadb6e787370f32a5264e0f644c0bcb0d0c8026823f6d296cea725c6b289"},
]
wcwidth = [
    {file = "wcwidth-0.2.5-py2.py3-none-any.whl", hash = "sha256:beb4802a9cebb9144e99086eff703a642a13d6a0052920003a230f3294bbe784"},
    {file = "wcwidth-0.2.5.tar.gz", hash = "sha256:c4d647b99872929fdb7bdcaa4fbe7f01413ed3d98077df798530e5b04f116c83"},
]
webencodings = [
    {file = "webencodings-0.5.1-py2.py3-none-any.whl", hash = "sha256:a0af1213f3c2226497a97e2b3aa01a7e4bee4f403f95be16fc9acd2947514a78"},
    {file = "webencodings-0.5.1.tar.gz", hash = "sha256:b36a1c245f2d304965eb4e0a82848379241dc04b865afcc4aab16748587e1923"},
]
websocket-client = [
    {file = "websocket-client-1.3.2.tar.gz", hash = "sha256:50b21db0058f7a953d67cc0445be4b948d7fc196ecbeb8083d68d94628e4abf6"},
    {file = "websocket_client-1.3.2-py3-none-any.whl", hash = "sha256:722b171be00f2b90e1d4fb2f2b53146a536ca38db1da8ff49c972a4e1365d0ef"},
]
websockets = [
    {file = "websockets-9.1-cp36-cp36m-macosx_10_9_x86_64.whl", hash = "sha256:d144b350045c53c8ff09aa1cfa955012dd32f00c7e0862c199edcabb1a8b32da"},
    {file = "websockets-9.1-cp36-cp36m-manylinux1_i686.whl", hash = "sha256:b4ad84b156cf50529b8ac5cc1638c2cf8680490e3fccb6121316c8c02620a2e4"},
    {file = "websockets-9.1-cp36-cp36m-manylinux1_x86_64.whl", hash = "sha256:2cf04601633a4ec176b9cc3d3e73789c037641001dbfaf7c411f89cd3e04fcaf"},
    {file = "websockets-9.1-cp36-cp36m-manylinux2010_i686.whl", hash = "sha256:5c8f0d82ea2468282e08b0cf5307f3ad022290ed50c45d5cb7767957ca782880"},
    {file = "websockets-9.1-cp36-cp36m-manylinux2010_x86_64.whl", hash = "sha256:caa68c95bc1776d3521f81eeb4d5b9438be92514ec2a79fececda814099c8314"},
    {file = "websockets-9.1-cp36-cp36m-manylinux2014_aarch64.whl", hash = "sha256:d2c2d9b24d3c65b5a02cac12cbb4e4194e590314519ed49db2f67ef561c3cf58"},
    {file = "websockets-9.1-cp36-cp36m-win32.whl", hash = "sha256:f31722f1c033c198aa4a39a01905951c00bd1c74f922e8afc1b1c62adbcdd56a"},
    {file = "websockets-9.1-cp36-cp36m-win_amd64.whl", hash = "sha256:3ddff38894c7857c476feb3538dd847514379d6dc844961dc99f04b0384b1b1b"},
    {file = "websockets-9.1-cp37-cp37m-macosx_10_9_x86_64.whl", hash = "sha256:51d04df04ed9d08077d10ccbe21e6805791b78eac49d16d30a1f1fe2e44ba0af"},
    {file = "websockets-9.1-cp37-cp37m-manylinux1_i686.whl", hash = "sha256:f68c352a68e5fdf1e97288d5cec9296664c590c25932a8476224124aaf90dbcd"},
    {file = "websockets-9.1-cp37-cp37m-manylinux1_x86_64.whl", hash = "sha256:b43b13e5622c5a53ab12f3272e6f42f1ce37cd5b6684b2676cb365403295cd40"},
    {file = "websockets-9.1-cp37-cp37m-manylinux2010_i686.whl", hash = "sha256:9147868bb0cc01e6846606cd65cbf9c58598f187b96d14dd1ca17338b08793bb"},
    {file = "websockets-9.1-cp37-cp37m-manylinux2010_x86_64.whl", hash = "sha256:836d14eb53b500fd92bd5db2fc5894f7c72b634f9c2a28f546f75967503d8e25"},
    {file = "websockets-9.1-cp37-cp37m-manylinux2014_aarch64.whl", hash = "sha256:48c222feb3ced18f3dc61168ca18952a22fb88e5eb8902d2bf1b50faefdc34a2"},
    {file = "websockets-9.1-cp37-cp37m-win32.whl", hash = "sha256:900589e19200be76dd7cbaa95e9771605b5ce3f62512d039fb3bc5da9014912a"},
    {file = "websockets-9.1-cp37-cp37m-win_amd64.whl", hash = "sha256:ab5ee15d3462198c794c49ccd31773d8a2b8c17d622aa184f669d2b98c2f0857"},
    {file = "websockets-9.1-cp38-cp38-macosx_10_9_x86_64.whl", hash = "sha256:85e701a6c316b7067f1e8675c638036a796fe5116783a4c932e7eb8e305a3ffe"},
    {file = "websockets-9.1-cp38-cp38-manylinux1_i686.whl", hash = "sha256:b2e71c4670ebe1067fa8632f0d081e47254ee2d3d409de54168b43b0ba9147e0"},
    {file = "websockets-9.1-cp38-cp38-manylinux1_x86_64.whl", hash = "sha256:230a3506df6b5f446fed2398e58dcaafdff12d67fe1397dff196411a9e820d02"},
    {file = "websockets-9.1-cp38-cp38-manylinux2010_i686.whl", hash = "sha256:7df3596838b2a0c07c6f6d67752c53859a54993d4f062689fdf547cb56d0f84f"},
    {file = "websockets-9.1-cp38-cp38-manylinux2010_x86_64.whl", hash = "sha256:826ccf85d4514609219725ba4a7abd569228c2c9f1968e8be05be366f68291ec"},
    {file = "websockets-9.1-cp38-cp38-manylinux2014_aarch64.whl", hash = "sha256:0dd4eb8e0bbf365d6f652711ce21b8fd2b596f873d32aabb0fbb53ec604418cc"},
    {file = "websockets-9.1-cp38-cp38-win32.whl", hash = "sha256:1d0971cc7251aeff955aa742ec541ee8aaea4bb2ebf0245748fbec62f744a37e"},
    {file = "websockets-9.1-cp38-cp38-win_amd64.whl", hash = "sha256:7189e51955f9268b2bdd6cc537e0faa06f8fffda7fb386e5922c6391de51b077"},
    {file = "websockets-9.1-cp39-cp39-macosx_10_9_x86_64.whl", hash = "sha256:e9e5fd6dbdf95d99bc03732ded1fc8ef22ebbc05999ac7e0c7bf57fe6e4e5ae2"},
    {file = "websockets-9.1-cp39-cp39-manylinux1_i686.whl", hash = "sha256:9e7fdc775fe7403dbd8bc883ba59576a6232eac96dacb56512daacf7af5d618d"},
    {file = "websockets-9.1-cp39-cp39-manylinux1_x86_64.whl", hash = "sha256:597c28f3aa7a09e8c070a86b03107094ee5cdafcc0d55f2f2eac92faac8dc67d"},
    {file = "websockets-9.1-cp39-cp39-manylinux2010_i686.whl", hash = "sha256:ad893d889bc700a5835e0a95a3e4f2c39e91577ab232a3dc03c262a0f8fc4b5c"},
    {file = "websockets-9.1-cp39-cp39-manylinux2010_x86_64.whl", hash = "sha256:1d6b4fddb12ab9adf87b843cd4316c4bd602db8d5efd2fb83147f0458fe85135"},
    {file = "websockets-9.1-cp39-cp39-manylinux2014_aarch64.whl", hash = "sha256:ebf459a1c069f9866d8569439c06193c586e72c9330db1390af7c6a0a32c4afd"},
    {file = "websockets-9.1-cp39-cp39-win32.whl", hash = "sha256:be5fd35e99970518547edc906efab29afd392319f020c3c58b0e1a158e16ed20"},
    {file = "websockets-9.1-cp39-cp39-win_amd64.whl", hash = "sha256:85db8090ba94e22d964498a47fdd933b8875a1add6ebc514c7ac8703eb97bbf0"},
    {file = "websockets-9.1.tar.gz", hash = "sha256:276d2339ebf0df4f45df453923ebd2270b87900eda5dfd4a6b0cfa15f82111c3"},
]
werkzeug = [
    {file = "Werkzeug-2.1.1-py3-none-any.whl", hash = "sha256:3c5493ece8268fecdcdc9c0b112211acd006354723b280d643ec732b6d4063d6"},
    {file = "Werkzeug-2.1.1.tar.gz", hash = "sha256:f8e89a20aeabbe8a893c24a461d3ee5dad2123b05cc6abd73ceed01d39c3ae74"},
]
widgetsnbextension = [
    {file = "widgetsnbextension-3.6.0-py2.py3-none-any.whl", hash = "sha256:4fd321cad39fdcf8a8e248a657202d42917ada8e8ed5dd3f60f073e0d54ceabd"},
    {file = "widgetsnbextension-3.6.0.tar.gz", hash = "sha256:e84a7a9fcb9baf3d57106e184a7389a8f8eb935bf741a5eb9d60aa18cc029a80"},
]
wrapt = [
    {file = "wrapt-1.14.0-cp27-cp27m-macosx_10_9_x86_64.whl", hash = "sha256:5a9a1889cc01ed2ed5f34574c90745fab1dd06ec2eee663e8ebeefe363e8efd7"},
    {file = "wrapt-1.14.0-cp27-cp27m-manylinux1_i686.whl", hash = "sha256:9a3ff5fb015f6feb78340143584d9f8a0b91b6293d6b5cf4295b3e95d179b88c"},
    {file = "wrapt-1.14.0-cp27-cp27m-manylinux1_x86_64.whl", hash = "sha256:4b847029e2d5e11fd536c9ac3136ddc3f54bc9488a75ef7d040a3900406a91eb"},
    {file = "wrapt-1.14.0-cp27-cp27m-manylinux2010_i686.whl", hash = "sha256:9a5a544861b21e0e7575b6023adebe7a8c6321127bb1d238eb40d99803a0e8bd"},
    {file = "wrapt-1.14.0-cp27-cp27m-manylinux2010_x86_64.whl", hash = "sha256:88236b90dda77f0394f878324cfbae05ae6fde8a84d548cfe73a75278d760291"},
    {file = "wrapt-1.14.0-cp27-cp27mu-manylinux1_i686.whl", hash = "sha256:f0408e2dbad9e82b4c960274214af533f856a199c9274bd4aff55d4634dedc33"},
    {file = "wrapt-1.14.0-cp27-cp27mu-manylinux1_x86_64.whl", hash = "sha256:9d8c68c4145041b4eeae96239802cfdfd9ef927754a5be3f50505f09f309d8c6"},
    {file = "wrapt-1.14.0-cp27-cp27mu-manylinux2010_i686.whl", hash = "sha256:22626dca56fd7f55a0733e604f1027277eb0f4f3d95ff28f15d27ac25a45f71b"},
    {file = "wrapt-1.14.0-cp27-cp27mu-manylinux2010_x86_64.whl", hash = "sha256:65bf3eb34721bf18b5a021a1ad7aa05947a1767d1aa272b725728014475ea7d5"},
    {file = "wrapt-1.14.0-cp310-cp310-macosx_10_9_x86_64.whl", hash = "sha256:09d16ae7a13cff43660155383a2372b4aa09109c7127aa3f24c3cf99b891c330"},
    {file = "wrapt-1.14.0-cp310-cp310-macosx_11_0_arm64.whl", hash = "sha256:debaf04f813ada978d7d16c7dfa16f3c9c2ec9adf4656efdc4defdf841fc2f0c"},
    {file = "wrapt-1.14.0-cp310-cp310-manylinux_2_17_aarch64.manylinux2014_aarch64.whl", hash = "sha256:748df39ed634851350efa87690c2237a678ed794fe9ede3f0d79f071ee042561"},
    {file = "wrapt-1.14.0-cp310-cp310-manylinux_2_5_i686.manylinux1_i686.manylinux_2_17_i686.manylinux2014_i686.whl", hash = "sha256:1807054aa7b61ad8d8103b3b30c9764de2e9d0c0978e9d3fc337e4e74bf25faa"},
    {file = "wrapt-1.14.0-cp310-cp310-manylinux_2_5_x86_64.manylinux1_x86_64.manylinux_2_17_x86_64.manylinux2014_x86_64.whl", hash = "sha256:763a73ab377390e2af26042f685a26787c402390f682443727b847e9496e4a2a"},
    {file = "wrapt-1.14.0-cp310-cp310-musllinux_1_1_aarch64.whl", hash = "sha256:8529b07b49b2d89d6917cfa157d3ea1dfb4d319d51e23030664a827fe5fd2131"},
    {file = "wrapt-1.14.0-cp310-cp310-musllinux_1_1_i686.whl", hash = "sha256:68aeefac31c1f73949662ba8affaf9950b9938b712fb9d428fa2a07e40ee57f8"},
    {file = "wrapt-1.14.0-cp310-cp310-musllinux_1_1_x86_64.whl", hash = "sha256:59d7d92cee84a547d91267f0fea381c363121d70fe90b12cd88241bd9b0e1763"},
    {file = "wrapt-1.14.0-cp310-cp310-win32.whl", hash = "sha256:3a88254881e8a8c4784ecc9cb2249ff757fd94b911d5df9a5984961b96113fff"},
    {file = "wrapt-1.14.0-cp310-cp310-win_amd64.whl", hash = "sha256:9a242871b3d8eecc56d350e5e03ea1854de47b17f040446da0e47dc3e0b9ad4d"},
    {file = "wrapt-1.14.0-cp35-cp35m-manylinux1_i686.whl", hash = "sha256:a65bffd24409454b889af33b6c49d0d9bcd1a219b972fba975ac935f17bdf627"},
    {file = "wrapt-1.14.0-cp35-cp35m-manylinux1_x86_64.whl", hash = "sha256:9d9fcd06c952efa4b6b95f3d788a819b7f33d11bea377be6b8980c95e7d10775"},
    {file = "wrapt-1.14.0-cp35-cp35m-manylinux2010_i686.whl", hash = "sha256:db6a0ddc1282ceb9032e41853e659c9b638789be38e5b8ad7498caac00231c23"},
    {file = "wrapt-1.14.0-cp35-cp35m-manylinux2010_x86_64.whl", hash = "sha256:14e7e2c5f5fca67e9a6d5f753d21f138398cad2b1159913ec9e9a67745f09ba3"},
    {file = "wrapt-1.14.0-cp35-cp35m-win32.whl", hash = "sha256:6d9810d4f697d58fd66039ab959e6d37e63ab377008ef1d63904df25956c7db0"},
    {file = "wrapt-1.14.0-cp35-cp35m-win_amd64.whl", hash = "sha256:d808a5a5411982a09fef6b49aac62986274ab050e9d3e9817ad65b2791ed1425"},
    {file = "wrapt-1.14.0-cp36-cp36m-macosx_10_9_x86_64.whl", hash = "sha256:b77159d9862374da213f741af0c361720200ab7ad21b9f12556e0eb95912cd48"},
    {file = "wrapt-1.14.0-cp36-cp36m-manylinux_2_17_aarch64.manylinux2014_aarch64.whl", hash = "sha256:36a76a7527df8583112b24adc01748cd51a2d14e905b337a6fefa8b96fc708fb"},
    {file = "wrapt-1.14.0-cp36-cp36m-manylinux_2_5_i686.manylinux1_i686.manylinux_2_17_i686.manylinux2014_i686.whl", hash = "sha256:a0057b5435a65b933cbf5d859cd4956624df37b8bf0917c71756e4b3d9958b9e"},
    {file = "wrapt-1.14.0-cp36-cp36m-manylinux_2_5_x86_64.manylinux1_x86_64.manylinux_2_17_x86_64.manylinux2014_x86_64.whl", hash = "sha256:3a0a4ca02752ced5f37498827e49c414d694ad7cf451ee850e3ff160f2bee9d3"},
    {file = "wrapt-1.14.0-cp36-cp36m-musllinux_1_1_aarch64.whl", hash = "sha256:8c6be72eac3c14baa473620e04f74186c5d8f45d80f8f2b4eda6e1d18af808e8"},
    {file = "wrapt-1.14.0-cp36-cp36m-musllinux_1_1_i686.whl", hash = "sha256:21b1106bff6ece8cb203ef45b4f5778d7226c941c83aaaa1e1f0f4f32cc148cd"},
    {file = "wrapt-1.14.0-cp36-cp36m-musllinux_1_1_x86_64.whl", hash = "sha256:493da1f8b1bb8a623c16552fb4a1e164c0200447eb83d3f68b44315ead3f9036"},
    {file = "wrapt-1.14.0-cp36-cp36m-win32.whl", hash = "sha256:89ba3d548ee1e6291a20f3c7380c92f71e358ce8b9e48161401e087e0bc740f8"},
    {file = "wrapt-1.14.0-cp36-cp36m-win_amd64.whl", hash = "sha256:729d5e96566f44fccac6c4447ec2332636b4fe273f03da128fff8d5559782b06"},
    {file = "wrapt-1.14.0-cp37-cp37m-macosx_10_9_x86_64.whl", hash = "sha256:891c353e95bb11abb548ca95c8b98050f3620a7378332eb90d6acdef35b401d4"},
    {file = "wrapt-1.14.0-cp37-cp37m-manylinux_2_17_aarch64.manylinux2014_aarch64.whl", hash = "sha256:23f96134a3aa24cc50614920cc087e22f87439053d886e474638c68c8d15dc80"},
    {file = "wrapt-1.14.0-cp37-cp37m-manylinux_2_5_i686.manylinux1_i686.manylinux_2_17_i686.manylinux2014_i686.whl", hash = "sha256:6807bcee549a8cb2f38f73f469703a1d8d5d990815c3004f21ddb68a567385ce"},
    {file = "wrapt-1.14.0-cp37-cp37m-manylinux_2_5_x86_64.manylinux1_x86_64.manylinux_2_17_x86_64.manylinux2014_x86_64.whl", hash = "sha256:6915682f9a9bc4cf2908e83caf5895a685da1fbd20b6d485dafb8e218a338279"},
    {file = "wrapt-1.14.0-cp37-cp37m-musllinux_1_1_aarch64.whl", hash = "sha256:f2f3bc7cd9c9fcd39143f11342eb5963317bd54ecc98e3650ca22704b69d9653"},
    {file = "wrapt-1.14.0-cp37-cp37m-musllinux_1_1_i686.whl", hash = "sha256:3a71dbd792cc7a3d772ef8cd08d3048593f13d6f40a11f3427c000cf0a5b36a0"},
    {file = "wrapt-1.14.0-cp37-cp37m-musllinux_1_1_x86_64.whl", hash = "sha256:5a0898a640559dec00f3614ffb11d97a2666ee9a2a6bad1259c9facd01a1d4d9"},
    {file = "wrapt-1.14.0-cp37-cp37m-win32.whl", hash = "sha256:167e4793dc987f77fd476862d32fa404d42b71f6a85d3b38cbce711dba5e6b68"},
    {file = "wrapt-1.14.0-cp37-cp37m-win_amd64.whl", hash = "sha256:d066ffc5ed0be00cd0352c95800a519cf9e4b5dd34a028d301bdc7177c72daf3"},
    {file = "wrapt-1.14.0-cp38-cp38-macosx_10_9_x86_64.whl", hash = "sha256:d9bdfa74d369256e4218000a629978590fd7cb6cf6893251dad13d051090436d"},
    {file = "wrapt-1.14.0-cp38-cp38-macosx_11_0_arm64.whl", hash = "sha256:2498762814dd7dd2a1d0248eda2afbc3dd9c11537bc8200a4b21789b6df6cd38"},
    {file = "wrapt-1.14.0-cp38-cp38-manylinux_2_17_aarch64.manylinux2014_aarch64.whl", hash = "sha256:5f24ca7953f2643d59a9c87d6e272d8adddd4a53bb62b9208f36db408d7aafc7"},
    {file = "wrapt-1.14.0-cp38-cp38-manylinux_2_5_i686.manylinux1_i686.manylinux_2_17_i686.manylinux2014_i686.whl", hash = "sha256:5b835b86bd5a1bdbe257d610eecab07bf685b1af2a7563093e0e69180c1d4af1"},
    {file = "wrapt-1.14.0-cp38-cp38-manylinux_2_5_x86_64.manylinux1_x86_64.manylinux_2_17_x86_64.manylinux2014_x86_64.whl", hash = "sha256:b21650fa6907e523869e0396c5bd591cc326e5c1dd594dcdccac089561cacfb8"},
    {file = "wrapt-1.14.0-cp38-cp38-musllinux_1_1_aarch64.whl", hash = "sha256:354d9fc6b1e44750e2a67b4b108841f5f5ea08853453ecbf44c81fdc2e0d50bd"},
    {file = "wrapt-1.14.0-cp38-cp38-musllinux_1_1_i686.whl", hash = "sha256:1f83e9c21cd5275991076b2ba1cd35418af3504667affb4745b48937e214bafe"},
    {file = "wrapt-1.14.0-cp38-cp38-musllinux_1_1_x86_64.whl", hash = "sha256:61e1a064906ccba038aa3c4a5a82f6199749efbbb3cef0804ae5c37f550eded0"},
    {file = "wrapt-1.14.0-cp38-cp38-win32.whl", hash = "sha256:28c659878f684365d53cf59dc9a1929ea2eecd7ac65da762be8b1ba193f7e84f"},
    {file = "wrapt-1.14.0-cp38-cp38-win_amd64.whl", hash = "sha256:b0ed6ad6c9640671689c2dbe6244680fe8b897c08fd1fab2228429b66c518e5e"},
    {file = "wrapt-1.14.0-cp39-cp39-macosx_10_9_x86_64.whl", hash = "sha256:b3f7e671fb19734c872566e57ce7fc235fa953d7c181bb4ef138e17d607dc8a1"},
    {file = "wrapt-1.14.0-cp39-cp39-macosx_11_0_arm64.whl", hash = "sha256:87fa943e8bbe40c8c1ba4086971a6fefbf75e9991217c55ed1bcb2f1985bd3d4"},
    {file = "wrapt-1.14.0-cp39-cp39-manylinux_2_17_aarch64.manylinux2014_aarch64.whl", hash = "sha256:4775a574e9d84e0212f5b18886cace049a42e13e12009bb0491562a48bb2b758"},
    {file = "wrapt-1.14.0-cp39-cp39-manylinux_2_5_i686.manylinux1_i686.manylinux_2_17_i686.manylinux2014_i686.whl", hash = "sha256:9d57677238a0c5411c76097b8b93bdebb02eb845814c90f0b01727527a179e4d"},
    {file = "wrapt-1.14.0-cp39-cp39-manylinux_2_5_x86_64.manylinux1_x86_64.manylinux_2_17_x86_64.manylinux2014_x86_64.whl", hash = "sha256:00108411e0f34c52ce16f81f1d308a571df7784932cc7491d1e94be2ee93374b"},
    {file = "wrapt-1.14.0-cp39-cp39-musllinux_1_1_aarch64.whl", hash = "sha256:d332eecf307fca852d02b63f35a7872de32d5ba8b4ec32da82f45df986b39ff6"},
    {file = "wrapt-1.14.0-cp39-cp39-musllinux_1_1_i686.whl", hash = "sha256:01f799def9b96a8ec1ef6b9c1bbaf2bbc859b87545efbecc4a78faea13d0e3a0"},
    {file = "wrapt-1.14.0-cp39-cp39-musllinux_1_1_x86_64.whl", hash = "sha256:47045ed35481e857918ae78b54891fac0c1d197f22c95778e66302668309336c"},
    {file = "wrapt-1.14.0-cp39-cp39-win32.whl", hash = "sha256:2eca15d6b947cfff51ed76b2d60fd172c6ecd418ddab1c5126032d27f74bc350"},
    {file = "wrapt-1.14.0-cp39-cp39-win_amd64.whl", hash = "sha256:bb36fbb48b22985d13a6b496ea5fb9bb2a076fea943831643836c9f6febbcfdc"},
    {file = "wrapt-1.14.0.tar.gz", hash = "sha256:8323a43bd9c91f62bb7d4be74cc9ff10090e7ef820e27bfe8815c57e68261311"},
]
wsproto = [
    {file = "wsproto-1.1.0-py3-none-any.whl", hash = "sha256:2218cb57952d90b9fca325c0dcfb08c3bda93e8fd8070b0a17f048e2e47a521b"},
    {file = "wsproto-1.1.0.tar.gz", hash = "sha256:a2e56bfd5c7cd83c1369d83b5feccd6d37798b74872866e62616e0ecf111bda8"},
]
yarl = [
    {file = "yarl-1.7.2-cp310-cp310-macosx_10_9_universal2.whl", hash = "sha256:f2a8508f7350512434e41065684076f640ecce176d262a7d54f0da41d99c5a95"},
    {file = "yarl-1.7.2-cp310-cp310-macosx_10_9_x86_64.whl", hash = "sha256:da6df107b9ccfe52d3a48165e48d72db0eca3e3029b5b8cb4fe6ee3cb870ba8b"},
    {file = "yarl-1.7.2-cp310-cp310-macosx_11_0_arm64.whl", hash = "sha256:a1d0894f238763717bdcfea74558c94e3bc34aeacd3351d769460c1a586a8b05"},
    {file = "yarl-1.7.2-cp310-cp310-manylinux_2_17_aarch64.manylinux2014_aarch64.whl", hash = "sha256:dfe4b95b7e00c6635a72e2d00b478e8a28bfb122dc76349a06e20792eb53a523"},
    {file = "yarl-1.7.2-cp310-cp310-manylinux_2_17_ppc64le.manylinux2014_ppc64le.whl", hash = "sha256:c145ab54702334c42237a6c6c4cc08703b6aa9b94e2f227ceb3d477d20c36c63"},
    {file = "yarl-1.7.2-cp310-cp310-manylinux_2_17_s390x.manylinux2014_s390x.whl", hash = "sha256:1ca56f002eaf7998b5fcf73b2421790da9d2586331805f38acd9997743114e98"},
    {file = "yarl-1.7.2-cp310-cp310-manylinux_2_5_i686.manylinux1_i686.manylinux_2_12_i686.manylinux2010_i686.whl", hash = "sha256:1d3d5ad8ea96bd6d643d80c7b8d5977b4e2fb1bab6c9da7322616fd26203d125"},
    {file = "yarl-1.7.2-cp310-cp310-manylinux_2_5_x86_64.manylinux1_x86_64.manylinux_2_12_x86_64.manylinux2010_x86_64.whl", hash = "sha256:167ab7f64e409e9bdd99333fe8c67b5574a1f0495dcfd905bc7454e766729b9e"},
    {file = "yarl-1.7.2-cp310-cp310-musllinux_1_1_aarch64.whl", hash = "sha256:95a1873b6c0dd1c437fb3bb4a4aaa699a48c218ac7ca1e74b0bee0ab16c7d60d"},
    {file = "yarl-1.7.2-cp310-cp310-musllinux_1_1_i686.whl", hash = "sha256:6152224d0a1eb254f97df3997d79dadd8bb2c1a02ef283dbb34b97d4f8492d23"},
    {file = "yarl-1.7.2-cp310-cp310-musllinux_1_1_ppc64le.whl", hash = "sha256:5bb7d54b8f61ba6eee541fba4b83d22b8a046b4ef4d8eb7f15a7e35db2e1e245"},
    {file = "yarl-1.7.2-cp310-cp310-musllinux_1_1_s390x.whl", hash = "sha256:9c1f083e7e71b2dd01f7cd7434a5f88c15213194df38bc29b388ccdf1492b739"},
    {file = "yarl-1.7.2-cp310-cp310-musllinux_1_1_x86_64.whl", hash = "sha256:f44477ae29025d8ea87ec308539f95963ffdc31a82f42ca9deecf2d505242e72"},
    {file = "yarl-1.7.2-cp310-cp310-win32.whl", hash = "sha256:cff3ba513db55cc6a35076f32c4cdc27032bd075c9faef31fec749e64b45d26c"},
    {file = "yarl-1.7.2-cp310-cp310-win_amd64.whl", hash = "sha256:c9c6d927e098c2d360695f2e9d38870b2e92e0919be07dbe339aefa32a090265"},
    {file = "yarl-1.7.2-cp36-cp36m-macosx_10_9_x86_64.whl", hash = "sha256:9b4c77d92d56a4c5027572752aa35082e40c561eec776048330d2907aead891d"},
    {file = "yarl-1.7.2-cp36-cp36m-manylinux_2_17_aarch64.manylinux2014_aarch64.whl", hash = "sha256:c01a89a44bb672c38f42b49cdb0ad667b116d731b3f4c896f72302ff77d71656"},
    {file = "yarl-1.7.2-cp36-cp36m-manylinux_2_17_ppc64le.manylinux2014_ppc64le.whl", hash = "sha256:c19324a1c5399b602f3b6e7db9478e5b1adf5cf58901996fc973fe4fccd73eed"},
    {file = "yarl-1.7.2-cp36-cp36m-manylinux_2_17_s390x.manylinux2014_s390x.whl", hash = "sha256:3abddf0b8e41445426d29f955b24aeecc83fa1072be1be4e0d194134a7d9baee"},
    {file = "yarl-1.7.2-cp36-cp36m-manylinux_2_5_i686.manylinux1_i686.manylinux_2_12_i686.manylinux2010_i686.whl", hash = "sha256:6a1a9fe17621af43e9b9fcea8bd088ba682c8192d744b386ee3c47b56eaabb2c"},
    {file = "yarl-1.7.2-cp36-cp36m-manylinux_2_5_x86_64.manylinux1_x86_64.manylinux_2_12_x86_64.manylinux2010_x86_64.whl", hash = "sha256:8b0915ee85150963a9504c10de4e4729ae700af11df0dc5550e6587ed7891e92"},
    {file = "yarl-1.7.2-cp36-cp36m-musllinux_1_1_aarch64.whl", hash = "sha256:29e0656d5497733dcddc21797da5a2ab990c0cb9719f1f969e58a4abac66234d"},
    {file = "yarl-1.7.2-cp36-cp36m-musllinux_1_1_i686.whl", hash = "sha256:bf19725fec28452474d9887a128e98dd67eee7b7d52e932e6949c532d820dc3b"},
    {file = "yarl-1.7.2-cp36-cp36m-musllinux_1_1_ppc64le.whl", hash = "sha256:d6f3d62e16c10e88d2168ba2d065aa374e3c538998ed04996cd373ff2036d64c"},
    {file = "yarl-1.7.2-cp36-cp36m-musllinux_1_1_s390x.whl", hash = "sha256:ac10bbac36cd89eac19f4e51c032ba6b412b3892b685076f4acd2de18ca990aa"},
    {file = "yarl-1.7.2-cp36-cp36m-musllinux_1_1_x86_64.whl", hash = "sha256:aa32aaa97d8b2ed4e54dc65d241a0da1c627454950f7d7b1f95b13985afd6c5d"},
    {file = "yarl-1.7.2-cp36-cp36m-win32.whl", hash = "sha256:87f6e082bce21464857ba58b569370e7b547d239ca22248be68ea5d6b51464a1"},
    {file = "yarl-1.7.2-cp36-cp36m-win_amd64.whl", hash = "sha256:ac35ccde589ab6a1870a484ed136d49a26bcd06b6a1c6397b1967ca13ceb3913"},
    {file = "yarl-1.7.2-cp37-cp37m-macosx_10_9_x86_64.whl", hash = "sha256:a467a431a0817a292121c13cbe637348b546e6ef47ca14a790aa2fa8cc93df63"},
    {file = "yarl-1.7.2-cp37-cp37m-manylinux_2_17_aarch64.manylinux2014_aarch64.whl", hash = "sha256:6ab0c3274d0a846840bf6c27d2c60ba771a12e4d7586bf550eefc2df0b56b3b4"},
    {file = "yarl-1.7.2-cp37-cp37m-manylinux_2_17_ppc64le.manylinux2014_ppc64le.whl", hash = "sha256:d260d4dc495c05d6600264a197d9d6f7fc9347f21d2594926202fd08cf89a8ba"},
    {file = "yarl-1.7.2-cp37-cp37m-manylinux_2_17_s390x.manylinux2014_s390x.whl", hash = "sha256:fc4dd8b01a8112809e6b636b00f487846956402834a7fd59d46d4f4267181c41"},
    {file = "yarl-1.7.2-cp37-cp37m-manylinux_2_5_i686.manylinux1_i686.manylinux_2_12_i686.manylinux2010_i686.whl", hash = "sha256:c1164a2eac148d85bbdd23e07dfcc930f2e633220f3eb3c3e2a25f6148c2819e"},
    {file = "yarl-1.7.2-cp37-cp37m-manylinux_2_5_x86_64.manylinux1_x86_64.manylinux_2_12_x86_64.manylinux2010_x86_64.whl", hash = "sha256:67e94028817defe5e705079b10a8438b8cb56e7115fa01640e9c0bb3edf67332"},
    {file = "yarl-1.7.2-cp37-cp37m-musllinux_1_1_aarch64.whl", hash = "sha256:89ccbf58e6a0ab89d487c92a490cb5660d06c3a47ca08872859672f9c511fc52"},
    {file = "yarl-1.7.2-cp37-cp37m-musllinux_1_1_i686.whl", hash = "sha256:8cce6f9fa3df25f55521fbb5c7e4a736683148bcc0c75b21863789e5185f9185"},
    {file = "yarl-1.7.2-cp37-cp37m-musllinux_1_1_ppc64le.whl", hash = "sha256:211fcd65c58bf250fb994b53bc45a442ddc9f441f6fec53e65de8cba48ded986"},
    {file = "yarl-1.7.2-cp37-cp37m-musllinux_1_1_s390x.whl", hash = "sha256:c10ea1e80a697cf7d80d1ed414b5cb8f1eec07d618f54637067ae3c0334133c4"},
    {file = "yarl-1.7.2-cp37-cp37m-musllinux_1_1_x86_64.whl", hash = "sha256:52690eb521d690ab041c3919666bea13ab9fbff80d615ec16fa81a297131276b"},
    {file = "yarl-1.7.2-cp37-cp37m-win32.whl", hash = "sha256:695ba021a9e04418507fa930d5f0704edbce47076bdcfeeaba1c83683e5649d1"},
    {file = "yarl-1.7.2-cp37-cp37m-win_amd64.whl", hash = "sha256:c17965ff3706beedafd458c452bf15bac693ecd146a60a06a214614dc097a271"},
    {file = "yarl-1.7.2-cp38-cp38-macosx_10_9_universal2.whl", hash = "sha256:fce78593346c014d0d986b7ebc80d782b7f5e19843ca798ed62f8e3ba8728576"},
    {file = "yarl-1.7.2-cp38-cp38-macosx_10_9_x86_64.whl", hash = "sha256:c2a1ac41a6aa980db03d098a5531f13985edcb451bcd9d00670b03129922cd0d"},
    {file = "yarl-1.7.2-cp38-cp38-macosx_11_0_arm64.whl", hash = "sha256:39d5493c5ecd75c8093fa7700a2fb5c94fe28c839c8e40144b7ab7ccba6938c8"},
    {file = "yarl-1.7.2-cp38-cp38-manylinux_2_17_aarch64.manylinux2014_aarch64.whl", hash = "sha256:1eb6480ef366d75b54c68164094a6a560c247370a68c02dddb11f20c4c6d3c9d"},
    {file = "yarl-1.7.2-cp38-cp38-manylinux_2_17_ppc64le.manylinux2014_ppc64le.whl", hash = "sha256:5ba63585a89c9885f18331a55d25fe81dc2d82b71311ff8bd378fc8004202ff6"},
    {file = "yarl-1.7.2-cp38-cp38-manylinux_2_17_s390x.manylinux2014_s390x.whl", hash = "sha256:e39378894ee6ae9f555ae2de332d513a5763276a9265f8e7cbaeb1b1ee74623a"},
    {file = "yarl-1.7.2-cp38-cp38-manylinux_2_5_i686.manylinux1_i686.manylinux_2_12_i686.manylinux2010_i686.whl", hash = "sha256:c0910c6b6c31359d2f6184828888c983d54d09d581a4a23547a35f1d0b9484b1"},
    {file = "yarl-1.7.2-cp38-cp38-manylinux_2_5_x86_64.manylinux1_x86_64.manylinux_2_12_x86_64.manylinux2010_x86_64.whl", hash = "sha256:6feca8b6bfb9eef6ee057628e71e1734caf520a907b6ec0d62839e8293e945c0"},
    {file = "yarl-1.7.2-cp38-cp38-musllinux_1_1_aarch64.whl", hash = "sha256:8300401dc88cad23f5b4e4c1226f44a5aa696436a4026e456fe0e5d2f7f486e6"},
    {file = "yarl-1.7.2-cp38-cp38-musllinux_1_1_i686.whl", hash = "sha256:788713c2896f426a4e166b11f4ec538b5736294ebf7d5f654ae445fd44270832"},
    {file = "yarl-1.7.2-cp38-cp38-musllinux_1_1_ppc64le.whl", hash = "sha256:fd547ec596d90c8676e369dd8a581a21227fe9b4ad37d0dc7feb4ccf544c2d59"},
    {file = "yarl-1.7.2-cp38-cp38-musllinux_1_1_s390x.whl", hash = "sha256:737e401cd0c493f7e3dd4db72aca11cfe069531c9761b8ea474926936b3c57c8"},
    {file = "yarl-1.7.2-cp38-cp38-musllinux_1_1_x86_64.whl", hash = "sha256:baf81561f2972fb895e7844882898bda1eef4b07b5b385bcd308d2098f1a767b"},
    {file = "yarl-1.7.2-cp38-cp38-win32.whl", hash = "sha256:ede3b46cdb719c794427dcce9d8beb4abe8b9aa1e97526cc20de9bd6583ad1ef"},
    {file = "yarl-1.7.2-cp38-cp38-win_amd64.whl", hash = "sha256:cc8b7a7254c0fc3187d43d6cb54b5032d2365efd1df0cd1749c0c4df5f0ad45f"},
    {file = "yarl-1.7.2-cp39-cp39-macosx_10_9_universal2.whl", hash = "sha256:580c1f15500e137a8c37053e4cbf6058944d4c114701fa59944607505c2fe3a0"},
    {file = "yarl-1.7.2-cp39-cp39-macosx_10_9_x86_64.whl", hash = "sha256:3ec1d9a0d7780416e657f1e405ba35ec1ba453a4f1511eb8b9fbab81cb8b3ce1"},
    {file = "yarl-1.7.2-cp39-cp39-macosx_11_0_arm64.whl", hash = "sha256:3bf8cfe8856708ede6a73907bf0501f2dc4e104085e070a41f5d88e7faf237f3"},
    {file = "yarl-1.7.2-cp39-cp39-manylinux_2_17_aarch64.manylinux2014_aarch64.whl", hash = "sha256:1be4bbb3d27a4e9aa5f3df2ab61e3701ce8fcbd3e9846dbce7c033a7e8136746"},
    {file = "yarl-1.7.2-cp39-cp39-manylinux_2_17_ppc64le.manylinux2014_ppc64le.whl", hash = "sha256:534b047277a9a19d858cde163aba93f3e1677d5acd92f7d10ace419d478540de"},
    {file = "yarl-1.7.2-cp39-cp39-manylinux_2_17_s390x.manylinux2014_s390x.whl", hash = "sha256:c6ddcd80d79c96eb19c354d9dca95291589c5954099836b7c8d29278a7ec0bda"},
    {file = "yarl-1.7.2-cp39-cp39-manylinux_2_5_i686.manylinux1_i686.manylinux_2_12_i686.manylinux2010_i686.whl", hash = "sha256:9bfcd43c65fbb339dc7086b5315750efa42a34eefad0256ba114cd8ad3896f4b"},
    {file = "yarl-1.7.2-cp39-cp39-manylinux_2_5_x86_64.manylinux1_x86_64.manylinux_2_12_x86_64.manylinux2010_x86_64.whl", hash = "sha256:f64394bd7ceef1237cc604b5a89bf748c95982a84bcd3c4bbeb40f685c810794"},
    {file = "yarl-1.7.2-cp39-cp39-musllinux_1_1_aarch64.whl", hash = "sha256:044daf3012e43d4b3538562da94a88fb12a6490652dbc29fb19adfa02cf72eac"},
    {file = "yarl-1.7.2-cp39-cp39-musllinux_1_1_i686.whl", hash = "sha256:368bcf400247318382cc150aaa632582d0780b28ee6053cd80268c7e72796dec"},
    {file = "yarl-1.7.2-cp39-cp39-musllinux_1_1_ppc64le.whl", hash = "sha256:bab827163113177aee910adb1f48ff7af31ee0289f434f7e22d10baf624a6dfe"},
    {file = "yarl-1.7.2-cp39-cp39-musllinux_1_1_s390x.whl", hash = "sha256:0cba38120db72123db7c58322fa69e3c0efa933040ffb586c3a87c063ec7cae8"},
    {file = "yarl-1.7.2-cp39-cp39-musllinux_1_1_x86_64.whl", hash = "sha256:59218fef177296451b23214c91ea3aba7858b4ae3306dde120224cfe0f7a6ee8"},
    {file = "yarl-1.7.2-cp39-cp39-win32.whl", hash = "sha256:1edc172dcca3f11b38a9d5c7505c83c1913c0addc99cd28e993efeaafdfaa18d"},
    {file = "yarl-1.7.2-cp39-cp39-win_amd64.whl", hash = "sha256:797c2c412b04403d2da075fb93c123df35239cd7b4cc4e0cd9e5839b73f52c58"},
    {file = "yarl-1.7.2.tar.gz", hash = "sha256:45399b46d60c253327a460e99856752009fcee5f5d3c80b2f7c0cae1c38d56dd"},
]
yfinance = [
    {file = "yfinance-0.1.70-py2.py3-none-any.whl", hash = "sha256:949d527544a88c09602753050d2e1fb08f7896f79198cd71b891af5e3cc49249"},
    {file = "yfinance-0.1.70.tar.gz", hash = "sha256:a42190dd3b3fce1b00aec273db36392b8f100cc8c73dc7881bb558117cbf7c69"},
]
zipp = [
    {file = "zipp-3.8.0-py3-none-any.whl", hash = "sha256:c4f6e5bbf48e74f7a38e7cc5b0480ff42b0ae5178957d564d18932525d5cf099"},
    {file = "zipp-3.8.0.tar.gz", hash = "sha256:56bf8aadb83c24db6c4b577e13de374ccfb67da2078beba1d037c17980bf43ad"},
]
"zope.interface" = [
    {file = "zope.interface-5.4.0-cp27-cp27m-macosx_10_14_x86_64.whl", hash = "sha256:7df1e1c05304f26faa49fa752a8c690126cf98b40b91d54e6e9cc3b7d6ffe8b7"},
    {file = "zope.interface-5.4.0-cp27-cp27m-manylinux1_i686.whl", hash = "sha256:2c98384b254b37ce50eddd55db8d381a5c53b4c10ee66e1e7fe749824f894021"},
    {file = "zope.interface-5.4.0-cp27-cp27m-manylinux1_x86_64.whl", hash = "sha256:08f9636e99a9d5410181ba0729e0408d3d8748026ea938f3b970a0249daa8192"},
    {file = "zope.interface-5.4.0-cp27-cp27m-manylinux2010_i686.whl", hash = "sha256:0ea1d73b7c9dcbc5080bb8aaffb776f1c68e807767069b9ccdd06f27a161914a"},
    {file = "zope.interface-5.4.0-cp27-cp27m-manylinux2010_x86_64.whl", hash = "sha256:273f158fabc5ea33cbc936da0ab3d4ba80ede5351babc4f577d768e057651531"},
    {file = "zope.interface-5.4.0-cp27-cp27m-win32.whl", hash = "sha256:a1e6e96217a0f72e2b8629e271e1b280c6fa3fe6e59fa8f6701bec14e3354325"},
    {file = "zope.interface-5.4.0-cp27-cp27m-win_amd64.whl", hash = "sha256:877473e675fdcc113c138813a5dd440da0769a2d81f4d86614e5d62b69497155"},
    {file = "zope.interface-5.4.0-cp27-cp27mu-manylinux1_i686.whl", hash = "sha256:f7ee479e96f7ee350db1cf24afa5685a5899e2b34992fb99e1f7c1b0b758d263"},
    {file = "zope.interface-5.4.0-cp27-cp27mu-manylinux1_x86_64.whl", hash = "sha256:b0297b1e05fd128d26cc2460c810d42e205d16d76799526dfa8c8ccd50e74959"},
    {file = "zope.interface-5.4.0-cp27-cp27mu-manylinux2010_i686.whl", hash = "sha256:af310ec8335016b5e52cae60cda4a4f2a60a788cbb949a4fbea13d441aa5a09e"},
    {file = "zope.interface-5.4.0-cp27-cp27mu-manylinux2010_x86_64.whl", hash = "sha256:9a9845c4c6bb56e508651f005c4aeb0404e518c6f000d5a1123ab077ab769f5c"},
    {file = "zope.interface-5.4.0-cp35-cp35m-manylinux1_i686.whl", hash = "sha256:0b465ae0962d49c68aa9733ba92a001b2a0933c317780435f00be7ecb959c702"},
    {file = "zope.interface-5.4.0-cp35-cp35m-manylinux1_x86_64.whl", hash = "sha256:5dd9ca406499444f4c8299f803d4a14edf7890ecc595c8b1c7115c2342cadc5f"},
    {file = "zope.interface-5.4.0-cp35-cp35m-manylinux2010_i686.whl", hash = "sha256:469e2407e0fe9880ac690a3666f03eb4c3c444411a5a5fddfdabc5d184a79f05"},
    {file = "zope.interface-5.4.0-cp35-cp35m-manylinux2010_x86_64.whl", hash = "sha256:52de7fc6c21b419078008f697fd4103dbc763288b1406b4562554bd47514c004"},
    {file = "zope.interface-5.4.0-cp35-cp35m-manylinux2014_aarch64.whl", hash = "sha256:3dd4952748521205697bc2802e4afac5ed4b02909bb799ba1fe239f77fd4e117"},
    {file = "zope.interface-5.4.0-cp35-cp35m-win32.whl", hash = "sha256:dd93ea5c0c7f3e25335ab7d22a507b1dc43976e1345508f845efc573d3d779d8"},
    {file = "zope.interface-5.4.0-cp35-cp35m-win_amd64.whl", hash = "sha256:3748fac0d0f6a304e674955ab1365d515993b3a0a865e16a11ec9d86fb307f63"},
    {file = "zope.interface-5.4.0-cp36-cp36m-macosx_10_14_x86_64.whl", hash = "sha256:66c0061c91b3b9cf542131148ef7ecbecb2690d48d1612ec386de9d36766058f"},
    {file = "zope.interface-5.4.0-cp36-cp36m-manylinux1_i686.whl", hash = "sha256:d0c1bc2fa9a7285719e5678584f6b92572a5b639d0e471bb8d4b650a1a910920"},
    {file = "zope.interface-5.4.0-cp36-cp36m-manylinux1_x86_64.whl", hash = "sha256:2876246527c91e101184f63ccd1d716ec9c46519cc5f3d5375a3351c46467c46"},
    {file = "zope.interface-5.4.0-cp36-cp36m-manylinux2010_i686.whl", hash = "sha256:334701327f37c47fa628fc8b8d28c7d7730ce7daaf4bda1efb741679c2b087fc"},
    {file = "zope.interface-5.4.0-cp36-cp36m-manylinux2010_x86_64.whl", hash = "sha256:71aace0c42d53abe6fc7f726c5d3b60d90f3c5c055a447950ad6ea9cec2e37d9"},
    {file = "zope.interface-5.4.0-cp36-cp36m-manylinux2014_aarch64.whl", hash = "sha256:5bb3489b4558e49ad2c5118137cfeaf59434f9737fa9c5deefc72d22c23822e2"},
    {file = "zope.interface-5.4.0-cp36-cp36m-win32.whl", hash = "sha256:1c0e316c9add0db48a5b703833881351444398b04111188069a26a61cfb4df78"},
    {file = "zope.interface-5.4.0-cp36-cp36m-win_amd64.whl", hash = "sha256:6f0c02cbb9691b7c91d5009108f975f8ffeab5dff8f26d62e21c493060eff2a1"},
    {file = "zope.interface-5.4.0-cp37-cp37m-macosx_10_14_x86_64.whl", hash = "sha256:7d97a4306898b05404a0dcdc32d9709b7d8832c0c542b861d9a826301719794e"},
    {file = "zope.interface-5.4.0-cp37-cp37m-manylinux1_i686.whl", hash = "sha256:867a5ad16892bf20e6c4ea2aab1971f45645ff3102ad29bd84c86027fa99997b"},
    {file = "zope.interface-5.4.0-cp37-cp37m-manylinux1_x86_64.whl", hash = "sha256:5f931a1c21dfa7a9c573ec1f50a31135ccce84e32507c54e1ea404894c5eb96f"},
    {file = "zope.interface-5.4.0-cp37-cp37m-manylinux2010_i686.whl", hash = "sha256:194d0bcb1374ac3e1e023961610dc8f2c78a0f5f634d0c737691e215569e640d"},
    {file = "zope.interface-5.4.0-cp37-cp37m-manylinux2010_x86_64.whl", hash = "sha256:8270252effc60b9642b423189a2fe90eb6b59e87cbee54549db3f5562ff8d1b8"},
    {file = "zope.interface-5.4.0-cp37-cp37m-manylinux2014_aarch64.whl", hash = "sha256:15e7d1f7a6ee16572e21e3576d2012b2778cbacf75eb4b7400be37455f5ca8bf"},
    {file = "zope.interface-5.4.0-cp37-cp37m-win32.whl", hash = "sha256:8892f89999ffd992208754851e5a052f6b5db70a1e3f7d54b17c5211e37a98c7"},
    {file = "zope.interface-5.4.0-cp37-cp37m-win_amd64.whl", hash = "sha256:2e5a26f16503be6c826abca904e45f1a44ff275fdb7e9d1b75c10671c26f8b94"},
    {file = "zope.interface-5.4.0-cp38-cp38-macosx_10_14_x86_64.whl", hash = "sha256:0f91b5b948686659a8e28b728ff5e74b1be6bf40cb04704453617e5f1e945ef3"},
    {file = "zope.interface-5.4.0-cp38-cp38-manylinux1_i686.whl", hash = "sha256:4de4bc9b6d35c5af65b454d3e9bc98c50eb3960d5a3762c9438df57427134b8e"},
    {file = "zope.interface-5.4.0-cp38-cp38-manylinux1_x86_64.whl", hash = "sha256:bf68f4b2b6683e52bec69273562df15af352e5ed25d1b6641e7efddc5951d1a7"},
    {file = "zope.interface-5.4.0-cp38-cp38-manylinux2010_i686.whl", hash = "sha256:63b82bb63de7c821428d513607e84c6d97d58afd1fe2eb645030bdc185440120"},
    {file = "zope.interface-5.4.0-cp38-cp38-manylinux2010_x86_64.whl", hash = "sha256:db1fa631737dab9fa0b37f3979d8d2631e348c3b4e8325d6873c2541d0ae5a48"},
    {file = "zope.interface-5.4.0-cp38-cp38-manylinux2014_aarch64.whl", hash = "sha256:f44e517131a98f7a76696a7b21b164bcb85291cee106a23beccce454e1f433a4"},
    {file = "zope.interface-5.4.0-cp38-cp38-win32.whl", hash = "sha256:a9506a7e80bcf6eacfff7f804c0ad5350c8c95b9010e4356a4b36f5322f09abb"},
    {file = "zope.interface-5.4.0-cp38-cp38-win_amd64.whl", hash = "sha256:3c02411a3b62668200910090a0dff17c0b25aaa36145082a5a6adf08fa281e54"},
    {file = "zope.interface-5.4.0-cp39-cp39-macosx_10_14_x86_64.whl", hash = "sha256:0cee5187b60ed26d56eb2960136288ce91bcf61e2a9405660d271d1f122a69a4"},
    {file = "zope.interface-5.4.0-cp39-cp39-manylinux1_i686.whl", hash = "sha256:a8156e6a7f5e2a0ff0c5b21d6bcb45145efece1909efcbbbf48c56f8da68221d"},
    {file = "zope.interface-5.4.0-cp39-cp39-manylinux1_x86_64.whl", hash = "sha256:205e40ccde0f37496904572035deea747390a8b7dc65146d30b96e2dd1359a83"},
    {file = "zope.interface-5.4.0-cp39-cp39-manylinux2010_i686.whl", hash = "sha256:3f24df7124c323fceb53ff6168da70dbfbae1442b4f3da439cd441681f54fe25"},
    {file = "zope.interface-5.4.0-cp39-cp39-manylinux2010_x86_64.whl", hash = "sha256:5208ebd5152e040640518a77827bdfcc73773a15a33d6644015b763b9c9febc1"},
    {file = "zope.interface-5.4.0-cp39-cp39-manylinux2014_aarch64.whl", hash = "sha256:17776ecd3a1fdd2b2cd5373e5ef8b307162f581c693575ec62e7c5399d80794c"},
    {file = "zope.interface-5.4.0-cp39-cp39-win32.whl", hash = "sha256:d4d9d6c1a455d4babd320203b918ccc7fcbefe308615c521062bc2ba1aa4d26e"},
    {file = "zope.interface-5.4.0-cp39-cp39-win_amd64.whl", hash = "sha256:0cba8477e300d64a11a9789ed40ee8932b59f9ee05f85276dbb4b59acee5dd09"},
    {file = "zope.interface-5.4.0.tar.gz", hash = "sha256:5dba5f530fec3f0988d83b78cc591b58c0b6eb8431a85edd1569a0539a8a5a0e"},
]<|MERGE_RESOLUTION|>--- conflicted
+++ resolved
@@ -359,22 +359,14 @@
 
 [[package]]
 name = "boto3"
-<<<<<<< HEAD
 version = "1.21.32"
-=======
-version = "1.21.33"
->>>>>>> 059888b6
 description = "The AWS SDK for Python"
 category = "main"
 optional = true
 python-versions = ">= 3.6"
 
 [package.dependencies]
-<<<<<<< HEAD
 botocore = ">=1.24.32,<1.25.0"
-=======
-botocore = ">=1.24.33,<1.25.0"
->>>>>>> 059888b6
 jmespath = ">=0.7.1,<2.0.0"
 s3transfer = ">=0.5.0,<0.6.0"
 
@@ -383,11 +375,7 @@
 
 [[package]]
 name = "botocore"
-<<<<<<< HEAD
 version = "1.24.32"
-=======
-version = "1.24.33"
->>>>>>> 059888b6
 description = "Low-level, data-driven core of boto 3."
 category = "main"
 optional = true
@@ -475,11 +463,7 @@
 
 [[package]]
 name = "click"
-<<<<<<< HEAD
 version = "8.1.2"
-=======
-version = "8.0.1"
->>>>>>> 059888b6
 description = "Composable command line interface toolkit"
 category = "main"
 optional = false
@@ -1293,11 +1277,7 @@
 
 [[package]]
 name = "ipykernel"
-<<<<<<< HEAD
 version = "6.11.0"
-=======
-version = "6.12.1"
->>>>>>> 059888b6
 description = "IPython Kernel for Jupyter"
 category = "main"
 optional = false
@@ -4525,11 +4505,7 @@
 [metadata]
 lock-version = "1.1"
 python-versions = "^3.8,<3.10"
-<<<<<<< HEAD
 content-hash = "a79101918ea6b5678d84e8c7b95ad0deb13c3de5c9f9045743c5d8014c0c38d9"
-=======
-content-hash = "1c15654b622877f360e657e8ab8d6da38ef4bbee9d415ae07f02df19fb6d11ff"
->>>>>>> 059888b6
 
 [metadata.files]
 absl-py = [
@@ -4773,21 +4749,12 @@
     {file = "bleach-4.1.0.tar.gz", hash = "sha256:0900d8b37eba61a802ee40ac0061f8c2b5dee29c1927dd1d233e075ebf5a71da"},
 ]
 boto3 = [
-<<<<<<< HEAD
     {file = "boto3-1.21.32-py3-none-any.whl", hash = "sha256:8e7a6d70cefa4e125466e0c467b489649cb72e3632997844bc3c382f948c46e4"},
     {file = "boto3-1.21.32.tar.gz", hash = "sha256:05f4438607e560624caadb073c6c63181eda9bf74f8a9e4581e7b43d641cc683"},
 ]
 botocore = [
     {file = "botocore-1.24.32-py3-none-any.whl", hash = "sha256:4f08eaaa93ee03f14de760031dd060cda3bd6aab734d194a916dbb8f7e5c7085"},
     {file = "botocore-1.24.32.tar.gz", hash = "sha256:5c2dab84f21b2a8c00bdab2150149be0ca0c8e8dd0b38712fa3562af5cfe53a2"},
-=======
-    {file = "boto3-1.21.33-py3-none-any.whl", hash = "sha256:9d8ddfefe0c4a993423e2c40831034c78fcb7b3425bf3610cf0087301dd9098b"},
-    {file = "boto3-1.21.33.tar.gz", hash = "sha256:c06b9b29f80da8cf6d9fac8f41d74a74d0f5347927acf11b15428b295fcbdd31"},
-]
-botocore = [
-    {file = "botocore-1.24.33-py3-none-any.whl", hash = "sha256:16ca4a2b72fef8caaf0eeb423dbf6cd64938442c4b9f96deb672468229e5e3f9"},
-    {file = "botocore-1.24.33.tar.gz", hash = "sha256:ea5fd180082030a6c33fa19bf011d72970f3ed23cfff1b41413069e325768103"},
->>>>>>> 059888b6
 ]
 bs4 = [
     {file = "bs4-0.0.1.tar.gz", hash = "sha256:36ecea1fd7cc5c0c6e4a1ff075df26d50da647b75376626cc186e2212886dd3a"},
@@ -4872,13 +4839,8 @@
     {file = "charset_normalizer-2.0.12-py3-none-any.whl", hash = "sha256:6881edbebdb17b39b4eaaa821b438bf6eddffb4468cf344f09f89def34a8b1df"},
 ]
 click = [
-<<<<<<< HEAD
     {file = "click-8.1.2-py3-none-any.whl", hash = "sha256:24e1a4a9ec5bf6299411369b208c1df2188d9eb8d916302fe6bf03faed227f1e"},
     {file = "click-8.1.2.tar.gz", hash = "sha256:479707fe14d9ec9a0757618b7a100a0ae4c4e236fac5b7f80ca68028141a1a72"},
-=======
-    {file = "click-8.0.1-py3-none-any.whl", hash = "sha256:fba402a4a47334742d782209a7c79bc448911afe1149d07bdabdf480b3e2f4b6"},
-    {file = "click-8.0.1.tar.gz", hash = "sha256:8c04c11192119b1ef78ea049e0a6f0463e4c48ef00a30160c704337586f3ad7a"},
->>>>>>> 059888b6
 ]
 codespell = [
     {file = "codespell-2.1.0-py3-none-any.whl", hash = "sha256:b864c7d917316316ac24272ee992d7937c3519be4569209c5b60035ac5d569b5"},
@@ -5415,13 +5377,8 @@
     {file = "investpy-1.0.8.tar.gz", hash = "sha256:6a7632a94b484ee07cd54afd416bdc759cd905ba60c62dbb8a8d157229b267c6"},
 ]
 ipykernel = [
-<<<<<<< HEAD
     {file = "ipykernel-6.11.0-py3-none-any.whl", hash = "sha256:62ec17caff6e4fa1dc87ef0a6f9eff5a5d6588bb585ab1e06897e7bec9eb2819"},
     {file = "ipykernel-6.11.0.tar.gz", hash = "sha256:6712604531c96100f326440c11cb023da26819f2f34ba9d1ca0fb163401834e8"},
-=======
-    {file = "ipykernel-6.12.1-py3-none-any.whl", hash = "sha256:d840e3bf1c4b23bf6939f78dcdae639c9f6962e41d17e1c084a18c3c7f972d3a"},
-    {file = "ipykernel-6.12.1.tar.gz", hash = "sha256:0868f5561729ade444011f8ca7d3502dc9f27f7f44e20f1d5fee7e1f2b7183a1"},
->>>>>>> 059888b6
 ]
 ipympl = [
     {file = "ipympl-0.8.8-py2.py3-none-any.whl", hash = "sha256:86468aeaae8c0a28007d0c7f6dbb85f2b6cb9805167e88d4daa7529562009159"},
