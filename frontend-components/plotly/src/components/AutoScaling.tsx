--- conflicted
+++ resolved
@@ -10,10 +10,7 @@
       const x_min = eventdata["xaxis.range[0]"];
       const x_max = eventdata["xaxis.range[1]"];
       const to_update = {};
-<<<<<<< HEAD
-=======
       const yaxis_fixedrange = [];
->>>>>>> 316e83dc
       let y_min;
       let y_max;
 
@@ -93,10 +90,7 @@
         const org_y_max = y_max;
         const is_volume =
           graphs.layout[yaxis].fixedrange !== undefined &&
-<<<<<<< HEAD
-=======
           yaxis !== "yaxis" &&
->>>>>>> 316e83dc
           graphs.layout[yaxis].fixedrange === true;
 
         if (y_min !== undefined && y_max !== undefined) {
@@ -141,18 +135,15 @@
             y_max = graphs.layout[yaxis].range[1];
           }
           to_update[`${yaxis}.range`] = [y_min, y_max];
-<<<<<<< HEAD
-=======
           to_update[`${yaxis}.fixedrange`] = true;
           yaxis_fixedrange.push(yaxis);
->>>>>>> 316e83dc
         }
       });
 
-      return {to_update, yaxis_fixedrange};
+      return { to_update, yaxis_fixedrange };
     }
   } catch (e) {
     console.log(`Error in AutoScaling: ${e}`);
   }
-  return {to_update: {}, yaxis_fixedrange: []};
+  return { to_update: {}, yaxis_fixedrange: [] };
 }