--- conflicted
+++ resolved
@@ -1,119 +1,3 @@
-<<<<<<< HEAD
-interactions:
-- request:
-    body: null
-    headers:
-      Accept:
-      - '*/*'
-      Accept-Encoding:
-      - gzip, deflate
-      Connection:
-      - keep-alive
-    method: GET
-    uri: https://query2.finance.yahoo.com/v8/finance/chart/ARKW?events=div%2Csplits%2CcapitalGains&includePrePost=False&interval=1d&period1=MOCK_PERIOD_1&period2=MOCK_PERIOD_2
-  response:
-    body:
-      string: '{"chart":{"result":[{"meta":{"currency":"USD","symbol":"ARKW","exchangeName":"PCX","instrumentType":"ETF","firstTradeDate":1412083800,"regularMarketTime":1675956010,"gmtoffset":-18000,"timezone":"EST","exchangeTimezoneName":"America/New_York","regularMarketPrice":53.06,"chartPreviousClose":120.66,"priceHint":2,"currentTradingPeriod":{"pre":{"timezone":"EST","end":1675953000,"start":1675933200,"gmtoffset":-18000},"regular":{"timezone":"EST","end":1675976400,"start":1675953000,"gmtoffset":-18000},"post":{"timezone":"EST","end":1675990800,"start":1675976400,"gmtoffset":-18000}},"dataGranularity":"1d","range":"","validRanges":["1d","5d","1mo","3mo","6mo","1y","2y","5y","10y","ytd","max"]},"timestamp":[1639578600,1639665000,1639751400],"indicators":{"quote":[{"volume":[1503000,1292600,1459900],"open":[119.62999725341797,123.26000213623047,116.5],"close":[121.55999755859375,117.88999938964844,121.55000305175781],"high":[122.19999694824219,123.47000122070312,122.33999633789062],"low":[115.37000274658203,116.48999786376953,114.55000305175781]}],"adjclose":[{"adjclose":[118.27759552001953,114.70669555664062,118.26786804199219]}]}}],"error":null}}'
-    headers:
-      Age:
-      - '0'
-      Connection:
-      - keep-alive
-      Expect-CT:
-      - max-age=31536000, report-uri="http://csp.yahoo.com/beacon/csp?src=yahoocom-expect-ct-report-only"
-      Referrer-Policy:
-      - no-referrer-when-downgrade
-      Strict-Transport-Security:
-      - max-age=15552000
-      X-Content-Type-Options:
-      - nosniff
-      X-Frame-Options:
-      - SAMEORIGIN
-      X-XSS-Protection:
-      - 1; mode=block
-      cache-control:
-      - public, max-age=10, stale-while-revalidate=20
-      content-length:
-      - '1155'
-      content-type:
-      - application/json;charset=utf-8
-      date:
-      - Thu, 09 Feb 2023 15:20:30 GMT
-      server:
-      - ATS
-      vary:
-      - Origin,Accept-Encoding
-      x-envoy-decorator-operation:
-      - finance-chart-api--mtls-production-ir2.finance-k8s.svc.yahoo.local:4080/*
-      x-envoy-upstream-service-time:
-      - '10'
-      x-request-id:
-      - 51f4d93a-701f-4b16-bb38-53aec538923d
-      x-yahoo-request-id:
-      - 83vhql1hua3pu
-      y-rid:
-      - 83vhql1hua3pu
-    status:
-      code: 200
-      message: OK
-- request:
-    body: null
-    headers:
-      Accept:
-      - '*/*'
-      Accept-Encoding:
-      - gzip, deflate
-      Connection:
-      - keep-alive
-    method: GET
-    uri: https://query2.finance.yahoo.com/v8/finance/chart/ARKW?interval=1d&range=1d
-  response:
-    body:
-      string: '{"chart":{"result":[{"meta":{"currency":"USD","symbol":"ARKW","exchangeName":"PCX","instrumentType":"ETF","firstTradeDate":1412083800,"regularMarketTime":1676054667,"gmtoffset":-18000,"timezone":"EST","exchangeTimezoneName":"America/New_York","regularMarketPrice":48.77,"chartPreviousClose":50.44,"priceHint":2,"currentTradingPeriod":{"pre":{"timezone":"EST","end":1676039400,"start":1676019600,"gmtoffset":-18000},"regular":{"timezone":"EST","end":1676062800,"start":1676039400,"gmtoffset":-18000},"post":{"timezone":"EST","end":1676077200,"start":1676062800,"gmtoffset":-18000}},"dataGranularity":"1d","range":"1d","validRanges":["1d","5d","1mo","3mo","6mo","1y","2y","5y","10y","ytd","max"]},"timestamp":[1676054667],"indicators":{"quote":[{"low":[48.47999954223633],"high":[50.310001373291016],"volume":[392545],"close":[48.77000045776367],"open":[49.86000061035156]}],"adjclose":[{"adjclose":[48.77000045776367]}]}}],"error":null}}'
-    headers:
-      Age:
-      - '0'
-      Connection:
-      - keep-alive
-      Expect-CT:
-      - max-age=31536000, report-uri="http://csp.yahoo.com/beacon/csp?src=yahoocom-expect-ct-report-only"
-      Referrer-Policy:
-      - no-referrer-when-downgrade
-      Strict-Transport-Security:
-      - max-age=15552000
-      X-Content-Type-Options:
-      - nosniff
-      X-Frame-Options:
-      - SAMEORIGIN
-      X-XSS-Protection:
-      - 1; mode=block
-      cache-control:
-      - public, max-age=10, stale-while-revalidate=20
-      content-length:
-      - '936'
-      content-type:
-      - application/json;charset=utf-8
-      date:
-      - Fri, 10 Feb 2023 18:44:45 GMT
-      server:
-      - ATS
-      vary:
-      - Origin,Accept-Encoding
-      x-envoy-decorator-operation:
-      - finance-chart-api--mtls-production-bf1.finance-k8s.svc.yahoo.local:4080/*
-      x-envoy-upstream-service-time:
-      - '13'
-      x-request-id:
-      - 7617f59b-60e4-466e-ac2c-fe2158e42ca6
-      x-yahoo-request-id:
-      - 0jmsg8lhud44t
-      y-rid:
-      - 0jmsg8lhud44t
-    status:
-      code: 200
-      message: OK
-version: 1
-=======
 interactions:
 - request:
     body: null
@@ -227,5 +111,4 @@
     status:
       code: 200
       message: OK
-version: 1
->>>>>>> 696027b7
+version: 1