--- conflicted
+++ resolved
@@ -1,27 +1,3 @@
-<<<<<<< HEAD
-[menu]  ___                   ____  ____    _____                   _             _
- / _ \ _ __   ___ _ __ | __ )| __ )  |_   _|__ _ __ _ __ ___ (_)_ __   __ _| |
-| | | | '_ \ / _ \ '_ \|  _ \|  _ \    | |/ _ \ '__| '_ ` _ \| | '_ \ / _` | |
-| |_| | |_) |  __/ | | | |_) | |_) |   | |  __/ |  | | | | | | | | | | (_| | |
- \___/| .__/ \___|_| |_|____/|____/    |_|\___|_|  |_| |_| |_|_|_| |_|\__,_|_|
-      |_|
-                                    @@@
-                                    @@@
-             @@@@@@@@@@@@@@@@@@@@@@@   @@@@@@@@@@@@@@@@@@@@@@@
-             @@@                 @@@   @@@                 @@@
-             @@@@@@@@@@@@@@@@@@@@@@@   @@@@@@@@@@@@@@@@@@@@@@@
-                                 @@@   @@@
-                %%%%%%%%%%%%%%%%%@@@   @@@%%%%%%%%%%%%%%%%%
-                @@@@@@@@@@@@@@@@@@@@   @@@@@@@@@@@@@@@@@@@@
-                @@@              @@@   @@@              @@@
-                @@@@@@@@@@@@@@@@@@@@   @@@@@@@@@@@@@@@@@@@@
-
-                Investment research for Everyone, Anywhere.
-[/menu]
-
-Register     : [cmds]https://my.openbb.co/register[/cmds]
-Ask support  : [cmds]https://openbb.co/support[/cmds]
-=======
 [menu]  ___                   ____  ____    _____                   _             _
  / _ \ _ __   ___ _ __ | __ )| __ )  |_   _|__ _ __ _ __ ___ (_)_ __   __ _| |
 | | | | '_ \ / _ \ '_ \|  _ \|  _ \    | |/ _ \ '__| '_ ` _ \| | '_ \ / _` | |
@@ -46,5 +22,4 @@
 Ask support  : [cmds]https://openbb.co/support[/cmds]
 [yellow]
 WARNING: This is a pre-release version published for testing.[/yellow][yellow]
-Beware that your account will be deleted without notice.[/yellow]
->>>>>>> dc541a93
+Beware that your account will be deleted without notice.[/yellow]