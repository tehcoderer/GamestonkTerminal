--- conflicted
+++ resolved
@@ -1,154 +1,3 @@
-<<<<<<< HEAD
-interactions:
-- request:
-    body: null
-    headers:
-      Accept:
-      - '*/*'
-      Accept-Encoding:
-      - gzip, deflate
-      Connection:
-      - keep-alive
-      User-Agent:
-      - Mozilla/5.0 (Macintosh; Intel Mac OS X 10_10_1) AppleWebKit/537.36 (KHTML,
-        like Gecko) Chrome/39.0.2171.95 Safari/537.36
-    method: GET
-    uri: https://query2.finance.yahoo.com/v8/finance/chart/%5EFCHI?period1=1262300400&period2=1454713200&interval=3mo&includePrePost=False&events=div%2Csplits
-  response:
-    body:
-      string: !!binary |
-        H4sIAAAAAAAAAO1WTW/cNhD9L3tesCSHQ3JyKxy3yaGBEbhAgcAFVK/ibLu7crXaNK6x/71vKNmi
-        nEPbWw+9aEej4XA+3rzZx9Xtp6YfVq8eV317PO0gfXhc7duhUdXtqe/bw+3D6tXq8sf3q/Xq+LD/
-        pdvh9efvLt68haL9gvOHu/Zds2+hvvpWrbaH49Cf9u1huH64V/Xbd68vf8KHj9v+OFz3zaZ93Qz4
-        ECn6lIO1a9x+d9o1/Q9N/1s7XG/Vm4shZZaU8PluP3QfPx5bxEdR7QeY/Nkd1PvF5XUVyfX0YYro
-        8tR39+03V02/Pa5eXHPVb281iujIcFqPpbjq28/b7nS82HVHfCShaIjWq3s1frM9IAK/nipTctke
-        7q7afttttGL3fas/X0d32EwJBSnxH4dS9lr1Isfzc7R/4zFb/4893nfH4d+7m1Qv3cHfphma7/vm
-        oGFuBwUK7Tuts7YCbxA/N7vt5r2+HwGuldtAx/pwxXK0j+XpHvDw+mB9OKvPh0GN982X1c157DtC
-        29/Dl/Ms0SM0u3Y+JpI8iokpkC9iJi+TgTjHk4FkoVBEsjEnKbbkQvajAXkfZTIgyxzDKGa2LhYx
-        xMB21HIgNxlEb8WPYrKW0mibkuTJIHPmyQC48gX6LljHqaAaorAfDYJLlCcDz7hhFImcldE2OMuT
-        Qci4F+KNDt9me9sMXX/UPv9+6nTQMNO3I54/ILJsNM2QkS5KuCa2yTB8IjihBEUQa5IgA7FRDaKz
-        JpBIQICqCA4KHLOSIheFtdFIZUGeo9H8n03IcTAokHPJ5XIJexOCCD9rrEvGuvpMwGRalDJmmkJj
-        Tka7hLZKLKeSh82aJGTDiDmnPEUtRCbVpsELG7QI9SvOULFsLCxSqUNgJ6iDZB98CShQdka7PNUB
-        JbDGZYTJ0wkEb0ISAC+UG1CSZHA/oDDmFCKyFMBGmKYTydRlCcQgn/DkAQ38tL37hD4htmwcfBd0
-        jUXOUTPFNC5rLdGZKFUlg4ticrLze2CT/BxnsCjaslroqfFOJKHeJVQCqBbJKUSXCoaXXMGAGDEr
-        VzylS0nI+EW+NnnjEb0ghFC64NRLXTMCdnwSkL8bzwRvFxkHBilnmhsn2cRQuWSLTs6N/apN4AWT
-        ZiCwB/IWbUQxFg4lcXUAXcJSOeg0YV5rSBFY6MUsAUORRZx3k4mOW9UcioTBcAB+esId2MzEaKfs
-        rQtG53zulU+APNcj7JBhPZAUQjBM9ZxYnw0t5h6egc05do4K3jlrSg4jCkyMYRFcmVgjkiSFmigw
-        YGFZN3DmwqAgpm4+oRMVK6D3ASNWtRqhgXvmmWOkhKGcocxZF/Tc6whqAuOOSaJTn7vdSf8KfGAl
-        g4RhBGNaQCon5Zq1OOsjxgeiLjoq6nUOLkfRE+uEFah6PQemFuyWwrresscH1SPgmHFfcZ0IBDou
-        HcSJhjg1kUgovTZgHZlIXNlQQEYUVwhduXwy4OTQ/sjFAIl63IM4COQPdlKtgFgCl5gDK/OTitan
-        WBYiRJCvlO0AkXRrqQddl9iUqgWGXNLgUaJd94diGR6N2BqqPmMzLPiX/EugpbzkAHTTROxi8VPH
-        KIIE6vH1WZxxNeK9mlRjBBzhmgonHrxk6tUAXPsls6DqznBNPhxpyUYocYUNvGOqQZUzvsHN/vlz
-        sBiqsu2ybhisWzHYvvNoYx6XacADsFiPasjgMt3wz+TmCSQ64x//fxc7h1A3E56H8uaM9jSbX5+2
-        92P98v8q/0+v8vPNWbvX9n2Hv/D4i7w7n/8CslMmJ3ANAAA=
-    headers:
-      Age:
-      - '0'
-      Connection:
-      - keep-alive
-      Expect-CT:
-      - max-age=31536000, report-uri="http://csp.yahoo.com/beacon/csp?src=yahoocom-expect-ct-report-only"
-      Referrer-Policy:
-      - no-referrer-when-downgrade
-      Strict-Transport-Security:
-      - max-age=15552000
-      X-Content-Type-Options:
-      - nosniff
-      X-Frame-Options:
-      - SAMEORIGIN
-      X-XSS-Protection:
-      - 1; mode=block
-      cache-control:
-      - public, max-age=10, stale-while-revalidate=20
-      content-encoding:
-      - gzip
-      content-length:
-      - '1346'
-      content-type:
-      - application/json;charset=utf-8
-      date:
-      - Mon, 21 Mar 2022 11:04:33 GMT
-      server:
-      - ATS
-      vary:
-      - Origin,Accept-Encoding
-      x-envoy-decorator-operation:
-      - finance-chart-api--mtls-production-ir2.finance-k8s.svc.yahoo.local:4080/*
-      x-envoy-upstream-service-time:
-      - '4'
-      x-request-id:
-      - f383d400-d576-47cd-8902-b1f3cb20505a
-      x-yahoo-request-id:
-      - 0ohs2v5h3gmu1
-      y-rid:
-      - 0ohs2v5h3gmu1
-    status:
-      code: 200
-      message: OK
-- request:
-    body: null
-    headers:
-      Accept:
-      - '*/*'
-      Accept-Encoding:
-      - gzip, deflate
-      Connection:
-      - keep-alive
-      User-Agent:
-      - Mozilla/5.0 (Macintosh; Intel Mac OS X 10_10_1) AppleWebKit/537.36 (KHTML,
-        like Gecko) Chrome/39.0.2171.95 Safari/537.36
-    method: GET
-    uri: https://query2.finance.yahoo.com/v8/finance/chart/CAC40?range=1d&interval=1d
-  response:
-    body:
-      string: '{"chart":{"result":null,"error":{"code":"Not Found","description":"No
-        data found, symbol may be delisted"}}}'
-    headers:
-      Age:
-      - '0'
-      Cache-Control:
-      - max-age=0, private
-      Connection:
-      - keep-alive
-      Expect-CT:
-      - max-age=31536000, report-uri="http://csp.yahoo.com/beacon/csp?src=yahoocom-expect-ct-report-only"
-      Expires:
-      - '-1'
-      Referrer-Policy:
-      - no-referrer-when-downgrade
-      Strict-Transport-Security:
-      - max-age=15552000
-      X-Content-Type-Options:
-      - nosniff
-      X-Frame-Options:
-      - SAMEORIGIN
-      X-XSS-Protection:
-      - 1; mode=block
-      content-length:
-      - '108'
-      content-type:
-      - application/json;charset=utf-8
-      date:
-      - Thu, 09 Feb 2023 18:28:20 GMT
-      server:
-      - ATS
-      vary:
-      - Origin
-      x-envoy-decorator-operation:
-      - finance-chart-api--mtls-production-bf1.finance-k8s.svc.yahoo.local:4080/*
-      x-envoy-upstream-service-time:
-      - '2'
-      x-request-id:
-      - 0a3b5801-424c-49f5-8193-d2c321709483
-      x-yahoo-request-id:
-      - 436f9mthuaeq4
-      y-rid:
-      - 436f9mthuaeq4
-    status:
-      code: 404
-      message: Not Found
-version: 1
-=======
 interactions:
 - request:
     body: null
@@ -212,5 +61,4 @@
     status:
       code: 404
       message: Not Found
-version: 1
->>>>>>> 07aaefe8
+version: 1