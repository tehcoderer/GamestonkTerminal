# IMPORTATION STANDARD

# IMPORTATION THIRDPARTY
import pytest

# IMPORTATION INTERNAL
from openbb_terminal.common.ultima_newsmonitor_model import (
    get_company_info,
    get_news,
    supported_terms,
)

MOCK_REQUEST_RESPONSE = {
    "TSLA": {
        "companyShortName": "Tesla",
        "companyFullName": "Tesla, Inc.",
        "risks": [
            "Competition Risk",
        ],
        "primary_industry": "Auto Manufacturers",
        "primary_sector": "Consumer Cyclical",
    },
    "AAPL": {
        "companyShortName": "Apple",
        "companyFullName": "Apple Inc.",
        "risks": [
            "Competition Risk",
        ],
        "primary_industry": "Consumer Electronics",
        "primary_sector": "Technology",
    },
    "FCX": {
        "companyShortName": "Freeport-McMoRan",
        "companyFullName": "Freeport-McMoRan Inc.",
        "risks": [
            "Competition Risk",
        ],
        "primary_industry": "Metals & Mining",
        "primary_sector": "Basic Materials",
    },
}


@pytest.mark.vcr
@pytest.mark.parametrize(
    "term",
    [
        (""),
        ("AAPL"),
        ("TSLA"),
        ("FCX"),
        ("asdf$#"),
    ],
)
def test_get_news(term, recorder):
    df = get_news(term=term)
    recorder.capture(df)


<<<<<<< HEAD
# @pytest.mark.default_cassette("test_supported_terms.yaml")
@pytest.mark.vcr
def test_supported_terms(recorder):
    r = supported_terms()
    recorder.capture(r)


# @pytest.mark.default_cassette("test_get_company_info.yaml")
@pytest.mark.vcr
=======
def test_supported_terms(mocker):
    # MOCK REQUEST
    attrs = {
        "status_code": 200,
        "json.return_value": list(MOCK_REQUEST_RESPONSE.keys()),
    }
    mock_response = mocker.Mock(**attrs)

    mocker.patch(
        target="openbb_terminal.common.ultima_newsmonitor_model.request",
        new=mocker.Mock(return_value=mock_response),
    )
    terms = supported_terms()
    assert terms == list(MOCK_REQUEST_RESPONSE.keys())


>>>>>>> 18409cf1
@pytest.mark.parametrize(
    "ticker, response",
    [
        ("AAPL", MOCK_REQUEST_RESPONSE["AAPL"]),
        ("TSLA", MOCK_REQUEST_RESPONSE["TSLA"]),
        ("FCX", MOCK_REQUEST_RESPONSE["FCX"]),
        ("asdf$#", {}),
    ],
)
def test_get_company_info(ticker, response, recorder, mocker):
    # MOCK SUPPORTED TERMS
    mocker.patch(
        target="openbb_terminal.common.ultima_newsmonitor_model.supported_terms",
        new=mocker.Mock(return_value=list(MOCK_REQUEST_RESPONSE.keys())),
    )

    # MOCK REQUEST
    attrs = {
        "status_code": 200,
        "json.return_value": response,
    }
    mock_response = mocker.Mock(**attrs)

    mocker.patch(
        target="openbb_terminal.common.ultima_newsmonitor_model.request",
        new=mocker.Mock(return_value=mock_response),
    )
    df = get_company_info(ticker=ticker)
    recorder.capture(df)<|MERGE_RESOLUTION|>--- conflicted
+++ resolved
@@ -57,17 +57,6 @@
     recorder.capture(df)
 
 
-<<<<<<< HEAD
-# @pytest.mark.default_cassette("test_supported_terms.yaml")
-@pytest.mark.vcr
-def test_supported_terms(recorder):
-    r = supported_terms()
-    recorder.capture(r)
-
-
-# @pytest.mark.default_cassette("test_get_company_info.yaml")
-@pytest.mark.vcr
-=======
 def test_supported_terms(mocker):
     # MOCK REQUEST
     attrs = {
@@ -84,7 +73,6 @@
     assert terms == list(MOCK_REQUEST_RESPONSE.keys())
 
 
->>>>>>> 18409cf1
 @pytest.mark.parametrize(
     "ticker, response",
     [
