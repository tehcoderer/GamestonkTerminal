--- conflicted
+++ resolved
@@ -1,26 +1,3 @@
-<<<<<<< HEAD
-                                          Value
-Currency                                    USD
-Day high                                103.240
-Day low                                 101.392
-Exchange                                    NYQ
-Fifty day average                       101.828
-Last price                              101.670
-Last volume                             1.362 M
-Market cap                            157.609 B
-Open                                    102.390
-Previous close                          101.470
-Quote type                               EQUITY
-Regular market previous close           101.290
-Shares                                  1.550 B
-Ten day average volume                  3.957 M
-Three month average volume              4.872 M
-Timezone                       America/New_York
-Two hundred day average                  97.611
-Year change                              -0.036
-Year high                               112.480
-Year low                                 82.850
-=======
                                           Value
 Currency                                    USD
 Exchange                                    NYQ
@@ -40,5 +17,4 @@
 Three_month_average_volume              4.872 M
 Year_high                               112.480
 Year_low                                 82.850
-Year_change                              -0.036
->>>>>>> dc541a93
+Year_change                              -0.036