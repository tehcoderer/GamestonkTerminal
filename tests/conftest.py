--- conflicted
+++ resolved
@@ -383,11 +383,11 @@
     mocker.patch("matplotlib.pyplot.show")
 
 
-<<<<<<< HEAD
 @pytest.fixture(autouse=True)
 def mock_plotly(mocker):
     mocker.patch("plotly.io.show")
-=======
+
+
 # pylint: disable=protected-access
 @pytest.fixture(autouse=True)
 def mock_yfinance_tzcache(mocker):
@@ -396,7 +396,6 @@
         attribute="_TzCache",
         new=yfinance.utils._TzCacheDummy,
     )
->>>>>>> dc541a93
 
 
 @pytest.fixture
