--- conflicted
+++ resolved
@@ -3,12 +3,10 @@
 import shutil
 import scipy
 import subprocess
-<<<<<<< HEAD
+
 import sys
 from pathlib import Path
-=======
-import scipy
->>>>>>> de011bd7
+
 
 from dotenv import set_key
 from PyInstaller.building.api import COLLECT, EXE, PYZ
@@ -89,18 +87,12 @@
     (shutil.which("voila"), "."),
 ]
 if is_win:
-<<<<<<< HEAD
     print("Adding scipy.libs to bundle")
     added_files.append(
         (os.path.join(f"{os.path.dirname(scipy.__file__)}.libs"), "scipy.libs/"),
     )
 
-
-=======
-    added_files.append(
-            (os.path.join(f"{os.path.dirname(scipy.__file__)}.libs"), "scipy.libs/"),
-        )
->>>>>>> de011bd7
+        
 # Python libraries that are explicitly pulled into the bundle
 hidden_imports = [
     "sklearn.utils._cython_blas",
@@ -125,11 +117,8 @@
     "_sysconfigdata__darwin_darwin",
     "prophet",
     "debugpy",
-<<<<<<< HEAD
     "pywry.pywry",
-=======
     "scipy.sparse.linalg._isolve._iterative"
->>>>>>> de011bd7
 ]
 
 
