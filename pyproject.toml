[tool.poetry]
name = "openbb"
version = "2.2.0"
description = "Investment Research for Everyone, Anywhere."
license = "MIT"
authors = ["Didier Rodrigues Lopes"]
packages = [
    { include = "openbb_terminal" },
]
readme = "website/content/sdk/quickstart/installation.md"
homepage = "https://openbb.co"
repository = "https://github.com/OpenBB-finance/OpenBBTerminal"
documentation = "https://docs.openbb.co/sdk"

[tool.poetry.scripts]
openbb = 'openbb_terminal.terminal_controller:parse_args_and_run'

[tool.poetry.dependencies]
python = "^3.8,<3.11, !=3.9.7"
scipy = "^1.9.3"
iso8601 = "^0.1.14"
FundamentalAnalysis = "^0.2.6"
requests = "^2.25.1"
alpha-vantage = "^2.3.1"
finviz = "^1.3.4"
bs4 = "^0.0.1"
rapidfuzz = "^1.1.1"
<<<<<<< HEAD
yfinance = "0.2.6"
=======
yfinance = "^0.2.9"
>>>>>>> 6703f079
psaw = "^0.0.12"
praw = "^7.1.4"
Quandl = "^3.6.0"
pytrends = "^4.7.3"
matplotlib = "^3.3.3"
plotly = "^5.0.0"
prompt-toolkit = "^3.0.16"
jupyterlab = "^3.2.4"
mplfinance = "^0.12.7-alpha.7"
seaborn = "^0.11.0"
fredapi = "^0.4.3"
screeninfo = "^0.6.7"
robin-stocks = "^2.0.3"
pyally = "^1.1.2"
pycoingecko = "^2.2.0"
detecta = "^0.0.5"
tradingview-ta = "^3.2.3"
finvizfinance = "^0.14.0"
statsmodels = "^0.13"
python-coinmarketcap = "^0.2"
oandapyV20 = "^0.6.3"
valinvest = "^0.0.2"
bt = "^0.2.9"
vaderSentiment = "3.3.2"
GitPython = "^3.1.17"
pyEX = "^0.5.0"
sentiment-investor = "^2.0.0"
fred = "^3.1"
financedatabase = "1.0.2"
holidays = "^0.14.2"
degiro-connector = "^2.0.3"
python-binance = "^1.0.15"
python-i18n = "^0.3.9"
thepassiveinvestor = "^1.1.2"
pandas-ta = "^0.3.14-beta.0"
pyrsistent = "^0.18.0"
openpyxl = "^3.0.9"
jsonschema = "^3.2.0"
pandas = "^1.5.0"
pandas-market-calendars = "~3.2"
ipympl = "^0.8.2"
voila = ">=0.3.0"
rich = "^12.6.0"
investpy = "^1.0.7"
dnspython = "^2.1.0"
python-dotenv = "^0.19.2"
Pygments = "^2.11.2"
ascii-magic = "^1.6"
squarify = "^0.4.3"
finnhub-python = "^2.4.10"
linearmodels = "^4.25"
ipywidgets = "^8.0.2"
Jinja2 = "^3.0.3"
Riskfolio-Lib = {version = "^3.1.1", optional = true}
ccxt = "^2.5.67"
html5lib = "^1.1"
feedparser = "^6.0.10"
pyinstaller = {version = "^4.10", optional = true}
jupyterlab-code-formatter = {version = "^1.4.10", optional = true}
jupyterlab-lsp = {version = "^3.10.1", optional = true}
jedi-language-server = {version = "^0.40.0", optional = true}
tokenterminal = "^1.0.1"
torch = {version = "1.11.0", optional = true}
streamlit = "^1.12.2"
charset-normalizer = "2.1.1"
watchdog = "^2.1.9"
pythclient = "^0.1.2"
ipyflex = "^0.2.4"
"ruamel.yaml" = "^0.17.21"
setuptools = "<65.5.0"
investiny = "^0.5.0"
numpy = "1.23.4"
papermill = "^2.4.0"
stocksera = "^0.1.21"
ipython = "8.5.0"
protobuf = "3.20.1"
pytorch-lightning = {version = "1.6.5", optional = true}
u8darts = {extras = ["torch"], version = "0.23.0", optional = true}
docstring-parser = {version = "^0.15", optional = true}
grpcio = "^1.51.1"
jupyterlab-widgets = "^3.0.3"
packaging = ">=22.0"
pywry = "^0.1.9"

[tool.poetry.dev-dependencies]
pytest = "^6.2.2"
pylint = "2.15.2"
mypy = "^0.930"
mock = "^4.0.3"
codespell = "^2.0.0"
pyupgrade = "^2.11.0"
sphinx = "^4.5.0"
myst-parser = "^0.15.2"
black =  {version = "^22.1.0", extras = ["jupyter"]}
bandit = "^1.7.0"
coverage = ">=5.5"
vcrpy = "^4.1.1"
pytest-mock = "^3.6.1"
pytest-recording = "^0.12.0"
types-pytz = "^2021.3.1"
types-requests = "^2.26.0"
types-PyYAML = "^6.0.1"
types-python-dateutil = "^2.8.3"
types-setuptools = "^57.4.7"
pre-commit = "^2.16.0"
pytest-cov = "^3.0.0"
types-six = "^1.16.12"
nbmake = ">0.5.0"
ruff = "^0.0.236"

[tool.poetry.extras]
prediction = ["torch", "pytorch-lightning", "u8darts"]
optimization = ["Riskfolio-Lib"]
all = ["torch", "pytorch-lightning", "u8darts", "Riskfolio-Lib"]
jupyterlab = ["jupyterlab-code-formatter", "jupyterlab-lsp", "jedi-language-server"]
installer = ["pyinstaller"]
doc = ["docstring-parser"]

[build-system]
requires = ["setuptools<65.5.0", "poetry-core>=1.0.0"]
build-backend = "poetry.core.masonry.api"

[tool.pydocstyle]
convention = "numpy"
match = '((?!test_).)*\.py'


[tool.ruff]
line-length = 122
target-version = "py38"
# This is an introductory addition of ruff. We should look to adding:
# D: pydocstyle, PD: pandas-vet, I: isort
# All options here: https://github.com/charliermarsh/ruff#supported-rules
select = ["E", "W", "F", "Q", "W", "S", "UP"]
ignore = ["S105", "S106", "S107"]

[tool.ruff.per-file-ignores]
"tests/*" = ["S101"]

[tool.ruff.flake8-import-conventions.aliases]
"matplotlib.pyplot" = "plt"
numpy = "np"
pandas = "pd"
seaborn = "sns"<|MERGE_RESOLUTION|>--- conflicted
+++ resolved
@@ -25,11 +25,7 @@
 finviz = "^1.3.4"
 bs4 = "^0.0.1"
 rapidfuzz = "^1.1.1"
-<<<<<<< HEAD
-yfinance = "0.2.6"
-=======
 yfinance = "^0.2.9"
->>>>>>> 6703f079
 psaw = "^0.0.12"
 praw = "^7.1.4"
 Quandl = "^3.6.0"
@@ -112,7 +108,6 @@
 grpcio = "^1.51.1"
 jupyterlab-widgets = "^3.0.3"
 packaging = ">=22.0"
-pywry = "^0.1.9"
 
 [tool.poetry.dev-dependencies]
 pytest = "^6.2.2"
