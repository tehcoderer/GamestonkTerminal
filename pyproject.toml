[tool.poetry]
name = "openbb"
version = "2.5.1"
description = "Investment Research for Everyone, Anywhere."
license = "MIT"
authors = ["Didier Rodrigues Lopes"]
packages = [
    { include = "openbb_terminal" },
]
include = ["terminal.py"]
readme = "website/content/sdk/quickstart/pypi.md"
homepage = "https://openbb.co"
repository = "https://github.com/OpenBB-finance/OpenBBTerminal"
documentation = "https://docs.openbb.co/sdk"

[tool.poetry.scripts]
openbb = 'terminal:main'

[tool.poetry.dependencies]
python = "^3.8,<3.11, !=3.9.7"
scipy = "^1.9.3"
iso8601 = "^0.1.14"
FundamentalAnalysis = "^0.2.6"
requests = "^2.25.1"
alpha-vantage = "^2.3.1"
finviz = "^1.3.4, !=1.4.5"
bs4 = "^0.0.1"
yfinance = "^0.2.12"
psaw = "^0.0.12"
praw = "^7.1.4"
Quandl = "^3.6.0"
pytrends = "^4.7.3"
matplotlib = "^3.3.3"
plotly = "^5.0.0"
prompt-toolkit = "^3.0.16"
jupyterlab = "^3.2.4"
mplfinance = "^0.12.7-alpha.7"
seaborn = "^0.11.0"
fredapi = "^0.4.3"
screeninfo = "^0.6.7"
robin-stocks = "^2.0.3"
pyally = "^1.1.2"
pycoingecko = "^3.1.0"
detecta = "^0.0.5"
tradingview-ta = "^3.2.3"
finvizfinance = "^0.14.0"
statsmodels = "^0.13"
python-coinmarketcap = "^0.2"
oandapyV20 = "^0.6.3"
valinvest = "^0.0.2"
bt = "^0.2.9"
vaderSentiment = "3.3.2"
GitPython = "^3.1.17"
fred = "^3.1"
financedatabase = "^2.0.8"
holidays = "^0.14.2"
degiro-connector = "^2.0.3"
python-binance = "^1.0.15"
python-i18n = "^0.3.9"
thepassiveinvestor = "^1.1.2"
pandas-ta = "^0.3.14-beta.0"
pyrsistent = "^0.19.3"
openpyxl = "^3.0.9"
<<<<<<< HEAD
jsonschema = "^4.17.3"
=======
>>>>>>> f180581b
pandas = "^1.5.0"
pandas-market-calendars = "~3.2"
ipympl = "^0.8.2"
voila = ">=0.3.0"
rich = "^12.6.0"
dnspython = "^2.1.0"
python-dotenv = "^0.19.2"
Pygments = "^2.11.2"
ascii-magic = "^1.6"
squarify = "^0.4.3"
finnhub-python = "^2.4.10"
linearmodels = "^4.25"
ipywidgets = "^8.0.2"
Jinja2 = "^3.0.3"
Riskfolio-Lib = {version = "^3.1.1", optional = true}
ccxt = "^2.5.67"
html5lib = "^1.1"
feedparser = "^6.0.10"
pyinstaller = {version = "^4.10", optional = true}
jupyterlab-code-formatter = {version = "^1.4.10", optional = true}
jupyterlab-lsp = {version = "^3.10.1", optional = true}
jedi-language-server = {version = "^0.40.0", optional = true}
tokenterminal = "^1.0.1"
torch = {version = "~1.11.0", optional = true}
watchdog = "^2.1.9"
pythclient = "^0.1.2"
ipyflex = "^0.2.4"
"ruamel.yaml" = "^0.17.21"
setuptools = "<65.5.0"
numpy = "1.23.4"
papermill = "2.4"
stocksera = "^0.1.21"
ipython = "8.5.0"
protobuf = "3.20.1"
pytorch-lightning = {version = "1.6.5", optional = true}
u8darts = {extras = ["torch"], version = "0.23.0", optional = true}
lightgbm = {version = "3.3.3", optional = true}  # locked because this is the latest version available on conda intel mac
docstring-parser = {version = "^0.15", optional = true}
grpcio = "^1.51.1"
jupyterlab-widgets = "^3.0.3"
mstarpy = "^0.0.4"
packaging = ">=22.0"
rapidfuzz = "^2.13.7"
streamlit = "^1.17.0"
pywry = "^0.3.4"
svglib = "^1.5.0"
sparqlwrapper = "^2.0.0"
y-py = "!=0.5.5"  # Untraceable third level dependency that requires cargo to be built
psutil = "!=5.9.4"  # Forecasting menu and IPyKernel dependency broken on MacOs
tenacity = "<8.0.0"  # Finviz, papermill and plotly dep. Pinned to avoid pip resolution conflict due to finviz 1.4.5 release bug
intrinio-sdk = "^6.22.2"
yahooquery = "^2.3.0"
tweepy = "^4.12.1"
openai-whisper = {version = "^20230124", optional = true}
setuptools-rust = {version = "^1.5.2", optional = true}
transformers = {version = "^4.26.1", optional = true}
yt-dlp = {version = "^2023.2.17", optional = true}
pydantic = "^1.10.5"



[tool.poetry.extras]
forecast = ["torch", "pytorch-lightning", "u8darts", "lightgbm", "openai-whisper", "setuptools-rust", "transformers", "yt-dlp"]
optimization = ["Riskfolio-Lib"]
all = ["torch", "pytorch-lightning", "u8darts", "Riskfolio-Lib", "lightgbm", "openai-whisper", "setuptools-rust", "transformers", "yt-dlp"]
jupyterlab = ["jupyterlab-code-formatter", "jupyterlab-lsp", "jedi-language-server"]
installer = ["pyinstaller"]
doc = ["docstring-parser"]

[tool.poetry.group.dev.dependencies]
pytest-xdist = "^3.2.0"
pytest = "^6.2.2"
pylint = "2.15.2"
mypy = "^1.0.0"
mock = "^4.0.3"
codespell = "^2.0.0"
pydocstyle = "^6.3.0"
sphinx = "^4.5.0"
myst-parser = "^0.15.2"
black = "^23.1.0"
bandit = "^1.7.0"
coverage = ">=5.5"
vcrpy = "^4.1.1"
pytest-mock = "^3.6.1"
pytest-recording = "^0.12.0"
types-pytz = "^2021.3.1"
types-requests = "^2.26.0"
types-PyYAML = "^6.0.1"
types-python-dateutil = "^2.8.3"
types-setuptools = "^57.4.7"
pre-commit = "^2.16.0"
pytest-cov = "^3.0.0"
types-six = "^1.16.12"
nbmake = ">0.5.0"
ruff = "^0.0.247"
pytest-timeout = "^2.1.0"

[build-system]
requires = ["setuptools<65.5.0", "poetry-core>=1.0.0"]
build-backend = "poetry.core.masonry.api"

[tool.pydocstyle]
convention = "numpy"
match = '((?!test_).)*\.py'


[tool.ruff]
line-length = 122
target-version = "py38"
# This is an introductory addition of ruff. We should look to adding:
# D: pydocstyle, PD: pandas-vet
# All options here: https://github.com/charliermarsh/ruff#supported-rules
select = ["E", "W", "F", "Q", "S", "UP", "I", "PLC", "PLE", "PLR", "PLW", "SIM"]
# These ignores should be seen as temporary solutions to problems that will NEED fixed
ignore = ["S105", "S106", "S107", "S110", "PLR2004", "PLR0911", "PLR0913", "PLR0912", "PLR0915", "SIM114", "SIM105", "SIM117"]

[tool.ruff.per-file-ignores]
"tests/*" = ["S101"]

[tool.ruff.flake8-import-conventions.aliases]
"matplotlib.pyplot" = "plt"
numpy = "np"
pandas = "pd"
seaborn = "sns"

[tool.ruff.isort]
combine-as-imports = true
force-wrap-aliases = true

[tool.ruff.pylint]
max-args=8
max-branches=25
max-returns=9
max-statements=30

[tool.isort]
profile = "black"
line_length = 122
skip_gitignore = true
combine_as_imports = true
src_paths = ["openbb_terminal"]<|MERGE_RESOLUTION|>--- conflicted
+++ resolved
@@ -61,10 +61,6 @@
 pandas-ta = "^0.3.14-beta.0"
 pyrsistent = "^0.19.3"
 openpyxl = "^3.0.9"
-<<<<<<< HEAD
-jsonschema = "^4.17.3"
-=======
->>>>>>> f180581b
 pandas = "^1.5.0"
 pandas-market-calendars = "~3.2"
 ipympl = "^0.8.2"
