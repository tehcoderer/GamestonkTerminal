--- conflicted
+++ resolved
@@ -171,11 +171,7 @@
 # All options here: https://github.com/charliermarsh/ruff#supported-rules
 select = ["E", "W", "F", "Q", "S", "UP", "I", "PLC", "PLE", "PLR", "PLW", "SIM"]
 # These ignores should be seen as temporary solutions to problems that will NEED fixed
-<<<<<<< HEAD
-ignore = ["S105", "S106", "S107", "S110" ,"I001", "PLR2004", "PLR0911", "PLR0913", "PLR0912", "PLR0915"]
-=======
 ignore = ["S105", "S106", "S107", "S110", "PLR2004", "PLR0911", "PLR0913", "PLR0912", "PLR0915", "SIM114", "SIM105", "SIM117"]
->>>>>>> cebf454c
 
 [tool.ruff.per-file-ignores]
 "tests/*" = ["S101"]
