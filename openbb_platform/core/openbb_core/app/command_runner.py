--- conflicted
+++ resolved
@@ -1,10 +1,7 @@
 """Command runner module."""
 
-<<<<<<< HEAD
-=======
 # pylint: disable=R0903
 
->>>>>>> e1af0a7d
 from copy import deepcopy
 from dataclasses import asdict, is_dataclass
 from datetime import datetime
@@ -198,11 +195,8 @@
         ):
             valid = asdict(annotation())  # type: ignore
             for p in extra_params:
-<<<<<<< HEAD
-=======
                 if "chart_params" in p:
                     continue
->>>>>>> e1af0a7d
                 if p not in valid:
                     warn(
                         message=f"Parameter '{p}' not found.",
@@ -235,11 +229,7 @@
         }
         # We allow extra fields to return with model with 'cc: CommandContext'
         config = ConfigDict(extra="allow", arbitrary_types_allowed=True)
-<<<<<<< HEAD
-        ValidationModel = create_model(func.__name__, __config__=config, **fields)  # type: ignore
-=======
         ValidationModel = create_model(func.__name__, __config__=config, **fields)  # type: ignore  # pylint: disable=C0103
->>>>>>> e1af0a7d
         # Validate and coerce
         model = ValidationModel(**kwargs)
         ParametersBuilder._warn_kwargs(
@@ -298,10 +288,7 @@
         cls,
         func: Callable,
         kwargs: Dict[str, Any],
-<<<<<<< HEAD
-=======
         show_warnings: bool = True,  # pylint: disable=unused-argument   # type: ignore
->>>>>>> e1af0a7d
     ) -> OBBject:
         """Run a command and return the output."""
         obbject = await maybe_coroutine(func, **kwargs)
@@ -390,10 +377,6 @@
                 # pylint: disable=protected-access
                 obbject._route = route
                 obbject._standard_params = kwargs.get("standard_params", None)
-<<<<<<< HEAD
-
-=======
->>>>>>> e1af0a7d
                 if chart and obbject.results:
                     cls._chart(obbject, **kwargs)
 
