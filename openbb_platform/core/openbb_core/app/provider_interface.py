"""Provider Interface."""

from dataclasses import dataclass, make_dataclass
from difflib import SequenceMatcher
from typing import (
    Annotated,
    Any,
    Callable,
    Dict,
    List,
    Literal,
    Optional,
    Tuple,
    Type,
    Union,
)

from fastapi import Query
from pydantic import (
    BaseModel,
    ConfigDict,
    Discriminator,
    Field,
    SerializeAsAny,
    Tag,
    create_model,
)
from pydantic.fields import FieldInfo

from openbb_core.app.model.abstract.singleton import SingletonMeta
from openbb_core.app.model.obbject import OBBject
from openbb_core.provider.query_executor import QueryExecutor
from openbb_core.provider.registry_map import MapType, RegistryMap
from openbb_core.provider.utils.helpers import to_snake_case

TupleFieldType = Tuple[str, Optional[Type], Optional[Any]]


@dataclass
class DataclassField:
    """Dataclass field."""

    name: str
    annotation: Optional[Type]
    default: Optional[Any]


@dataclass
class StandardParams:
    """Standard params dataclass."""


@dataclass
class ExtraParams:
    """Extra params dataclass."""


class StandardData(BaseModel):
    """Standard data model."""


class ExtraData(BaseModel):
    """Extra data model."""


@dataclass
class ProviderChoices:
    """Provider choices dataclass."""

    provider: Literal  # type: ignore


class ProviderInterface(metaclass=SingletonMeta):
    """Provider interface class.

    Properties
    ----------
    map : MapType
        Dictionary of provider information.
    credentials: List[str]
        List of credentials.
    model_providers : Dict[str, ProviderChoices]
        Dictionary of provider choices by model.
    params : Dict[str, Dict[str, Union[StandardParams, ExtraParams]]]
        Dictionary of params by model.
    return_schema : Dict[str, Type[BaseModel]]
        Dictionary of return data schema by model.
    available_providers : List[str]
        List of available providers.
    provider_choices : ProviderChoices
        Dataclass with literal of provider names.
    models : List[str]
        List of model names.

    Methods
    -------
    create_executor : QueryExecutor
        Create a query executor
    """

    def __init__(
        self,
        registry_map: Optional[RegistryMap] = None,
        query_executor: Optional[QueryExecutor] = None,
    ) -> None:
        """Initialize provider interface."""
        self._registry_map = registry_map or RegistryMap()
        self._query_executor = query_executor or QueryExecutor

        self._map = self._registry_map.standard_extra
        # TODO: Try these 4 methods in a single iteration
        self._model_providers_map = self._generate_model_providers_dc(self._map)
        self._params = self._generate_params_dc(self._map)
        self._data = self._generate_data_dc(self._map)
        self._return_schema = self._generate_return_schema(self._data)
        self._return_annotations = self._generate_return_annotations(
            self._registry_map.original_models
        )

        self._available_providers = self._registry_map.available_providers
        self._provider_choices = self._get_provider_choices(self._available_providers)

    @property
    def map(self) -> MapType:
        """Dictionary of provider information."""
        return self._map

    @property
    def credentials(self) -> List[str]:
        """Dictionary of required credentials by provider."""
        return self._registry_map.credentials

    @property
    def model_providers(self) -> Dict[str, ProviderChoices]:
        """Dictionary of provider choices by model."""
        return self._model_providers_map

    @property
    def params(self) -> Dict[str, Dict[str, Union[StandardParams, ExtraParams]]]:
        """Dictionary of params by model."""
        return self._params

    @property
    def data(self) -> Dict[str, Dict[str, Union[StandardData, ExtraData]]]:
        """Dictionary of data by model."""
        return self._data

    @property
    def return_schema(self) -> Dict[str, Type[BaseModel]]:
        """Dictionary of data by model merged."""
        return self._return_schema

    @property
    def available_providers(self) -> List[str]:
        """List of available providers."""
        return self._available_providers

    @property
    def provider_choices(self) -> type:
        """Dataclass with literal of provider names."""
        return self._provider_choices

    @property
    def models(self) -> List[str]:
        """List of model names."""
        return self._registry_map.models

    @property
    def return_annotations(self) -> Dict[str, Type[OBBject]]:
        """Return map."""
        return self._return_annotations

    def create_executor(self) -> QueryExecutor:
        """Get query executor."""
        return self._query_executor(self._registry_map.registry)  # type: ignore[operator]

    @staticmethod
    def _merge_fields(
        current: DataclassField, incoming: DataclassField, query: bool = False
    ) -> DataclassField:
        """Merge 2 dataclass fields."""
        curr_name = current.name
        curr_type: Optional[Type] = current.annotation
        curr_desc = getattr(current.default, "description", "")
<<<<<<< HEAD

        inc_type: Optional[Type] = incoming.annotation
        inc_desc = getattr(incoming.default, "description", "")
=======
        curr_json_schema_extra = getattr(current.default, "json_schema_extra", {})

        inc_type: Optional[Type] = incoming.annotation
        inc_desc = getattr(incoming.default, "description", "")
        inc_json_schema_extra = getattr(incoming.default, "json_schema_extra", {})
>>>>>>> e1af0a7d

        def split_desc(desc: str) -> str:
            """Split field description."""
            item = desc.split(" (provider: ")
            detail = item[0] if item else ""
            return detail

<<<<<<< HEAD
=======
        def merge_json_schema_extra(curr: dict, inc: dict) -> dict:
            """Merge json schema extra."""
            for key in curr.keys() & inc.keys():
                # Merge keys that are in both dictionaries if both are lists
                curr_value = curr[key]
                inc_value = inc[key]
                if isinstance(curr_value, list) and isinstance(inc_value, list):
                    curr[key] = list(set(curr.get(key, []) + inc.get(key, [])))
                    inc.pop(key)

            # Add any remaining keys from inc to curr
            curr.update(inc)
            return curr

        json_schema_extra: dict = merge_json_schema_extra(
            curr=curr_json_schema_extra or {}, inc=inc_json_schema_extra or {}
        )

>>>>>>> e1af0a7d
        curr_detail = split_desc(curr_desc)
        inc_detail = split_desc(inc_desc)

        curr_title = getattr(current.default, "title", "")
        inc_title = getattr(incoming.default, "title", "")
        providers = ",".join([curr_title, inc_title])
        formatted_prov = providers.replace(",", ", ")

        if SequenceMatcher(None, curr_detail, inc_detail).ratio() > 0.8:
            new_desc = f"{curr_detail} (provider: {formatted_prov})"
        else:
            new_desc = f"{curr_desc};\n    {inc_desc}"

        QF: Callable = Query if query else FieldInfo  # type: ignore[assignment]
        merged_default = QF(
            default=getattr(current.default, "default", None),
            title=providers,
            description=new_desc,
            json_schema_extra=json_schema_extra,
        )

        merged_type: Optional[Type] = (
            Union[curr_type, inc_type]  # type: ignore[assignment]
            if curr_type != inc_type
            else curr_type
        )

        return DataclassField(curr_name, merged_type, merged_default)

    @staticmethod
    def _create_field(
        name: str,
        field: FieldInfo,
        provider_name: Optional[str] = None,
        query: bool = False,
        force_optional: bool = False,
    ) -> DataclassField:
        new_name = name.replace(".", "_")
        annotation = field.annotation

        additional_description = ""
        if (extra := field.json_schema_extra) and (
            multiple := extra.get("multiple_items_allowed")  # type: ignore
        ):
            if provider_name:
                additional_description += " Multiple comma separated items allowed."
            else:
                additional_description += (
<<<<<<< HEAD
                    " Multiple comma separated items allowed for provider(s): " + ", ".join(multiple) + "."  # type: ignore
=======
                    " Multiple comma separated items allowed for provider(s): "
                    + ", ".join(multiple)  # type: ignore[arg-type]
                    + "."
>>>>>>> e1af0a7d
                )

        provider_field = (
            f"(provider: {provider_name})" if provider_name != "openbb" else ""
        )
        description = (
            f"{field.description}{additional_description} {provider_field}"
            if provider_name and field.description
            else f"{field.description}{additional_description}"
        )

        if field.is_required():
            if force_optional:
                annotation = Optional[annotation]  # type: ignore
                default = None
            else:
                default = ...
        else:
            default = field.default

        if query:
            # We need to use query if we want the field description to show
            # up in the swagger, it's a fastapi limitation
            return DataclassField(
                new_name,
                annotation,
                Query(
                    default=default,
                    title=provider_name,
                    description=description,
                    alias=field.alias or None,
                    json_schema_extra=getattr(field, "json_schema_extra", None),
                ),
            )
        if provider_name:
            return DataclassField(
                new_name,
                annotation,
                Field(
                    default=default or None,
                    title=provider_name,
                    description=description,
                    json_schema_extra=field.json_schema_extra,
                ),
            )

        return DataclassField(new_name, annotation, default)

    @classmethod
    def _extract_params(
        cls,
        providers: Any,
    ) -> Tuple[Dict[str, TupleFieldType], Dict[str, TupleFieldType]]:
        """Extract parameters from map."""
        standard: Dict[str, TupleFieldType] = {}
        extra: Dict[str, TupleFieldType] = {}

        for provider_name, model_details in providers.items():
            if provider_name == "openbb":
                for name, field in model_details["QueryParams"]["fields"].items():
                    incoming = cls._create_field(name, field, query=True)

                    standard[incoming.name] = (
                        incoming.name,
                        incoming.annotation,
                        incoming.default,
                    )
            else:
                for name, field in model_details["QueryParams"]["fields"].items():
                    if name not in providers["openbb"]["QueryParams"]["fields"]:
                        s_name = to_snake_case(name)
                        incoming = cls._create_field(
                            s_name,
                            field,
                            provider_name,
                            query=True,
                            force_optional=True,
                        )

                        if incoming.name in extra:
                            current = DataclassField(*extra[incoming.name])
                            updated = cls._merge_fields(current, incoming, query=True)
                        else:
                            updated = incoming

                        extra[updated.name] = (
                            updated.name,
                            updated.annotation,
                            updated.default,
                        )

        return standard, extra

    @classmethod
    def _extract_data(
        cls,
        providers: Any,
    ) -> Tuple[Dict[str, TupleFieldType], Dict[str, TupleFieldType]]:
        standard: Dict[str, TupleFieldType] = {}
        extra: Dict[str, TupleFieldType] = {}

        for provider_name, model_details in providers.items():
            if provider_name == "openbb":
                for name, field in model_details["Data"]["fields"].items():
                    if (
                        name == "provider"
                        and field.description == "The data provider for the data."
                    ):  # noqa
                        continue
                    incoming = cls._create_field(name, field, "openbb")

                    standard[incoming.name] = (
                        incoming.name,
                        incoming.annotation,
                        incoming.default,
                    )
            else:
                for name, field in model_details["Data"]["fields"].items():
                    if name not in providers["openbb"]["Data"]["fields"]:
                        if (
                            name == "provider"
                            and field.description == "The data provider for the data."
                        ):  # noqa
                            continue
                        incoming = cls._create_field(
                            to_snake_case(name),
                            field,
                            provider_name,
                            force_optional=True,
                        )

                        if incoming.name in extra:
                            current = DataclassField(*extra[incoming.name])
                            updated = cls._merge_fields(current, incoming)
                        else:
                            updated = incoming

                        extra[updated.name] = (
                            updated.name,
                            updated.annotation,
                            updated.default,
                        )

        return standard, extra

    def _generate_params_dc(
        self, map_: MapType
    ) -> Dict[str, Dict[str, Union[StandardParams, ExtraParams]]]:
        """Generate dataclasses for params.

        This creates a dictionary of dataclasses that can be injected as a FastAPI
        dependency.

        Example
        -------
        @dataclass
        class CompanyNews(StandardParams):
            symbols: str = Query(...)
            page: int = Query(default=1)

        @dataclass
        class CompanyNews(ExtraParams):
            pageSize: int = Query(default=15, title="benzinga")
            displayOutput: int = Query(default="headline", title="benzinga")
            ...
            sort: str = Query(default=None, title="benzinga,polygon")
        """
        result: Dict = {}

        for model_name, providers in map_.items():
            standard: dict
            extra: dict
            standard, extra = self._extract_params(providers)

            result[model_name] = {
                "standard": make_dataclass(
                    cls_name=model_name,
                    fields=list(standard.values()),  # type: ignore[arg-type]
                    bases=(StandardParams,),
                ),
                "extra": make_dataclass(
                    cls_name=model_name,
                    fields=list(extra.values()),  # type: ignore[arg-type]
                    bases=(ExtraParams,),
                ),
            }
        return result

    def _generate_model_providers_dc(self, map_: MapType) -> Dict[str, ProviderChoices]:
        """Generate dataclasses for provider choices by model.

        This creates a dictionary that maps model names to dataclasses that can be
        injected as a FastAPI dependency.

        Example
        -------
        @dataclass
        class CompanyNews(ProviderChoices):
            provider: Literal["benzinga", "polygon"]
        """
        result: Dict = {}

        for model_name, providers in map_.items():
            choices = sorted(list(providers.keys()))
            if "openbb" in choices:
                choices.remove("openbb")

            result[model_name] = make_dataclass(  # type: ignore
                cls_name=model_name,
                fields=[
                    (
                        "provider",
                        Literal[tuple(choices)],  # type: ignore
                        ... if len(choices) > 1 else choices[0],
                    )
                ],
                bases=(ProviderChoices,),
            )

        return result

    def _generate_data_dc(
        self, map_: MapType
    ) -> Dict[str, Dict[str, Union[StandardData, ExtraData]]]:
        """Generate dataclasses for data.

        This creates a dictionary of dataclasses.

        Example
        -------
        class EquityHistoricalData(StandardData):
            date: date
            open: PositiveFloat
            high: PositiveFloat
            low: PositiveFloat
            close: PositiveFloat
            adj_close: Optional[PositiveFloat]
            volume: PositiveFloat
        """
        result: Dict = {}

        for model_name, providers in map_.items():
            standard: dict
            extra: dict
            standard, extra = self._extract_data(providers)
            result[model_name] = {
                "standard": make_dataclass(
                    cls_name=model_name,
                    fields=list(standard.values()),  # type: ignore[arg-type]
                    bases=(StandardData,),
                ),
                "extra": make_dataclass(
                    cls_name=model_name,
                    fields=list(extra.values()),  # type: ignore[arg-type]
                    bases=(ExtraData,),
                ),
            }

        return result

    def _generate_return_schema(
        self,
        data: Dict[str, Dict[str, Union[StandardData, ExtraData]]],
    ) -> Dict[str, Type[BaseModel]]:
        """Merge standard data with extra data into a single BaseModel to be injected as FastAPI dependency."""
        result: Dict = {}
        for model_name, dataclasses in data.items():
            standard = dataclasses["standard"]
            extra = dataclasses["extra"]

            fields = standard.model_fields.copy()
            fields.update(extra.model_fields)

            fields_dict: Dict[str, Tuple[Any, Any]] = {}

            for name, field in fields.items():
                fields_dict[name] = (
                    field.annotation,
                    Field(
                        default=field.default,
                        title=field.title,
                        description=field.description,
                        alias=field.alias,
                        json_schema_extra=field.json_schema_extra,
                    ),
                )

            model_config = ConfigDict(extra="allow", populate_by_name=True)

            result[model_name] = create_model(  # type: ignore
                model_name,
                __config__=model_config,
                **fields_dict,  # type: ignore
            )

        return result

    def _get_provider_choices(self, available_providers: List[str]) -> type:
        return make_dataclass(
            cls_name="ProviderChoices",
            fields=[("provider", Literal[tuple(available_providers)])],  # type: ignore
            bases=(ProviderChoices,),
        )

    def _generate_return_annotations(
        self, original_models: Dict[str, Dict[str, Any]]
    ) -> Dict[str, Type[OBBject]]:
        """Generate return annotations for FastAPI.

        Example
        -------
        class Data(BaseModel):
            ...

        class EquityData(Data):
            price: float

        class YFEquityData(EquityData):
            yf_field: str

        class AVEquityData(EquityData):
            av_field: str

        class OBBject(BaseModel):
            results: List[
                SerializeAsAny[
                    Annotated[
                        Union[
                            Annotated[YFEquityData, Tag("yf")],
                            Annotated[AVEquityData, Tag("av")],
                        ],
                        Discriminator(get_provider),
                    ]
                ]
            ]
        """

        def get_provider(v: Type[BaseModel]):
            """Callable to discriminate which BaseModel to use."""
            return getattr(v, "_provider", None)

        annotations = {}
        for name, models in original_models.items():
            outer = set()
            args = set()
            for provider, model in models.items():
                data = model["data"]
                outer.add(model["results_type"])
                args.add(Annotated[data, Tag(provider)])
                # We set the provider to use it in discriminator function
                setattr(data, "_provider", provider)
            meta = Discriminator(get_provider) if len(args) > 1 else None
            inner = SerializeAsAny[Annotated[Union[tuple(args)], meta]]  # type: ignore[misc,valid-type]
            full = Union[tuple((o[inner] if o else inner) for o in outer)]  # type: ignore[valid-type]
            annotations[name] = create_model(
                f"OBBject_{name}",
                __base__=OBBject[full],  # type: ignore[valid-type]
                __doc__=f"OBBject with results of type {name}",
            )
        return annotations<|MERGE_RESOLUTION|>--- conflicted
+++ resolved
@@ -182,17 +182,11 @@
         curr_name = current.name
         curr_type: Optional[Type] = current.annotation
         curr_desc = getattr(current.default, "description", "")
-<<<<<<< HEAD
-
-        inc_type: Optional[Type] = incoming.annotation
-        inc_desc = getattr(incoming.default, "description", "")
-=======
         curr_json_schema_extra = getattr(current.default, "json_schema_extra", {})
 
         inc_type: Optional[Type] = incoming.annotation
         inc_desc = getattr(incoming.default, "description", "")
         inc_json_schema_extra = getattr(incoming.default, "json_schema_extra", {})
->>>>>>> e1af0a7d
 
         def split_desc(desc: str) -> str:
             """Split field description."""
@@ -200,8 +194,6 @@
             detail = item[0] if item else ""
             return detail
 
-<<<<<<< HEAD
-=======
         def merge_json_schema_extra(curr: dict, inc: dict) -> dict:
             """Merge json schema extra."""
             for key in curr.keys() & inc.keys():
@@ -220,7 +212,6 @@
             curr=curr_json_schema_extra or {}, inc=inc_json_schema_extra or {}
         )
 
->>>>>>> e1af0a7d
         curr_detail = split_desc(curr_desc)
         inc_detail = split_desc(inc_desc)
 
@@ -269,13 +260,9 @@
                 additional_description += " Multiple comma separated items allowed."
             else:
                 additional_description += (
-<<<<<<< HEAD
-                    " Multiple comma separated items allowed for provider(s): " + ", ".join(multiple) + "."  # type: ignore
-=======
                     " Multiple comma separated items allowed for provider(s): "
                     + ", ".join(multiple)  # type: ignore[arg-type]
                     + "."
->>>>>>> e1af0a7d
                 )
 
         provider_field = (
