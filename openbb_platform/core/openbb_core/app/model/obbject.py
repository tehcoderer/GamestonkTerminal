"""The OBBject."""

from typing import (
    TYPE_CHECKING,
    Any,
    Callable,
    ClassVar,
    Dict,
    Generic,
    Hashable,
    List,
    Literal,
    Optional,
    Set,
    TypeVar,
    Union,
)

import pandas as pd
from numpy import ndarray
from pydantic import BaseModel, Field, PrivateAttr

from openbb_core.app.model.abstract.error import OpenBBError
from openbb_core.app.model.abstract.tagged import Tagged
from openbb_core.app.model.abstract.warning import Warning_
from openbb_core.app.model.charts.chart import Chart
from openbb_core.app.utils import basemodel_to_df
from openbb_core.provider.abstract.annotated_result import AnnotatedResult
from openbb_core.provider.abstract.data import Data

if TYPE_CHECKING:
    from openbb_core.app.query import Query

    try:
        from polars import DataFrame as PolarsDataFrame  # type: ignore
    except ImportError:
        PolarsDataFrame = None

T = TypeVar("T")


class OBBject(Tagged, Generic[T]):
    """OpenBB object."""

    accessors: ClassVar[Set[str]] = set()
    _user_settings: ClassVar[Optional[BaseModel]] = None
    _system_settings: ClassVar[Optional[BaseModel]] = None

    results: Optional[T] = Field(
        default=None,
        description="Serializable results.",
    )
    provider: Optional[str] = Field(  # type: ignore
        default=None,
        description="Provider name.",
    )
    warnings: Optional[List[Warning_]] = Field(
        default=None,
        description="List of warnings.",
    )
    chart: Optional[Chart] = Field(
        default=None,
        description="Chart object.",
    )
    extra: Dict[str, Any] = Field(
        default_factory=dict,
        description="Extra info.",
    )
    _route: str = PrivateAttr(
        default=None,
    )
    _standard_params: Optional[Dict[str, Any]] = PrivateAttr(
        default_factory=dict,
    )

    def __repr__(self) -> str:
        """Human readable representation of the object."""
        items = [
            f"{k}: {v}"[:83] + ("..." if len(f"{k}: {v}") > 83 else "")
            for k, v in self.model_dump().items()
        ]
        return f"{self.__class__.__name__}\n\n" + "\n".join(items)

<<<<<<< HEAD
    @classmethod
    def results_type_repr(cls, params: Optional[Any] = None) -> str:
        """Return the results type representation."""
        results_field = cls.model_fields.get("results")
        type_repr = "Any"
        if results_field:
            type_ = params[0] if params else results_field.annotation
            type_repr = getattr(type_, "__name__", str(type_))

            if json_schema_extra := getattr(results_field, "json_schema_extra", {}):
                model = json_schema_extra.get("model", "Any")

                if json_schema_extra.get("is_union"):
                    return f"Union[List[{model}], {model}]"
                if json_schema_extra.get("has_list"):
                    return f"List[{model}]"

                return model

            if "typing." in str(type_):
                unpack_optional = sub(r"Optional\[(.*)\]", r"\1", str(type_))
                type_repr = sub(
                    r"(\w+\.)*(\w+)?(\, NoneType)?",
                    r"\2",
                    unpack_optional,
                )

        return type_repr

    @classmethod
    def model_parametrized_name(cls, params: Any) -> str:
        """Return the model name with the parameters."""
        return f"OBBject[{cls.results_type_repr(params)}]"

=======
>>>>>>> e1af0a7d
    def to_df(
        self, index: Optional[Union[str, None]] = "date", sort_by: Optional[str] = None
    ) -> pd.DataFrame:
        """Alias for `to_dataframe`."""
        return self.to_dataframe(index=index, sort_by=sort_by)

    def to_dataframe(
        self, index: Optional[Union[str, None]] = "date", sort_by: Optional[str] = None
    ) -> pd.DataFrame:
        """Convert results field to pandas dataframe.

        Supports converting creating pandas DataFrames from the following
        serializable data formats:

        - List[BaseModel]
        - List[Dict]
        - List[List]
        - List[str]
        - List[int]
        - List[float]
        - Dict[str, Dict]
        - Dict[str, List]
        - Dict[str, BaseModel]

        Parameters
        ----------
        index : Optional[str]
            Column name to use as index.
        sort_by : Optional[str]
            Column name to sort by.

        Returns
        -------
        pd.DataFrame
            Pandas dataframe.
        """

        def is_list_of_basemodel(items: Union[List[T], T]) -> bool:
            return isinstance(items, list) and all(
                isinstance(item, BaseModel) for item in items
            )

        if self.results is None or not self.results:
            raise OpenBBError("Results not found.")

        if isinstance(self.results, pd.DataFrame):
            return self.results

        try:
            res = self.results
            df = None
            sort_columns = True

            # List[Dict]
            if isinstance(res, list) and len(res) == 1 and isinstance(res[0], dict):
                r = res[0]
                dict_of_df = {}

                for k, v in r.items():
                    # Dict[str, List[BaseModel]]
                    if is_list_of_basemodel(v):
                        dict_of_df[k] = basemodel_to_df(v, index)
                        sort_columns = False
                    # Dict[str, Any]
                    else:
                        dict_of_df[k] = pd.DataFrame(v)

                df = pd.concat(dict_of_df, axis=1)

            # List[BaseModel]
            elif is_list_of_basemodel(res):
                dt: Union[List[Data], Data] = res  # type: ignore
                df = basemodel_to_df(dt, index)
                sort_columns = False
            # List[List | str | int | float] | Dict[str, Dict | List | BaseModel]
            else:
                try:
                    df = pd.DataFrame(res)  # type: ignore[call-overload]
                    # Set index, if any
                    if df is not None and index is not None and index in df.columns:
                        df.set_index(index, inplace=True)

                except ValueError:
                    if isinstance(res, dict):
                        df = pd.DataFrame([res])

            if df is None:
                raise OpenBBError("Unsupported data format.")

            # Drop columns that are all NaN, but don't rearrange columns
            if sort_columns:
                df.sort_index(axis=1, inplace=True)
            df = df.dropna(axis=1, how="all")

            # Sort by specified column
            if sort_by:
                df.sort_values(by=sort_by, inplace=True)

        except OpenBBError as e:
            raise e
        except ValueError as ve:
            raise OpenBBError(
                f"ValueError: {ve}. Ensure the data format matches the expected format."
            ) from ve
        except TypeError as te:
            raise OpenBBError(
                f"TypeError: {te}. Check the data types in your results."
            ) from te
        except Exception as ex:
            raise OpenBBError(f"An unexpected error occurred: {ex}") from ex

        return df

    def to_polars(self) -> "PolarsDataFrame":
        """Convert results field to polars dataframe."""
        try:
            from polars import from_pandas  # type: ignore # pylint: disable=import-outside-toplevel
        except ImportError as exc:
            raise ImportError(
                "Please install polars: `pip install polars pyarrow`  to use this method."
            ) from exc

        return from_pandas(self.to_dataframe(index=None))

    def to_numpy(self) -> ndarray:
        """Convert results field to numpy array."""
        return self.to_dataframe(index=None).to_numpy()

    def to_dict(
        self,
        orient: Literal[
            "dict", "list", "series", "split", "tight", "records", "index"
        ] = "list",
    ) -> Union[Dict[Hashable, Any], List[Dict[Hashable, Any]]]:
        """Convert results field to a dictionary using any of pandas to_dict options.

        Parameters
        ----------
        orient : Literal["dict", "list", "series", "split", "tight", "records", "index"]
            Value to pass to `.to_dict()` method


        Returns
        -------
        Union[Dict[Hashable, Any], List[Dict[Hashable, Any]]]
            Dictionary of lists or list of dictionaries if orient is "records".
        """
        df = self.to_dataframe(index=None)
        if (
            orient == "list"
            and isinstance(self.results, dict)
            and all(
                isinstance(value, dict)
                for value in self.results.values()  # pylint: disable=no-member
            )
        ):
            df = df.T
        results = df.to_dict(orient=orient)
        if isinstance(results, dict) and orient == "list" and "index" in results:
            del results["index"]
        return results

    def to_llm(self) -> Union[Dict[Hashable, Any], List[Dict[Hashable, Any]]]:
        """Convert results field to an LLM compatible output.

        Returns
        -------
        Union[Dict[Hashable, Any], List[Dict[Hashable, Any]]]
            Dictionary of lists or list of dictionaries if orient is "records".
        """
        df = self.to_dataframe(index=None)

        results = df.to_json(
            orient="records",
            date_format="iso",
            date_unit="s",
        )

        return results

    def show(self, **kwargs: Any) -> None:
        """Display chart."""
        # pylint: disable=no-member
        if not self.chart or not self.chart.fig:
            raise OpenBBError("Chart not found.")
        show_function: Callable = getattr(self.chart.fig, "show")
        show_function(**kwargs)

    @classmethod
    async def from_query(cls, query: "Query") -> "OBBject":
        """Create OBBject from query.

        Parameters
        ----------
        query : Query
            Initialized query object.

        Returns
        -------
        OBBject[ResultsType]
            OBBject with results.
        """
        results = await query.execute()
        if isinstance(results, AnnotatedResult):
            return cls(
                results=results.result, extra={"results_metadata": results.metadata}
            )
        return cls(results=results)<|MERGE_RESOLUTION|>--- conflicted
+++ resolved
@@ -81,43 +81,6 @@
         ]
         return f"{self.__class__.__name__}\n\n" + "\n".join(items)
 
-<<<<<<< HEAD
-    @classmethod
-    def results_type_repr(cls, params: Optional[Any] = None) -> str:
-        """Return the results type representation."""
-        results_field = cls.model_fields.get("results")
-        type_repr = "Any"
-        if results_field:
-            type_ = params[0] if params else results_field.annotation
-            type_repr = getattr(type_, "__name__", str(type_))
-
-            if json_schema_extra := getattr(results_field, "json_schema_extra", {}):
-                model = json_schema_extra.get("model", "Any")
-
-                if json_schema_extra.get("is_union"):
-                    return f"Union[List[{model}], {model}]"
-                if json_schema_extra.get("has_list"):
-                    return f"List[{model}]"
-
-                return model
-
-            if "typing." in str(type_):
-                unpack_optional = sub(r"Optional\[(.*)\]", r"\1", str(type_))
-                type_repr = sub(
-                    r"(\w+\.)*(\w+)?(\, NoneType)?",
-                    r"\2",
-                    unpack_optional,
-                )
-
-        return type_repr
-
-    @classmethod
-    def model_parametrized_name(cls, params: Any) -> str:
-        """Return the model name with the parameters."""
-        return f"OBBject[{cls.results_type_repr(params)}]"
-
-=======
->>>>>>> e1af0a7d
     def to_df(
         self, index: Optional[Union[str, None]] = "date", sort_by: Optional[str] = None
     ) -> pd.DataFrame:
