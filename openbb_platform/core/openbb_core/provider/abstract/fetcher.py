"""Abstract class for the fetcher."""

# ruff: noqa: S101, E501
# pylint: disable=E1101, C0301

from typing import (
    Any,
    Dict,
    Generic,
    Optional,
    TypeVar,
    Union,
    get_args,
    get_origin,
)

from pandas import DataFrame

from openbb_core.provider.abstract.annotated_result import AnnotatedResult
from openbb_core.provider.abstract.data import Data
from openbb_core.provider.abstract.query_params import QueryParams
from openbb_core.provider.utils.helpers import maybe_coroutine, run_async

Q = TypeVar("Q", bound=QueryParams)
D = TypeVar("D", bound=Data)
R = TypeVar("R")  # Return, usually List[D], but can be just D for example


class classproperty:
    """Class property decorator."""

    def __init__(self, f):
        """Initialize decorator."""
        self.f = f

    def __get__(self, obj, owner):
        """Get the property."""
        return self.f(owner)


class Fetcher(Generic[Q, R]):
    """Abstract class for the fetcher."""

    # Tell query executor if credentials are required. Can be overridden by subclasses.
    require_credentials = True

    @staticmethod
    def transform_query(params: Dict[str, Any]) -> Q:
        """Transform the params to the provider-specific query."""
        raise NotImplementedError

    @staticmethod
    async def aextract_data(query: Q, credentials: Optional[Dict[str, str]]) -> Any:
        """Asynchronously extract the data from the provider."""

    @staticmethod
    def extract_data(query: Q, credentials: Optional[Dict[str, str]]) -> Any:
        """Extract the data from the provider."""

    @staticmethod
    def transform_data(query: Q, data: Any, **kwargs) -> Union[R, AnnotatedResult[R]]:
        """Transform the provider-specific data."""
        raise NotImplementedError

    def __init_subclass__(cls, *args, **kwargs):
        """Initialize the subclass."""
        super().__init_subclass__(*args, **kwargs)

        if cls.aextract_data != Fetcher.aextract_data:
            cls.extract_data = cls.aextract_data  # type: ignore[method-assign]
        elif cls.extract_data == Fetcher.extract_data:
            raise NotImplementedError(
                "Fetcher subclass must implement either extract_data or aextract_data"
                " method. If both are implemented, aextract_data will be used as the"
                " default."
            )

    @classmethod
    async def fetch_data(
        cls,
        params: Dict[str, Any],
        credentials: Optional[Dict[str, str]] = None,
        **kwargs,
    ) -> Union[R, AnnotatedResult[R]]:
        """Fetch data from a provider."""
        query = cls.transform_query(params=params)
        data = await maybe_coroutine(
            cls.extract_data, query=query, credentials=credentials, **kwargs
        )
        return cls.transform_data(query=query, data=data, **kwargs)

    @classproperty
    def query_params_type(self) -> Q:
        """Get the type of query."""
        # pylint: disable=E1101
        return self.__orig_bases__[0].__args__[0]  # type: ignore

    @classproperty
    def return_type(self) -> R:
        """Get the type of return."""
        # pylint: disable=E1101
        return self.__orig_bases__[0].__args__[1]  # type: ignore

    @classproperty
    def data_type(self) -> D:  # type: ignore
        """Get the type data."""
        # pylint: disable=E1101
        return self._get_data_type(self.__orig_bases__[0].__args__[1])  # type: ignore

    @staticmethod
    def _get_data_type(data: Any) -> D:  # type: ignore
        """Get the type of the data."""
        if get_origin(data) == list:
            data = get_args(data)[0]
        return data

    @classmethod
    def test(
        cls,
        params: Dict[str, Any],
        credentials: Optional[Dict[str, str]] = None,
        **kwargs,
    ) -> None:
        """Test the fetcher.

        This method will test each stage of the fetcher TET (Transform, Extract, Transform).

        Parameters
        ----------
        params : Dict[str, Any]
            The params to test the fetcher with.
        credentials : Optional[Dict[str, str]], optional
            The credentials to test the fetcher with, by default None.

        Raises
        ------
        AssertionError
            If any of the tests fail.
        """
        query = cls.transform_query(params=params)
        data = run_async(
            cls.extract_data, query=query, credentials=credentials, **kwargs
        )
        result = cls.transform_data(query=query, data=data, **kwargs)

        # Class Assertions
        assert isinstance(
            cls.require_credentials, bool
        ), "require_credentials must be a boolean."

        # Query Assertions
        assert query, "Query must not be None."
        assert issubclass(
            type(query), cls.query_params_type
        ), f"Query type mismatch. Expected: {cls.query_params_type} Got: {type(query)}"
        assert all(
            getattr(query, key) == value for key, value in params.items()
        ), f"Query must have the correct values. Expected: {params} Got: {query.__dict__}"

        # Data Assertions
        if not isinstance(data, DataFrame):
            assert data, "Data must not be None."
        else:
            assert not data.empty, "Data must not be empty."
        is_list = isinstance(data, list)
        if is_list:
            assert all(
                field in data[0]
                for field in cls.data_type.__fields__
                if field in data[0]
            ), f"Data must have the correct fields. Expected: {cls.data_type.__fields__} Got: {data[0].__dict__}"
            # This makes sure that the data is not transformed yet so that the
            # pipeline is implemented correctly. We can remove this assertion if we
            # want to be less strict.
            assert (
                issubclass(type(data[0]), cls.data_type) is False
            ), f"Data must not be transformed yet. Expected: {cls.data_type} Got: {type(data[0])}"
        else:
            assert all(
                field in data for field in cls.data_type.__fields__ if field in data
            ), f"Data must have the correct fields. Expected: {cls.data_type.__fields__} Got: {data.__dict__}"
            assert (
                issubclass(type(data), cls.data_type) is False
            ), f"Data must not be transformed yet. Expected: {cls.data_type} Got: {type(data)}"

        assert len(data) > 0, "Data must not be empty."

        # Transformed Data Assertions
<<<<<<< HEAD
        assert transformed_data, "Transformed data must not be None."
=======
        transformed_data = (
            result.result if isinstance(result, AnnotatedResult) else result
        )
>>>>>>> e1af0a7d

        assert transformed_data, "Transformed data must not be None."

        if isinstance(transformed_data, list):
            return_type_args = cls.return_type.__args__[0]
            return_type_is_dict = (
                hasattr(return_type_args, "__origin__")
                and return_type_args.__origin__ is dict
            )
            if return_type_is_dict:
                return_type_fields = return_type_args.__args__[1].__args__[0].__fields__
                return_type = return_type_args.__args__[1].__args__[0]
            else:
                return_type_fields = return_type_args.__fields__
                return_type = return_type_args

            assert len(transformed_data) > 0, "Transformed data must not be empty."  # type: ignore
            assert all(
                field in transformed_data[0].__dict__ for field in return_type_fields  # type: ignore
            ), f"Transformed data must have the correct fields. Expected: {return_type_fields} Got: {transformed_data[0].__dict__}"  # type: ignore
            assert issubclass(
                type(transformed_data[0]), cls.data_type  # type: ignore
            ), f"Transformed data must be of the correct type. Expected: {cls.data_type} Got: {type(transformed_data[0])}"  # type: ignore
            assert issubclass(  # type: ignore
                type(transformed_data[0]),  # type: ignore
                return_type,
            ), f"Transformed data must be of the correct type. Expected: {return_type} Got: {type(transformed_data[0])}"  # type: ignore
        else:
            assert all(
                field in transformed_data.__dict__
                for field in cls.return_type.__fields__
            ), f"Transformed data must have the correct fields. Expected: {cls.return_type.__fields__} Got: {transformed_data.__dict__}"
            assert issubclass(
                type(transformed_data), cls.data_type
            ), f"Transformed data must be of the correct type. Expected: {cls.data_type} Got: {type(transformed_data)}"
            assert issubclass(
                type(transformed_data), cls.return_type
            ), f"Transformed data must be of the correct type. Expected: {cls.return_type} Got: {type(transformed_data)}"<|MERGE_RESOLUTION|>--- conflicted
+++ resolved
@@ -186,13 +186,9 @@
         assert len(data) > 0, "Data must not be empty."
 
         # Transformed Data Assertions
-<<<<<<< HEAD
-        assert transformed_data, "Transformed data must not be None."
-=======
         transformed_data = (
             result.result if isinstance(result, AnnotatedResult) else result
         )
->>>>>>> e1af0a7d
 
         assert transformed_data, "Transformed data must not be None."
 
