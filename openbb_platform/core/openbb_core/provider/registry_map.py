"""Provider registry map."""

<<<<<<< HEAD
import sys
=======
>>>>>>> e1af0a7d
from copy import deepcopy
from inspect import getfile, isclass
from pathlib import Path
from typing import Any, Dict, List, Literal, Optional, Tuple, get_origin

from pydantic import BaseModel

from openbb_core.provider.abstract.data import Data
from openbb_core.provider.abstract.fetcher import Fetcher
from openbb_core.provider.abstract.query_params import QueryParams
from openbb_core.provider.registry import Registry, RegistryLoader

MapType = Dict[str, Dict[str, Dict[str, Dict[str, Any]]]]

STANDARD_MODELS_FOLDER = Path(__file__).parent / "standard_models"
SKIP = {"object", "Representation", "BaseModel", "QueryParams", "Data"}


class RegistryMap:
    """Class to store information about providers in the registry."""

    def __init__(self, registry: Optional[Registry] = None) -> None:
        """Initialize Registry Map."""
        self._registry = registry or RegistryLoader.from_extensions()
        self._credentials = self._get_credentials(self._registry)
        self._available_providers = self._get_available_providers(self._registry)
        self._standard_extra, self._original_models = self._get_maps(self._registry)
        self._models = self._get_models(self._standard_extra)

    @property
    def registry(self) -> Registry:
        """Get the registry."""
        return self._registry

    @property
    def available_providers(self) -> List[str]:
        """Get list of available providers."""
        return self._available_providers

    @property
    def credentials(self) -> List[str]:
        """Get list of required credentials."""
        return self._credentials

    @property
    def standard_extra(self) -> MapType:
        """Get standard extra map."""
        return self._standard_extra

    @property
    def original_models(self) -> MapType:
        """Get original models."""
        return self._original_models

    @property
    def models(self) -> List[str]:
        """Get available models."""
        return self._models

    def _get_credentials(self, registry: Registry) -> List[str]:
        """Get list of required credentials."""
        cred_list = []
        for provider in registry.providers.values():
            for c in provider.credentials:
                cred_list.append(c)
        return cred_list

    def _get_available_providers(self, registry: Registry) -> List[str]:
        """Get list of available providers."""
        return sorted(list(registry.providers.keys()))

    def _get_maps(self, registry: Registry) -> Tuple[MapType, Dict[str, Dict]]:
        """Generate map for the provider package."""
        standard_extra: MapType = {}
        original_models: Dict[str, Dict] = {}

        for p in registry.providers:
            for model_name, fetcher in registry.providers[p].fetcher_dict.items():
<<<<<<< HEAD
                standard_query, extra_query = self.extract_info(fetcher, "query_params")
                standard_data, extra_data = self.extract_info(fetcher, "data")
                if model_name not in map_:
                    map_[model_name] = {}
                    # The deepcopy avoids modifications from one model to affect another
                    map_[model_name]["openbb"] = {
=======
                standard_query, extra_query = self._extract_info(
                    fetcher, "query_params"
                )
                standard_data, extra_data = self._extract_info(fetcher, "data")
                if model_name not in standard_extra:
                    standard_extra[model_name] = {}
                    # The deepcopy avoids modifications from one model to affect another
                    standard_extra[model_name]["openbb"] = {
>>>>>>> e1af0a7d
                        "QueryParams": deepcopy(standard_query),
                        "Data": deepcopy(standard_data),
                    }
                standard_extra[model_name][p] = {
                    "QueryParams": extra_query,
                    "Data": extra_data,
                }

                original_models.setdefault(model_name, {}).update(
                    {
                        p: {
                            "query": self._get_model(fetcher, "query_params"),
                            "data": self._get_model(fetcher, "data"),
                            "results_type": self._get_results_type(fetcher),
                        }
                    }
                )

<<<<<<< HEAD
                self._merge_json_schema_extra(p, fetcher, map_[model_name])
=======
                self._merge_json_schema_extra(p, fetcher, standard_extra[model_name])
>>>>>>> e1af0a7d

        return standard_extra, original_models

    def _merge_json_schema_extra(
        self,
        provider: str,
        fetcher: Fetcher,
        model_map: dict,
    ):
        """Merge json schema extra for different providers."""
        model: BaseModel = RegistryMap._get_model(fetcher, "query_params")
        std_fields = model_map["openbb"]["QueryParams"]["fields"]
        extra_fields = model_map[provider]["QueryParams"]["fields"]
        for f, props in getattr(model, "__json_schema_extra__", {}).items():
            for p in props:
                if f in std_fields:
                    model_field = std_fields[f]
                elif f in extra_fields:
                    model_field = extra_fields[f]
                else:
                    continue

                if model_field.json_schema_extra is None:
                    model_field.json_schema_extra = {}

                if p not in model_field.json_schema_extra:
                    model_field.json_schema_extra[p] = []

                providers = model_field.json_schema_extra[p]
                if provider not in providers:
                    providers.append(provider)

    def _get_models(self, map_: MapType) -> List[str]:
        """Get available models."""
        return list(map_.keys())

    @staticmethod
    def _get_results_type(fetcher: Fetcher) -> Any:
        """Extract return info from fetcher."""
<<<<<<< HEAD
        return getattr(fetcher, "return_type", None)

    @staticmethod
    def extract_data_model(fetcher: Fetcher, provider_str: str) -> BaseModel:
        """Extract info (fields and docstring) from fetcher query params or data."""
        model: BaseModel = RegistryMap._get_model(fetcher, "data")
        model_name = getattr(model, "__name__", "")
        fields = {}
        for field_name, field in model.model_fields.items():
            field.serialization_alias = field_name
            fields[field_name] = (field.annotation, field)

        fields["provider"] = (
            Literal[provider_str],  # type: ignore
            Field(
                default=provider_str,
                description="The data provider for the data.",
                exclude=True,
            ),
        )

        provider_model = create_model(  # type: ignore[call-overload]
            model_name.replace("Data", ""),
            __base__=model,
            __doc__=model.__doc__,
            __module__=model.__module__,
            **fields,
        )

        # Replace the provider models in the modules with the new models we created
        # To make sure provider field is defined to be the provider string
        # This is hacky, but we need to have `provider: Literal['provider_name']`
        # in the model to serve as union discriminator for the API validation
        # the alternative would be to specify it manually in all the models
        if model_name:
            setattr(sys.modules[model.__module__], model_name, provider_model)

        return provider_model
=======
        return get_origin(getattr(fetcher, "return_type", None))
>>>>>>> e1af0a7d

    @staticmethod
    def _extract_info(
        fetcher: Fetcher, type_: Literal["query_params", "data"]
    ) -> tuple:
        """Extract info (fields and docstring) from fetcher query params or data."""
        model: BaseModel = RegistryMap._get_model(fetcher, type_)
        all_fields = {}
        standard_info: Dict[str, Any] = {"fields": {}, "docstring": None}
        found_top_level = False

        for c in RegistryMap._class_hierarchy(model):
            if c.__name__ in SKIP:
                continue
            if (Path(getfile(c)).parent == STANDARD_MODELS_FOLDER) or found_top_level:
                if not found_top_level:
                    # We might update the standard_info more than once to account for
                    # nested standard models, but we only want to update the docstring
                    # once with the __doc__ of the top-level standard model.
                    standard_info["docstring"] = c.__doc__
                    found_top_level = True
                standard_info["fields"].update(c.model_fields)
            else:
                all_fields.update(c.model_fields)

        extra_info: Dict[str, Any] = {
            "fields": {},
            "docstring": model.__doc__,
        }

        # We ignore fields that are already in the standard model
        for name, field in all_fields.items():
            if name not in standard_info["fields"]:
                extra_info["fields"][name] = field

        return standard_info, extra_info

    @staticmethod
    def _get_model(
        fetcher: Fetcher, type_: Literal["query_params", "data"]
    ) -> BaseModel:
        """Get model from fetcher."""
        model = getattr(fetcher, f"{type_}_type")
        RegistryMap._validate(model, type_)
        return model

    @staticmethod
    def _validate(model: Any, type_: Literal["query_params", "data"]) -> None:
        """Validate model."""
        parent_model = QueryParams if type_ == "query_params" else Data
        if not isclass(model) or not issubclass(model, parent_model):
            model_str = str(model).replace("<", "<'").replace(">", "'>")
            raise ValueError(
                f"'{model_str}' must be a subclass of '{parent_model.__name__}'.\n"
                "If you are returning a nested type, try specifying"
                f" `{type_}_type = <'your_{type_}_type'>` in the fetcher."
            )

    @staticmethod
    def _class_hierarchy(class_) -> tuple:
        """Return the class hierarchy starting with the class itself until `object`."""
        return getattr(class_, "__mro__", ())<|MERGE_RESOLUTION|>--- conflicted
+++ resolved
@@ -1,9 +1,5 @@
 """Provider registry map."""
 
-<<<<<<< HEAD
-import sys
-=======
->>>>>>> e1af0a7d
 from copy import deepcopy
 from inspect import getfile, isclass
 from pathlib import Path
@@ -82,14 +78,6 @@
 
         for p in registry.providers:
             for model_name, fetcher in registry.providers[p].fetcher_dict.items():
-<<<<<<< HEAD
-                standard_query, extra_query = self.extract_info(fetcher, "query_params")
-                standard_data, extra_data = self.extract_info(fetcher, "data")
-                if model_name not in map_:
-                    map_[model_name] = {}
-                    # The deepcopy avoids modifications from one model to affect another
-                    map_[model_name]["openbb"] = {
-=======
                 standard_query, extra_query = self._extract_info(
                     fetcher, "query_params"
                 )
@@ -98,7 +86,6 @@
                     standard_extra[model_name] = {}
                     # The deepcopy avoids modifications from one model to affect another
                     standard_extra[model_name]["openbb"] = {
->>>>>>> e1af0a7d
                         "QueryParams": deepcopy(standard_query),
                         "Data": deepcopy(standard_data),
                     }
@@ -117,11 +104,7 @@
                     }
                 )
 
-<<<<<<< HEAD
-                self._merge_json_schema_extra(p, fetcher, map_[model_name])
-=======
                 self._merge_json_schema_extra(p, fetcher, standard_extra[model_name])
->>>>>>> e1af0a7d
 
         return standard_extra, original_models
 
@@ -161,48 +144,7 @@
     @staticmethod
     def _get_results_type(fetcher: Fetcher) -> Any:
         """Extract return info from fetcher."""
-<<<<<<< HEAD
-        return getattr(fetcher, "return_type", None)
-
-    @staticmethod
-    def extract_data_model(fetcher: Fetcher, provider_str: str) -> BaseModel:
-        """Extract info (fields and docstring) from fetcher query params or data."""
-        model: BaseModel = RegistryMap._get_model(fetcher, "data")
-        model_name = getattr(model, "__name__", "")
-        fields = {}
-        for field_name, field in model.model_fields.items():
-            field.serialization_alias = field_name
-            fields[field_name] = (field.annotation, field)
-
-        fields["provider"] = (
-            Literal[provider_str],  # type: ignore
-            Field(
-                default=provider_str,
-                description="The data provider for the data.",
-                exclude=True,
-            ),
-        )
-
-        provider_model = create_model(  # type: ignore[call-overload]
-            model_name.replace("Data", ""),
-            __base__=model,
-            __doc__=model.__doc__,
-            __module__=model.__module__,
-            **fields,
-        )
-
-        # Replace the provider models in the modules with the new models we created
-        # To make sure provider field is defined to be the provider string
-        # This is hacky, but we need to have `provider: Literal['provider_name']`
-        # in the model to serve as union discriminator for the API validation
-        # the alternative would be to specify it manually in all the models
-        if model_name:
-            setattr(sys.modules[model.__module__], model_name, provider_model)
-
-        return provider_model
-=======
         return get_origin(getattr(fetcher, "return_type", None))
->>>>>>> e1af0a7d
 
     @staticmethod
     def _extract_info(
