--- conflicted
+++ resolved
@@ -4,20 +4,14 @@
 
 
 def test_defaults():
-<<<<<<< HEAD
-=======
     """Test the Defaults class."""
->>>>>>> e1af0a7d
     cc = Defaults(routes={"test": {"test": "test"}})
     assert isinstance(cc, Defaults)
     assert cc.routes == {"test": {"test": "test"}}
 
 
 def test_fields():
-<<<<<<< HEAD
-=======
     """Test the Defaults fields."""
->>>>>>> e1af0a7d
     fields = Defaults.model_fields
     fields_keys = fields.keys()
 
