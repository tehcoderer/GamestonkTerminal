"""Test the Metadata model."""

from datetime import datetime

import numpy as np
import pandas as pd
import pytest
from openbb_core.app.model.metadata import Metadata
from openbb_core.provider.abstract.data import Data


def test_Metadata():
    """Run Smoke test."""
    m = Metadata(
        arguments={
            "provider_choices": {},
            "standard_params": {},
            "extra_params": {},
        },
        route="test",
        timestamp=datetime.now(),
        duration=0,
    )
    assert m
    assert isinstance(m, Metadata)


def test_fields():
<<<<<<< HEAD
    "Smoke test"
=======
    """Run Smoke test."""
>>>>>>> e1af0a7d
    fields = Metadata.model_fields.keys()
    assert "arguments" in fields
    assert "duration" in fields
    assert "route" in fields
    assert "timestamp" in fields


@pytest.mark.parametrize(
    "input_data, expected_output",
    [
        # Test cases for various input types
        ({"data": Data()}, {"data": {"type": "Data", "columns": []}}),
        (
            {"data": Data(open=123, close=456)},
            {"data": {"type": "Data", "columns": ["open", "close"]}},
        ),
        (
            {"data_list": [Data(open=123, close=456), Data(volume=789)]},
            {
                "data_list": {
                    "type": "List[Data]",
                    "columns": ["open", "volume", "close"],
                }
            },
        ),
        (
            {"data_list": [Data(open=123, close=456), Data(open=321, volume=789)]},
            {
                "data_list": {
                    "type": "List[Data]",
                    "columns": ["open", "close", "volume"],
                }
            },
        ),
        (
            {"data_frame": pd.DataFrame({"A": [1, 2], "B": [3, 4]})},
            {"data_frame": {"type": "DataFrame", "columns": ["A", "B"]}},
        ),
        (
            {
                "data_frame_list": [
                    pd.DataFrame({"A": [1, 2], "B": [3, 4]}),
                    pd.DataFrame({"C": [5, 6]}),
                ],
                "data_series_list": [
                    pd.Series([1, 2], name="X"),
                    pd.Series([3, 4], name="Y"),
                ],
            },
            {
                "data_frame_list": {
                    "type": "List[DataFrame]",
                    "columns": [["A", "B"], ["C"]],
                },
                "data_series_list": {"type": "List[Series]", "columns": ["X", "Y"]},
            },
        ),
        (
            {
                "numpy_array": np.array(
                    [(1, "Alice"), (2, "Bob")], dtype=[("id", int), ("name", "U10")]
                )
            },
            {"numpy_array": {"type": "ndarray", "columns": ["id", "name"]}},
        ),
        # Test case for long string input
        (
            {
                "long_string": "This is a very long string that exceeds 80 characters in length and should be trimmed."
            },
            {
                "long_string": "This is a very long string that exceeds 80 characters in length and should be tr"
            },
        ),
    ],
)
def test_scale_arguments(input_data, expected_output):
    """Test the scale_arguments method."""
    kwargs = {
        "provider_choices": {},
        "standard_params": {},
        "extra_params": input_data,
    }
    m = Metadata(
        arguments=kwargs,
        route="test",
        timestamp=datetime.now(),
        duration=0,
    )
    arguments = m.arguments

    for arg in arguments:  # pylint: disable=E1133
        if "columns" in arguments[arg]:
            # compare the column names disregarding the order with the expected output
            assert sorted(arguments["extra_params"][arg]["columns"]) == sorted(
                expected_output[arg]["columns"]
            )
            assert arguments[arg]["type"] == expected_output[arg]["type"]
        else:
            # assert m.arguments["extra_params"] == expected_output
            keys = list(arguments["extra_params"].keys())
            expected_keys = list(expected_output.keys())
            assert sorted(keys) == sorted(expected_keys)

            for key in keys:
                if "type" in arguments["extra_params"][key]:
                    assert (
                        arguments["extra_params"][key]["type"]
                        == expected_output[key]["type"]
                    )
                    assert sorted(arguments["extra_params"][key]["columns"]) == sorted(
                        expected_output[key]["columns"]
                    )
                else:
                    assert arguments["extra_params"][key] == expected_output[key]<|MERGE_RESOLUTION|>--- conflicted
+++ resolved
@@ -26,11 +26,7 @@
 
 
 def test_fields():
-<<<<<<< HEAD
-    "Smoke test"
-=======
     """Run Smoke test."""
->>>>>>> e1af0a7d
     fields = Metadata.model_fields.keys()
     assert "arguments" in fields
     assert "duration" in fields
