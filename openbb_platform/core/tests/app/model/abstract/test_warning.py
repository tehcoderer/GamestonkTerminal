"""Test the Warnings model."""

from unittest.mock import Mock

import pytest
from openbb_core.app.model.abstract.warning import Warning_, cast_warning


@pytest.mark.parametrize(
    "category, message",
    [
        ("test", "test"),
        ("test2", "test2"),
    ],
)
def test_warn_model(category, message):
    """Test the Warning_ model."""
    war = Warning_(category=category, message=message)

    assert war.category == category
    assert war.message == message


def test_fields():
<<<<<<< HEAD
=======
    """Test the Warning_ fields."""
>>>>>>> e1af0a7d
    fields = Warning_.model_fields
    fields_keys = fields.keys()

    assert "category" in fields_keys
    assert "message" in fields_keys


def test_cast_warning():
    """Test the cast_warning function."""
    mock_warning_message = Mock()
    mock_warning_message.category.__name__ = "test"
    mock_warning_message.message = "test"
    warning = cast_warning(mock_warning_message)

    assert warning.category == "test"
    assert warning.message == "test"<|MERGE_RESOLUTION|>--- conflicted
+++ resolved
@@ -22,10 +22,7 @@
 
 
 def test_fields():
-<<<<<<< HEAD
-=======
     """Test the Warning_ fields."""
->>>>>>> e1af0a7d
     fields = Warning_.model_fields
     fields_keys = fields.keys()
 
