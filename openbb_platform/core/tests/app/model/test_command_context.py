--- conflicted
+++ resolved
@@ -16,10 +16,7 @@
 
 
 def test_fields():
-<<<<<<< HEAD
-=======
     """Test the CommandContext fields."""
->>>>>>> e1af0a7d
     fields = CommandContext.model_fields
     fields_keys = fields.keys()
 
