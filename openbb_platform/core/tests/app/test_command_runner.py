<<<<<<< HEAD
=======
"""Test command runner."""

>>>>>>> e1af0a7d
from dataclasses import dataclass
from inspect import Parameter
from typing import Dict, List
from unittest.mock import Mock, patch

import pytest
from fastapi import Query
from fastapi.params import Query as QueryParam
from openbb_core.app.command_runner import (
    CommandRunner,
    ExecutionContext,
    ParametersBuilder,
    StaticCommandRunner,
)
from openbb_core.app.model.abstract.warning import OpenBBWarning
from openbb_core.app.model.command_context import CommandContext
from openbb_core.app.model.system_settings import SystemSettings
from openbb_core.app.model.user_settings import UserSettings
from openbb_core.app.provider_interface import ExtraParams
from openbb_core.app.router import CommandMap
from pydantic import BaseModel, ConfigDict
<<<<<<< HEAD
=======

# pylint: disable=W0613, W0621, W0102, W0212
>>>>>>> e1af0a7d


@pytest.fixture()
def execution_context():
    """Set up execution context."""
    sys = SystemSettings()
    user = UserSettings()
    cmd_map = CommandMap()
    return ExecutionContext(cmd_map, "mock/route", sys, user)


@pytest.fixture()
def mock_func():
    """Set up mock function."""

    def mock_func(
        a: int, b: int, c: float = 10.0, d: int = 5, provider_choices: Dict = {}
    ) -> None:
        """Mock function."""

    return mock_func


def test_execution_context():
    """Test execution context."""
    sys = SystemSettings()
    user = UserSettings()
    cmd_map = CommandMap()
    ctx = ExecutionContext(cmd_map, "mock/route", sys, user)

    assert isinstance(ctx, ExecutionContext)
    assert ctx.system_settings == sys
    assert ctx.user_settings == user
    assert ctx.command_map == cmd_map
    assert ctx.route == "mock/route"


def test_parameters_builder():
    """Test parameters builder."""
    assert ParametersBuilder()


@pytest.mark.parametrize(
    "input_func, expected_annotations",
    [
        (lambda x: x, {"x": Parameter(name="x", kind=Parameter.POSITIONAL_OR_KEYWORD)}),
        (
            lambda a, b, c=10: a + b + c,
            {
                "a": Parameter(name="a", kind=Parameter.POSITIONAL_OR_KEYWORD),
                "b": Parameter(name="b", kind=Parameter.POSITIONAL_OR_KEYWORD),
                "c": Parameter(
                    name="c", kind=Parameter.POSITIONAL_OR_KEYWORD, default=10
                ),
            },
        ),
        (
            lambda x, y, *, z: x + y + z,
            {
                "x": Parameter(name="x", kind=Parameter.POSITIONAL_OR_KEYWORD),
                "y": Parameter(name="y", kind=Parameter.POSITIONAL_OR_KEYWORD),
                "z": Parameter(name="z", kind=Parameter.KEYWORD_ONLY),
            },
        ),
    ],
)
def test_parameters_builder_get_polished_func(input_func, expected_annotations):
    """Test get_polished_func."""
    polished_func = ParametersBuilder.get_polished_func(input_func)

    assert polished_func.__annotations__ == expected_annotations
    assert polished_func.__signature__ == input_func.__signature__  # type: ignore[attr-defined]


@pytest.mark.parametrize(
    "input_func, expected_params",
    [
        (lambda x: x, [Parameter("x", Parameter.POSITIONAL_OR_KEYWORD)]),
        (
            lambda a, b, c=10: a + b + c,
            [
                Parameter("a", Parameter.POSITIONAL_OR_KEYWORD),
                Parameter("b", Parameter.POSITIONAL_OR_KEYWORD),
                Parameter("c", Parameter.POSITIONAL_OR_KEYWORD, default=10),
            ],
        ),
        (
            lambda x, y, *, z: x + y + z,
            [
                Parameter("x", Parameter.POSITIONAL_OR_KEYWORD),
                Parameter("y", Parameter.POSITIONAL_OR_KEYWORD),
                Parameter("z", Parameter.KEYWORD_ONLY),
            ],
        ),
    ],
)
def test_parameters_builder_get_polished_parameter_list(input_func, expected_params):
    """Test get_polished_parameter_list."""
    param_list = ParametersBuilder.get_polished_parameter_list(input_func)

    assert param_list == expected_params


@pytest.mark.parametrize(
    "input_func, input_args, input_kwargs, expected_result",
    [
        (lambda x: x, (5,), {}, {"x": 5}),
        (lambda a, b, c=10: a + b + c, (2, 3), {}, {"a": 2, "b": 3, "c": 10}),
        (lambda x, y, *, z: x + y + z, (1, 2), {"z": 3}, {"x": 1, "y": 2, "z": 3}),
    ],
)
def test_parameters_builder_merge_args_and_kwargs(
    input_func, input_args, input_kwargs, expected_result
):
    """Test merge_args_and_kwargs."""
    result = ParametersBuilder.merge_args_and_kwargs(
        input_func, input_args, input_kwargs
    )

    assert result == expected_result


@pytest.mark.parametrize(
    "kwargs, system_settings, user_settings, expected_result",
    [
        (
            {"cc": "existing_cc"},
            SystemSettings(),
            UserSettings(),
            {"cc": "mock_cc"},
        ),
    ],
)
def test_parameters_builder_update_command_context(
    kwargs, system_settings, user_settings, expected_result
):
    """Test update_command_context."""

    def other_mock_func(
        cc: CommandContext,
        a: int,
        b: int,
    ) -> None:
        """Mock function."""

    result = ParametersBuilder.update_command_context(
        other_mock_func, kwargs, system_settings, user_settings
    )

    assert isinstance(result["cc"], CommandContext)
    assert result["cc"].system_settings == system_settings
    assert result["cc"].user_settings == user_settings


@pytest.mark.parametrize(
    "command_coverage, route, kwargs, route_default, expected_result",
    [
        (
            {"route1": ["choice1", "choice2"]},
            "route1",
            {"provider_choices": {"provider": None}},
            None,
            {"provider_choices": {"provider": None}},
        ),
        (
            {"route1": ["choice1", "choice2"]},
            "route1",
            {"provider_choices": {"provider": ["choice1", "choice2"]}},
            {"provider": "choice1"},
            {"provider_choices": {"provider": ["choice1", "choice2"]}},
        ),
        (
            {},
            "route2",
            {},
            {"provider": "default_provider"},
            {},
        ),
        (
            {},
            "route3",
            {"provider_choices": {"provider": "existing_provider"}},
            None,
            {"provider_choices": {"provider": "existing_provider"}},
        ),
    ],
)
def test_parameters_builder_update_provider_choices(
    command_coverage, route, kwargs, route_default, expected_result
):
<<<<<<< HEAD
=======
    """Test update_provider_choices."""
>>>>>>> e1af0a7d
    with patch("openbb_core.app.command_runner.ProviderInterface") as mock_pi:
        mock_pi.available_providers = ["provider1", "provider2"]
        result = ParametersBuilder.update_provider_choices(
            mock_func, command_coverage, route, kwargs, route_default
        )

        assert result == expected_result


def test_parameters_builder_validate_kwargs(mock_func):
    """Test validate_kwargs."""
    # TODO: add more test cases with @pytest.mark.parametrize

    result = ParametersBuilder.validate_kwargs(
        mock_func, {"a": 1, "b": "2", "c": 3.0, "d": 4}
    )

    assert result == {"a": 1, "b": 2, "c": 3.0, "d": 4, "provider_choices": {}}


@pytest.mark.parametrize(
    "extra_params, base, expect",
    [
        (
            {"exists": ...},
            ExtraParams,
            None,
        ),
        (
            {"inexistent_field": ...},
            ExtraParams,
            OpenBBWarning,
        ),
    ],
)
def test_parameters_builder__warn_kwargs(extra_params, base, expect):
    """Test _warn_kwargs."""

    @dataclass
    class SomeModel(base):
        """SomeModel"""

        exists: QueryParam = Query(...)

    class Model(BaseModel):
        """Model"""

        model_config = ConfigDict(arbitrary_types_allowed=True)
        extra_params: SomeModel

    with pytest.warns(expect) as warning_info:
        # pylint: disable=protected-access
        ParametersBuilder._warn_kwargs(extra_params, Model)

        if not expect:
            assert len(warning_info) == 0


def test_parameters_builder_build(mock_func, execution_context):
    """Test build."""
    # TODO: add more test cases with @pytest.mark.parametrize

    with patch("openbb_core.app.command_runner.ProviderInterface") as mock_pi:
        mock_pi.available_providers = ["provider1", "provider2"]

        result = ParametersBuilder.build(
            args=(1, 2),
            kwargs={
                "c": 3,
                "d": "4",
                "provider_choices": {"provider": ["provider1", "provider2"]},
            },
            func=mock_func,
            execution_context=execution_context,
            route="mock/route",
        )

        assert result == {
            "a": 1,
            "b": 2,
            "c": 3.0,
            "d": 4,
            "provider_choices": {"provider": ["provider1", "provider2"]},
        }


@patch("openbb_core.app.command_runner.LoggingService")
def test_command_runner(_):
    """Test command runner."""
    assert CommandRunner()


@patch("openbb_core.app.command_runner.LoggingService")
def test_command_runner_properties(mock_logging_service):
    """Test properties."""
    sys = SystemSettings()
    user = UserSettings()
    cmd_map = CommandMap()
    runner = CommandRunner(cmd_map, sys, user)

    assert isinstance(runner, CommandRunner)
    assert runner.system_settings == sys
    assert runner.user_settings == user
    assert runner.command_map == cmd_map
    assert mock_logging_service.called_once()


@patch("openbb_core.app.command_runner.LoggingService")
def test_command_runner_run(_):
    """Test run."""
    runner = CommandRunner()

    with patch(
        "openbb_core.app.command_runner.StaticCommandRunner",
        **{"return_value.run": True},
    ):
        assert runner.run("mock/route")


@pytest.mark.asyncio
@patch("openbb_core.app.command_runner.CommandMap.get_command")
@patch("openbb_core.app.command_runner.StaticCommandRunner._execute_func")
async def test_static_command_runner_run(
    mock_execute_func, mock_get_command, execution_context
):
    """Test static command runner run."""

    def other_mock_func(a: int, b: int, c: int, d: int) -> List[int]:
        """Mock function."""
        return [a, b, c, d]

    class MockOBBject:
        """Mock OBBject"""

        def __init__(self, results):
            """Initialize the mock object."""
            self.results = results
            self.extra = {}
            self.extra["metadata"] = {"test": "test"}

    mock_get_command.return_value = other_mock_func
    mock_execute_func.return_value = MockOBBject(results=[1, 2, 3, 4])

    result = await StaticCommandRunner.run(execution_context, 1, 2, c=3, d=4)

    assert result.results == [1, 2, 3, 4]
    assert hasattr(result, "extra")
    assert result.extra.get("metadata") is not None


@pytest.mark.asyncio
@patch("openbb_core.app.command_runner.LoggingService")
@patch("openbb_core.app.command_runner.ParametersBuilder.build")
@patch("openbb_core.app.command_runner.StaticCommandRunner._command")
@patch("openbb_core.app.command_runner.StaticCommandRunner._chart")
async def test_static_command_runner_execute_func(
    mock_chart,
    mock_command,
    mock_parameters_builder_build,
    mock_logging_service,
    execution_context,
    mock_func,
):
    """Test execute_func."""

    class MockOBBject:
        """Mock OBBject"""

        def __init__(self, results):
            self.results = results
            self.extra = {}

    mock_parameters_builder_build.return_value = {
        "a": 1,
        "b": 2,
        "c": 3.0,
        "d": 4,
        "provider_choices": {"provider": ["provider1", "provider2"]},
        "chart": True,
    }
    mock_logging_service.log.return_value = None
    mock_command.return_value = MockOBBject(results=[1, 2, 3, 4])
    mock_chart.return_value = None

    result = await StaticCommandRunner._execute_func(
        "mock/route", (1, 2, 3, 4), execution_context, mock_func, {}
    )

    assert result.results == [1, 2, 3, 4]
    assert mock_logging_service.called_once()
    assert mock_parameters_builder_build.called_once()
    assert mock_command.called_once()
    assert mock_chart.called_once()


def test_static_command_runner_chart():
    """Test _chart method when charting is in obbject.accessors."""
    mock_obbject = Mock()
    mock_obbject.accessors = ["charting"]
    mock_obbject.charting.show = Mock()

    StaticCommandRunner._chart(mock_obbject)  # pylint: disable=protected-access

    mock_obbject.charting.show.assert_called_once()


@pytest.mark.asyncio
async def test_static_command_runner_command():
    """Test command."""

    class MockOBBject:
        """Mock OBBject"""

        def __init__(self, results):
            self.results = results
            self.extra = {}

    class MockProviderChoices:
        """Mock ProviderChoices"""

        def __init__(self, provider):
            self.provider = provider

    def other_mock_func(**kwargs):
        return MockOBBject(results=[1, 2, 3, 4])

    mock_provider_choices = MockProviderChoices(provider="mock_provider")

    result = await StaticCommandRunner._command(
        func=other_mock_func,
        kwargs={"provider_choices": mock_provider_choices},
    )

    assert result.results == [1, 2, 3, 4]
    assert result.provider == "mock_provider"<|MERGE_RESOLUTION|>--- conflicted
+++ resolved
@@ -1,8 +1,5 @@
-<<<<<<< HEAD
-=======
 """Test command runner."""
 
->>>>>>> e1af0a7d
 from dataclasses import dataclass
 from inspect import Parameter
 from typing import Dict, List
@@ -24,11 +21,8 @@
 from openbb_core.app.provider_interface import ExtraParams
 from openbb_core.app.router import CommandMap
 from pydantic import BaseModel, ConfigDict
-<<<<<<< HEAD
-=======
 
 # pylint: disable=W0613, W0621, W0102, W0212
->>>>>>> e1af0a7d
 
 
 @pytest.fixture()
@@ -219,10 +213,7 @@
 def test_parameters_builder_update_provider_choices(
     command_coverage, route, kwargs, route_default, expected_result
 ):
-<<<<<<< HEAD
-=======
     """Test update_provider_choices."""
->>>>>>> e1af0a7d
     with patch("openbb_core.app.command_runner.ProviderInterface") as mock_pi:
         mock_pi.available_providers = ["provider1", "provider2"]
         result = ParametersBuilder.update_provider_choices(
