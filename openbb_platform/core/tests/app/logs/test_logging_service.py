"""Test LoggingService class."""

import json
from typing import Optional
from unittest.mock import MagicMock, Mock, patch

import pytest
from openbb_core.app.logs.logging_service import LoggingService
from openbb_core.app.model.abstract.error import OpenBBError
from pydantic import BaseModel

# ruff: noqa: S106
# pylint: disable=redefined-outer-name, protected-access


class MockLoggingSettings:
    """Mock logging settings."""

    def __init__(self, system_settings, user_settings):
        """Initialize the mock logging settings."""
        self.system_settings = system_settings
        self.user_settings = user_settings


class MockOBBject(BaseModel):
    """Mock object for testing."""

    output: Optional[str] = None
    error: Optional[str] = None


@pytest.fixture(scope="function")
def logging_service():
    """Return a LoggingService instance."""
    mock_system_settings = Mock()
    mock_user_settings = Mock()
    mock_setup_handlers = Mock()
    mock_log_startup = Mock()

    with patch(
        "openbb_core.app.logs.logging_service.LoggingSettings",
        MockLoggingSettings,
    ), patch(
        "openbb_core.app.logs.logging_service.LoggingService._setup_handlers",
        mock_setup_handlers,
    ), patch(
        "openbb_core.app.logs.logging_service.LoggingService._log_startup",
        mock_log_startup,
    ):
        _logging_service = LoggingService(
            system_settings=mock_system_settings,
            user_settings=mock_user_settings,
        )

        return _logging_service


def test_correctly_initialized():
<<<<<<< HEAD
=======
    """Test the LoggingService is correctly initialized."""
>>>>>>> e1af0a7d
    mock_system_settings = Mock()
    mock_user_settings = Mock()
    mock_setup_handlers = Mock()
    mock_log_startup = Mock()

    with patch(
        "openbb_core.app.logs.logging_service.LoggingSettings",
        MockLoggingSettings,
    ), patch(
        "openbb_core.app.logs.logging_service.LoggingService._setup_handlers",
        mock_setup_handlers,
    ), patch(
        "openbb_core.app.logs.logging_service.LoggingService._log_startup",
        mock_log_startup,
    ):
        LoggingService(
            system_settings=mock_system_settings,
            user_settings=mock_user_settings,
        )

        mock_setup_handlers.assert_called_once()
        mock_log_startup.assert_called_once()


def test_logging_settings_setter(logging_service):
    """Test the logging_settings setter."""
    custom_user_settings = "custom_user_settings"
    custom_system_settings = "custom_system_settings"

    with patch(
        "openbb_core.app.logs.logging_service.LoggingSettings",
        MockLoggingSettings,
    ):
        logging_service.logging_settings = (
            custom_system_settings,
            custom_user_settings,
        )

    assert logging_service.logging_settings.system_settings == "custom_system_settings"  # type: ignore[attr-defined]
    assert logging_service.logging_settings.user_settings == "custom_user_settings"  # type: ignore[attr-defined]


def test_log_startup(logging_service):
    """Test the log_startup method."""
    with patch("logging.getLogger") as mock_get_logger:
        mock_info = mock_get_logger.return_value.info

        class MockCredentials(BaseModel):
            username: str
            password: str

        logging_service._user_settings = MagicMock(
            preferences="your_preferences",
            credentials=MockCredentials(username="username", password="password"),
        )
        logging_service._system_settings = "your_system_settings"

        logging_service._log_startup(
            route="test_route", custom_headers={"X-OpenBB-Test": "test"}
        )

        expected_log_data = {
            "route": "test_route",
            "PREFERENCES": "your_preferences",
            "KEYS": {
                "username": "defined",
                "password": "defined",  # pragma: allowlist secret
            },
            "SYSTEM": "your_system_settings",
            "custom_headers": {"X-OpenBB-Test": "test"},
        }
        mock_info.assert_called_once_with(
            "STARTUP: %s ",
            json.dumps(expected_log_data),
        )
        mock_get_logger.assert_called_once()


@pytest.mark.parametrize(
    "user_settings, system_settings, route, func, kwargs, exec_info, custom_headers",
    [
        (
            "mock_settings",
            "mock_system",
            "mock_route",
            "mock_func",
            {},
            None,
            None,
        ),
        (
            "mock_settings",
            "mock_system",
            "mock_route",
            "mock_func",
            {},
            (OpenBBError, OpenBBError("mock_error")),
            {"X-OpenBB-Test": "test"},
        ),
        (
            "mock_settings",
            "mock_system",
            "login",
            "mock_func",
            {},
            None,
            {"X-OpenBB-Test1": "test1", "X-OpenBB-Test2": "test2"},
        ),
    ],
)
def test_log(
    logging_service,
    user_settings,
    system_settings,
    route,
    func,
    kwargs,
    exec_info,
    custom_headers,
):
    """Test the log method."""
    with patch(
        "openbb_core.app.logs.logging_service.LoggingSettings",
        MockLoggingSettings,
    ), patch("logging.getLogger") as mock_get_logger:
        if route == "login":
            with patch(
                "openbb_core.app.logs.logging_service.LoggingService._log_startup"
            ) as mock_log_startup:
                logging_service.log(
                    user_settings=user_settings,
                    system_settings=system_settings,
                    route=route,
                    func=func,
                    kwargs=kwargs,
                    exec_info=exec_info,
                    custom_headers=custom_headers,
                )
                mock_log_startup.assert_called_once()

        else:
            mock_info = mock_get_logger.return_value.info
            mock_error = mock_get_logger.return_value.error

            mock_callable = Mock()
            mock_callable.__name__ = func

            logging_service.log(
                user_settings=user_settings,
                system_settings=system_settings,
                route=route,
                func=mock_callable,
                kwargs=kwargs,
                exec_info=exec_info,
                custom_headers=custom_headers,
            )

            message_label = "ERROR" if exec_info else "CMD"
            log_message = json.dumps(
                {
                    "route": route,
                    "input": kwargs,
                    "error": str(exec_info[1]) if exec_info else None,
                    "custom_headers": custom_headers,
                }
            )
            log_message = f"{message_label}: {log_message}"

            if exec_info:
                mock_error.assert_called_once_with(
                    log_message,
                    extra={"func_name_override": "mock_func"},
                    exc_info=exec_info,
                )
            else:
                mock_info.assert_called_once_with(
                    log_message,
                    extra={"func_name_override": "mock_func"},
                    exc_info=exec_info,
                )<|MERGE_RESOLUTION|>--- conflicted
+++ resolved
@@ -37,15 +37,19 @@
     mock_setup_handlers = Mock()
     mock_log_startup = Mock()
 
-    with patch(
-        "openbb_core.app.logs.logging_service.LoggingSettings",
-        MockLoggingSettings,
-    ), patch(
-        "openbb_core.app.logs.logging_service.LoggingService._setup_handlers",
-        mock_setup_handlers,
-    ), patch(
-        "openbb_core.app.logs.logging_service.LoggingService._log_startup",
-        mock_log_startup,
+    with (
+        patch(
+            "openbb_core.app.logs.logging_service.LoggingSettings",
+            MockLoggingSettings,
+        ),
+        patch(
+            "openbb_core.app.logs.logging_service.LoggingService._setup_handlers",
+            mock_setup_handlers,
+        ),
+        patch(
+            "openbb_core.app.logs.logging_service.LoggingService._log_startup",
+            mock_log_startup,
+        ),
     ):
         _logging_service = LoggingService(
             system_settings=mock_system_settings,
@@ -56,24 +60,25 @@
 
 
 def test_correctly_initialized():
-<<<<<<< HEAD
-=======
     """Test the LoggingService is correctly initialized."""
->>>>>>> e1af0a7d
     mock_system_settings = Mock()
     mock_user_settings = Mock()
     mock_setup_handlers = Mock()
     mock_log_startup = Mock()
 
-    with patch(
-        "openbb_core.app.logs.logging_service.LoggingSettings",
-        MockLoggingSettings,
-    ), patch(
-        "openbb_core.app.logs.logging_service.LoggingService._setup_handlers",
-        mock_setup_handlers,
-    ), patch(
-        "openbb_core.app.logs.logging_service.LoggingService._log_startup",
-        mock_log_startup,
+    with (
+        patch(
+            "openbb_core.app.logs.logging_service.LoggingSettings",
+            MockLoggingSettings,
+        ),
+        patch(
+            "openbb_core.app.logs.logging_service.LoggingService._setup_handlers",
+            mock_setup_handlers,
+        ),
+        patch(
+            "openbb_core.app.logs.logging_service.LoggingService._log_startup",
+            mock_log_startup,
+        ),
     ):
         LoggingService(
             system_settings=mock_system_settings,
@@ -181,10 +186,13 @@
     custom_headers,
 ):
     """Test the log method."""
-    with patch(
-        "openbb_core.app.logs.logging_service.LoggingSettings",
-        MockLoggingSettings,
-    ), patch("logging.getLogger") as mock_get_logger:
+    with (
+        patch(
+            "openbb_core.app.logs.logging_service.LoggingSettings",
+            MockLoggingSettings,
+        ),
+        patch("logging.getLogger") as mock_get_logger,
+    ):
         if route == "login":
             with patch(
                 "openbb_core.app.logs.logging_service.LoggingService._log_startup"
