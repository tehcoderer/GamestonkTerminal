"""Custom pytest configuration for the extensions."""

from typing import Dict, List

import pytest
from openbb_core.app.router import CommandMap

from extensions.tests.utils.helpers import list_openbb_extensions

cm = CommandMap()
commands = list(cm.map.keys())

# ruff: noqa: SIM114


def parametrize(argnames: str, argvalues: List, **kwargs):
<<<<<<< HEAD
    """Custom parametrize decorator that filters test cases based on the environment."""
=======
    """Apply a custom parametrize decorator that filters test cases based on the environment."""
>>>>>>> e1af0a7d

    routers, providers, obbject_ext = list_openbb_extensions()

    def decorator(function):
        """Patch the pytest.mark.parametrize decorator."""
        filtered_argvalues: List[Dict] = []
        name = function.__name__.split("_")[1]
        # This is a patch to handle the charting extension name
        extension_name = "openbb_" + name if name == "charting" else name
        function_name = "/" + "/".join(function.__name__.split("_")[1:])
        # this handles edge cases where the function name has an underscore
        function_name_v2 = (
            function_name.rsplit("/", 1)[0] + "_" + function_name.rsplit("/", 1)[1]
        )
        function_name_v3 = (
            function_name.rsplit("/", 2)[0]
            + "_"
            + function_name.rsplit("/", 2)[1]
            + "_"
            + function_name.rsplit("/", 1)[1].replace("/", "_")
        )
        if extension_name in routers | obbject_ext:
            for args in argvalues:
                if "provider" in args and args["provider"] in providers:
                    filtered_argvalues.append(args)
                elif "provider" not in args and function_name in commands:
                    # Run the standard test case
                    filtered_argvalues.append(args)
                elif "provider" not in args and function_name_v2 in commands:
                    # Handle edge case
                    filtered_argvalues.append(args)
                elif "provider" not in args and function_name_v3 in commands:
                    # Handle edge case
                    filtered_argvalues.append(args)
                elif extension_name in obbject_ext:
                    filtered_argvalues.append(args)

            # If filtered_argvalues is empty, pytest will skip the test!
            return pytest.mark.parametrize(argnames, filtered_argvalues, **kwargs)(
                function
            )

        return pytest.mark.skip(function)

    return decorator<|MERGE_RESOLUTION|>--- conflicted
+++ resolved
@@ -14,11 +14,7 @@
 
 
 def parametrize(argnames: str, argvalues: List, **kwargs):
-<<<<<<< HEAD
-    """Custom parametrize decorator that filters test cases based on the environment."""
-=======
     """Apply a custom parametrize decorator that filters test cases based on the environment."""
->>>>>>> e1af0a7d
 
     routers, providers, obbject_ext = list_openbb_extensions()
 
