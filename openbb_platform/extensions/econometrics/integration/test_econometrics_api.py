--- conflicted
+++ resolved
@@ -1,18 +1,11 @@
 import base64
 import json
 import random
-<<<<<<< HEAD
 from typing import Literal
-
-import pytest
-import requests
-from extensions.tests.utils.helpers import get_auth
-=======
 
 import pytest
 import requests
 from openbb_core.env import Env
->>>>>>> a14d1883
 from openbb_provider.utils.helpers import get_querystring
 
 data = {}
@@ -22,18 +15,12 @@
     if "headers" in data:
         return data["headers"]
 
-<<<<<<< HEAD
-    data["headers"] = {"Authorization": get_auth()}
-    return data["headers"]
-=======
-@pytest.fixture(scope="session")
-def headers():
     userpass = f"{Env().API_USERNAME}:{Env().API_PASSWORD}"
     userpass_bytes = userpass.encode("ascii")
     base64_bytes = base64.b64encode(userpass_bytes)
 
-    return {"Authorization": f"Basic {base64_bytes.decode('ascii')}"}
->>>>>>> a14d1883
+    data["headers"] = {"Authorization": f"Basic {base64_bytes.decode('ascii')}"}
+    return data["headers"]
 
 
 def request_data(menu: str, symbol: str, provider: str):
