--- conflicted
+++ resolved
@@ -334,8 +334,6 @@
             {
                 "symbol": "DJIA",
                 "provider": "intrinio",
-<<<<<<< HEAD
-=======
                 "date": None,
             }
         ),
@@ -344,7 +342,6 @@
                 "symbol": "DJIA",
                 "provider": "intrinio",
                 "date": "2020-04-03",
->>>>>>> e1af0a7d
             }
         ),
     ],
