"""Integration tests for the ETF API."""

import base64

import pytest
import requests
from extensions.tests.conftest import parametrize
from openbb_core.env import Env
from openbb_core.provider.utils.helpers import get_querystring


@pytest.fixture(scope="session")
def headers():
    """Get the headers for the API request."""
    userpass = f"{Env().API_USERNAME}:{Env().API_PASSWORD}"
    userpass_bytes = userpass.encode("ascii")
    base64_bytes = base64.b64encode(userpass_bytes)

    return {"Authorization": f"Basic {base64_bytes.decode('ascii')}"}


# pylint: disable=redefined-outer-name


@parametrize(
    "params",
    [
        ({"query": "", "provider": "fmp"}),
        (
            {
                "query": "vanguard",
                "provider": "tmx",
                "div_freq": "quarterly",
                "sort_by": "return_1y",
                "use_cache": False,
            }
        ),
        (
            {
                "query": "vanguard",
                "provider": "intrinio",
                "exchange": "arcx",
            }
        ),
    ],
)
@pytest.mark.integration
def test_etf_search(params, headers):
    """Test the ETF search endpoint."""
    params = {p: v for p, v in params.items() if v}

    query_str = get_querystring(params, [])
    url = f"http://0.0.0.0:8000/api/v1/etf/search?{query_str}"
    result = requests.get(url, headers=headers, timeout=10)
    assert isinstance(result, requests.Response)
    assert result.status_code == 200


@parametrize(
    "params",
    [
        (
            {
                "adjustment": "unadjusted",
                "extended_hours": True,
                "provider": "alpha_vantage",
                "symbol": "SPY",
                "start_date": "2023-01-01",
                "end_date": "2023-06-06",
                "interval": "15m",
            }
        ),
        (
            {
                "provider": "cboe",
                "symbol": "SPY",
                "start_date": None,
                "end_date": None,
                "interval": "1m",
                "use_cache": False,
            }
        ),
        (
            {
                "provider": "cboe",
                "symbol": "SPY",
                "start_date": "2023-01-01",
                "end_date": "2023-06-06",
                "interval": "1d",
                "use_cache": False,
            }
        ),
        (
            {
                "provider": "fmp",
                "symbol": "SPY",
                "start_date": "2023-01-01",
                "end_date": "2023-06-06",
                "interval": "1d",
            }
        ),
        (
            {
                "timezone": "UTC",
                "source": "realtime",
                "start_time": None,
                "end_time": None,
                "provider": "intrinio",
                "symbol": "SPY",
                "start_date": "2023-06-01",
                "end_date": "2023-06-03",
                "interval": "1h",
            }
        ),
        (
            {
                "timezone": None,
                "source": "delayed",
                "start_time": None,
                "end_time": None,
                "provider": "intrinio",
                "symbol": "AAPL",
                "start_date": "2023-01-01",
                "end_date": "2023-06-06",
                "interval": "1d",
            }
        ),
        (
            {
                "sort": "desc",
                "limit": "49999",
                "adjustment": "unadjusted",
                "provider": "polygon",
                "symbol": "SPY",
                "start_date": "2023-01-01",
                "end_date": "2023-01-03",
                "interval": "1m",
                "extended_hours": False,
            }
        ),
        (
            {
                "sort": "desc",
                "limit": "49999",
                "adjustment": "splits_only",
                "provider": "polygon",
                "symbol": "SPY",
                "start_date": "2023-01-01",
                "end_date": "2023-06-06",
                "interval": "1d",
                "extended_hours": False,
            }
        ),
        (
            {
                "extended_hours": False,
                "include_actions": False,
                "adjustment": "splits_and_dividends",
                "provider": "yfinance",
                "symbol": "SPY",
                "start_date": "2023-06-01",
                "end_date": "2023-06-03",
                "interval": "1h",
                "adjusted": True,
                "prepost": False,
            }
        ),
        (
            {
                "extended_hours": False,
                "include_actions": True,
                "adjustment": "splits_only",
                "provider": "yfinance",
                "symbol": "SPY",
                "start_date": "2023-01-01",
                "end_date": "2023-06-06",
                "interval": "1d",
                "adjusted": False,
                "prepost": False,
            }
        ),
        (
            {
                "provider": "tiingo",
                "symbol": "SPY",
                "start_date": "2023-01-01",
                "end_date": "2023-06-06",
                "interval": "1d",
            }
        ),
        (
            {
                "provider": "tiingo",
                "symbol": "SPY",
                "start_date": "2023-01-01",
                "end_date": "2023-06-06",
                "interval": "1M",
            }
        ),
        (
            {
                "provider": "tradier",
                "symbol": "SPY",
                "start_date": "2023-01-01",
                "end_date": "2023-06-06",
                "interval": "1M",
                "extended_hours": False,
            }
        ),
        (
            {
                "provider": "tradier",
                "symbol": "SPY,DJIA",
                "start_date": None,
                "end_date": None,
                "interval": "15m",
                "extended_hours": False,
            }
        ),
        (
            {
                "provider": "tmx",
                "symbol": "SPY:US",
                "start_date": "2023-01-01",
                "end_date": "2023-12-31",
                "interval": "1d",
                "adjustment": "splits_only",
            }
        ),
    ],
)
@pytest.mark.integration
def test_etf_historical(params, headers):
    """Test the ETF historical endpoint."""
    params = {p: v for p, v in params.items() if v}

    query_str = get_querystring(params, [])
    url = f"http://0.0.0.0:8000/api/v1/etf/historical?{query_str}"
    result = requests.get(url, headers=headers, timeout=10)
    assert isinstance(result, requests.Response)
    assert result.status_code == 200


@parametrize(
    "params",
    [
        ({"symbol": "IOO", "provider": "fmp"}),
        ({"symbol": "XIU", "provider": "tmx", "use_cache": False}),
        ({"symbol": "QQQ", "provider": "yfinance"}),
        ({"symbol": "IOO,QQQ", "provider": "intrinio"}),
    ],
)
@pytest.mark.integration
def test_etf_info(params, headers):
    """Test the ETF info endpoint."""
    params = {p: v for p, v in params.items() if v}

    query_str = get_querystring(params, [])
    url = f"http://0.0.0.0:8000/api/v1/etf/info?{query_str}"
    result = requests.get(url, headers=headers, timeout=10)
    assert isinstance(result, requests.Response)
    assert result.status_code == 200


@parametrize(
    "params",
    [
        ({"symbol": "IOO", "provider": "fmp"}),
        ({"symbol": "XIU", "provider": "tmx", "use_cache": False}),
    ],
)
@pytest.mark.integration
def test_etf_sectors(params, headers):
    """Test the ETF sectors endpoint."""
    params = {p: v for p, v in params.items() if v}

    query_str = get_querystring(params, [])
    url = f"http://0.0.0.0:8000/api/v1/etf/sectors?{query_str}"
    result = requests.get(url, headers=headers, timeout=10)
    assert isinstance(result, requests.Response)
    assert result.status_code == 200


@parametrize(
    "params",
    [
        ({"symbol": "QQQ", "cik": None, "provider": "fmp"}),
    ],
)
@pytest.mark.integration
def test_etf_holdings_date(params, headers):
    """Test the ETF holdings date endpoint."""
    params = {p: v for p, v in params.items() if v}

    query_str = get_querystring(params, [])
    url = f"http://0.0.0.0:8000/api/v1/etf/holdings_date?{query_str}"
    result = requests.get(url, headers=headers, timeout=10)
    assert isinstance(result, requests.Response)
    assert result.status_code == 200


@parametrize(
    "params",
    [
        (
            {
                "symbol": "IOO",
                "date": "2023-03-31",
                "cik": None,
                "provider": "fmp",
            }
        ),
        (
            {
                "symbol": "VOO",
                "date": "2023-03-31",
                "cik": None,
                "provider": "fmp",
            }
        ),
        (
            {
                "symbol": "TQQQ",
                "date": None,
                "provider": "sec",
                "use_cache": False,
            }
        ),
        (
            {
                "symbol": "QQQ",
                "date": "2021-06-30",
                "provider": "sec",
                "use_cache": False,
            }
        ),
        (
            {
                "symbol": "XIU",
                "provider": "tmx",
                "use_cache": False,
            }
        ),
        (
            {
                "symbol": "DJIA",
                "provider": "intrinio",
<<<<<<< HEAD
=======
                "date": None,
            }
        ),
        (
            {
                "symbol": "DJIA",
                "provider": "intrinio",
                "date": "2020-04-03",
>>>>>>> e1af0a7d
            }
        ),
    ],
)
@pytest.mark.integration
def test_etf_holdings(params, headers):
    """Test the ETF holdings endpoint."""
    params = {p: v for p, v in params.items() if v}

    query_str = get_querystring(params, [])
    url = f"http://0.0.0.0:8000/api/v1/etf/holdings?{query_str}"
    result = requests.get(url, headers=headers, timeout=10)
    assert isinstance(result, requests.Response)
    assert result.status_code == 200


@parametrize(
    "params",
    [
        ({"symbol": "SPY,VOO,QQQ,IWM,IWN,GOVT,JNK", "provider": "fmp"}),
        ({"symbol": "SPY,VOO,QQQ,IWM,IWN,GOVT,JNK", "provider": "finviz"}),
        (
            {
                "symbol": "SPY,VOO,QQQ,IWM,IWN,GOVT,JNK",
                "return_type": "trailing",
                "adjustment": "splits_and_dividends",
                "provider": "intrinio",
            }
        ),
    ],
)
@pytest.mark.integration
def test_etf_price_performance(params, headers):
    """Test the ETF price performance endpoint."""
    params = {p: v for p, v in params.items() if v}

    query_str = get_querystring(params, [])
    url = f"http://0.0.0.0:8000/api/v1/etf/price_performance?{query_str}"
    result = requests.get(url, headers=headers, timeout=10)
    assert isinstance(result, requests.Response)
    assert result.status_code == 200


@parametrize(
    "params",
    [
        ({"symbol": "IOO", "provider": "fmp"}),
        ({"symbol": "XIU", "use_cache": False, "provider": "tmx"}),
    ],
)
@pytest.mark.integration
def test_etf_countries(params, headers):
    """Test the ETF countries endpoint."""
    params = {p: v for p, v in params.items() if v}

    query_str = get_querystring(params, [])
    url = f"http://0.0.0.0:8000/api/v1/etf/countries?{query_str}"
    result = requests.get(url, headers=headers, timeout=10)
    assert isinstance(result, requests.Response)
    assert result.status_code == 200


@parametrize(
    "params",
    [({"sort": "desc", "limit": 10})],
)
@pytest.mark.integration
def test_etf_discovery_gainers(params, headers):
    """Test the ETF discovery gainers endpoint."""
    params = {p: v for p, v in params.items() if v}

    query_str = get_querystring(params, [])
    url = f"http://0.0.0.0:8000/api/v1/etf/discovery/gainers?{query_str}"
    result = requests.get(url, headers=headers, timeout=10)
    assert isinstance(result, requests.Response)
    assert result.status_code == 200


@parametrize(
    "params",
    [({"sort": "desc", "limit": 10})],
)
@pytest.mark.integration
def test_etf_discovery_losers(params, headers):
    """Test the ETF discovery losers endpoint."""
    params = {p: v for p, v in params.items() if v}

    query_str = get_querystring(params, [])
    url = f"http://0.0.0.0:8000/api/v1/etf/discovery/losers?{query_str}"
    result = requests.get(url, headers=headers, timeout=10)
    assert isinstance(result, requests.Response)
    assert result.status_code == 200


@parametrize(
    "params",
    [({"sort": "desc", "limit": 10})],
)
@pytest.mark.integration
def test_etf_discovery_active(params, headers):
    """Test the ETF discovery active endpoint."""
    params = {p: v for p, v in params.items() if v}

    query_str = get_querystring(params, [])
    url = f"http://0.0.0.0:8000/api/v1/etf/discovery/active?{query_str}"
    result = requests.get(url, headers=headers, timeout=10)
    assert isinstance(result, requests.Response)
    assert result.status_code == 200


@parametrize(
    "params",
    [
        ({"symbol": "SPY", "provider": "fmp"}),
        ({"symbol": "QQQ", "provider": "fmp"}),
    ],
)
@pytest.mark.integration
def test_etf_holdings_performance(params, headers):
    """Test the ETF holdings performance endpoint."""
    params = {p: v for p, v in params.items() if v}

    query_str = get_querystring(params, [])
    url = f"http://0.0.0.0:8000/api/v1/etf/holdings_performance?{query_str}"
    result = requests.get(url, headers=headers, timeout=10)
    assert isinstance(result, requests.Response)
    assert result.status_code == 200


@parametrize(
    "params",
    [
        ({"symbol": "SPY,VOO,QQQ,IWM,IWN", "provider": "fmp"}),
    ],
)
@pytest.mark.integration
def test_etf_equity_exposure(params, headers):
    """Test the ETF equity exposure endpoint."""
    params = {p: v for p, v in params.items() if v}

    query_str = get_querystring(params, [])
    url = f"http://0.0.0.0:8000/api/v1/etf/equity_exposure?{query_str}"
    result = requests.get(url, headers=headers, timeout=10)
    assert isinstance(result, requests.Response)
    assert result.status_code == 200<|MERGE_RESOLUTION|>--- conflicted
+++ resolved
@@ -345,8 +345,6 @@
             {
                 "symbol": "DJIA",
                 "provider": "intrinio",
-<<<<<<< HEAD
-=======
                 "date": None,
             }
         ),
@@ -355,7 +353,6 @@
                 "symbol": "DJIA",
                 "provider": "intrinio",
                 "date": "2020-04-03",
->>>>>>> e1af0a7d
             }
         ),
     ],
