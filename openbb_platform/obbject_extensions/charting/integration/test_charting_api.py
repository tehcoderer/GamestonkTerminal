"""Integration tests for charting API."""

import base64
import json

import pytest
import requests
from extensions.tests.conftest import parametrize
from openbb_core.env import Env
from openbb_core.provider.utils.helpers import get_querystring


@pytest.fixture(scope="session")
def headers():
    """Headers fixture."""
    return get_headers()


# pylint:disable=redefined-outer-name

data: dict = {}


def get_headers():
    """Get headers for requests."""
    if "headers" in data:
        return data["headers"]

    userpass = f"{Env().API_USERNAME}:{Env().API_PASSWORD}"
    userpass_bytes = userpass.encode("ascii")
    base64_bytes = base64.b64encode(userpass_bytes)

    data["headers"] = {"Authorization": f"Basic {base64_bytes.decode('ascii')}"}
    return data["headers"]


def get_equity_data():
    """Get equity data."""
    if "stocks_data" in data:
        return data["stocks_data"]

    url = "http://0.0.0.0:8000/api/v1/equity/price/historical?symbol=AAPL&provider=fmp"
    result = requests.get(url, headers=get_headers(), timeout=10)
    data["stocks_data"] = result.json()["results"]

    return data["stocks_data"]


@parametrize(
    "params",
    [
        (
            {
                "provider": "yfinance",
                "symbol": "AAPL",
                "chart": True,
            }
        ),
    ],
)
@pytest.mark.integration
def test_charting_equity_price_historical(params, headers):
    """Test chart equity price historical.."""
    params = {p: v for p, v in params.items() if v}

    query_str = get_querystring(params, [])
    url = f"http://0.0.0.0:8000/api/v1/equity/price/historical?{query_str}"
    result = requests.get(url, headers=headers, timeout=40)
    assert isinstance(result, requests.Response)
    assert result.status_code == 200

    chart = result.json()["chart"]
    fig = chart.pop("fig", {})

    assert chart
    assert not fig
    assert list(chart.keys()) == ["content", "format"]


@parametrize(
    "params",
<<<<<<< HEAD
=======
    [
        (
            {
                "provider": "yfinance",
                "symbol": "USDGBP",
                "chart": True,
            }
        ),
    ],
)
@pytest.mark.integration
def test_charting_currency_price_historical(params, headers):
    """Test chart currency price historical."""
    params = {p: v for p, v in params.items() if v}

    query_str = get_querystring(params, [])
    url = f"http://0.0.0.0:8000/api/v1/currency/price/historical?{query_str}"
    result = requests.get(url, headers=headers, timeout=40)
    assert isinstance(result, requests.Response)
    assert result.status_code == 200

    chart = result.json()["chart"]
    fig = chart.pop("fig", {})

    assert chart
    assert not fig
    assert list(chart.keys()) == ["content", "format"]


@parametrize(
    "params",
    [
        (
            {
                "provider": "yfinance",
                "symbol": "QQQ",
                "chart": True,
            }
        ),
    ],
)
@pytest.mark.integration
def test_charting_etf_historical(params, headers):
    """Test chart etf historical."""
    params = {p: v for p, v in params.items() if v}

    query_str = get_querystring(params, [])
    url = f"http://0.0.0.0:8000/api/v1/etf/historical?{query_str}"
    result = requests.get(url, headers=headers, timeout=40)
    assert isinstance(result, requests.Response)
    assert result.status_code == 200

    chart = result.json()["chart"]
    fig = chart.pop("fig", {})

    assert chart
    assert not fig
    assert list(chart.keys()) == ["content", "format"]


@parametrize(
    "params",
    [
        (
            {
                "provider": "yfinance",
                "symbol": "NDX",
                "chart": True,
            }
        ),
    ],
)
@pytest.mark.integration
def test_charting_index_price_historical(params, headers):
    """Test chart index price historical."""
    params = {p: v for p, v in params.items() if v}

    query_str = get_querystring(params, [])
    url = f"http://0.0.0.0:8000/api/v1/index/price/historical?{query_str}"
    result = requests.get(url, headers=headers, timeout=40)
    assert isinstance(result, requests.Response)
    assert result.status_code == 200

    chart = result.json()["chart"]
    fig = chart.pop("fig", {})

    assert chart
    assert not fig
    assert list(chart.keys()) == ["content", "format"]


@parametrize(
    "params",
    [
        (
            {
                "provider": "yfinance",
                "symbol": "BTCUSD",
                "chart": True,
            }
        ),
    ],
)
@pytest.mark.integration
def test_charting_crypto_price_historical(params, headers):
    """Test chart crypto price historical."""
    params = {p: v for p, v in params.items() if v}

    query_str = get_querystring(params, [])
    url = f"http://0.0.0.0:8000/api/v1/crypto/price/historical?{query_str}"
    result = requests.get(url, headers=headers, timeout=40)
    assert isinstance(result, requests.Response)
    assert result.status_code == 200

    chart = result.json()["chart"]
    fig = chart.pop("fig", {})

    assert chart
    assert not fig
    assert list(chart.keys()) == ["content", "format"]


@parametrize(
    "params",
>>>>>>> e1af0a7d
    [
        (
            {
                "data": "",
                "index": "date",
                "length": "60",
                "scalar": "90.0",
                "drift": "2",
                "chart": True,
            }
        )
    ],
)
@pytest.mark.integration
def test_charting_technical_adx(params, headers):
    """Test chart ta adx."""
    params = {p: v for p, v in params.items() if v}
    body = json.dumps(get_equity_data())

    query_str = get_querystring(params, [])
    url = f"http://0.0.0.0:8000/api/v1/technical/adx?{query_str}"
    result = requests.post(url, headers=headers, timeout=10, data=body)
    assert isinstance(result, requests.Response)
    assert result.status_code == 200

    chart = result.json()["chart"]
    fig = chart.pop("fig", {})

    assert chart
    assert not fig
    assert list(chart.keys()) == ["content", "format"]


@parametrize(
    "params",
    [({"data": "", "index": "date", "length": "30", "scalar": "110", "chart": True})],
)
@pytest.mark.integration
def test_charting_technical_aroon(params, headers):
    """Test chart ta aroon."""
    params = {p: v for p, v in params.items() if v}
    body = json.dumps(get_equity_data())

    query_str = get_querystring(params, [])
    url = f"http://0.0.0.0:8000/api/v1/technical/aroon?{query_str}"
    result = requests.post(url, headers=headers, timeout=10, data=body)
    assert isinstance(result, requests.Response)
    assert result.status_code == 200

    chart = result.json()["chart"]
    fig = chart.pop("fig", {})

    assert chart
    assert not fig
    assert list(chart.keys()) == ["content", "format"]


@parametrize(
    "params",
    [
        (
            {
                "data": "",
                "target": "high",
                "index": "",
                "length": "60",
                "offset": "10",
                "chart": True,
            }
        )
    ],
)
@pytest.mark.integration
def test_charting_technical_ema(params, headers):
    """Test chart ta ema."""
    params = {p: v for p, v in params.items() if v}
    body = json.dumps(get_equity_data())

    query_str = get_querystring(params, [])
    url = f"http://0.0.0.0:8000/api/v1/technical/ema?{query_str}"
    result = requests.post(url, headers=headers, timeout=10, data=body)
    assert isinstance(result, requests.Response)
    assert result.status_code == 200

    chart = result.json()["chart"]
    fig = chart.pop("fig", {})

    assert chart
    assert not fig
    assert list(chart.keys()) == ["content", "format"]


@parametrize(
    "params",
    [
        (
            {
                "data": "",
                "target": "high",
                "index": "date",
                "length": "55",
                "offset": "2",
                "chart": True,
            }
        )
    ],
)
@pytest.mark.integration
def test_charting_technical_hma(params, headers):
    """Test chart ta hma."""
    params = {p: v for p, v in params.items() if v}
    body = json.dumps(get_equity_data())

    query_str = get_querystring(params, [])
    url = f"http://0.0.0.0:8000/api/v1/technical/hma?{query_str}"
    result = requests.post(url, headers=headers, timeout=10, data=body)
    assert isinstance(result, requests.Response)
    assert result.status_code == 200

    chart = result.json()["chart"]
    fig = chart.pop("fig", {})

    assert chart
    assert not fig
    assert list(chart.keys()) == ["content", "format"]


@parametrize(
    "params",
    [
        (
            {
                "data": "",
                "target": "high",
                "index": "date",
                "fast": "10",
                "slow": "30",
                "signal": "10",
                "chart": True,
            }
        )
    ],
)
@pytest.mark.integration
def test_charting_technical_macd(params, headers):
    """Test chart ta macd."""
    params = {p: v for p, v in params.items() if v}
    body = json.dumps(get_equity_data())

    query_str = get_querystring(params, [])
    url = f"http://0.0.0.0:8000/api/v1/technical/macd?{query_str}"
    result = requests.post(url, headers=headers, timeout=10, data=body)
    assert isinstance(result, requests.Response)
    assert result.status_code == 200

    chart = result.json()["chart"]
    fig = chart.pop("fig", {})

    assert chart
    assert not fig
    assert list(chart.keys()) == ["content", "format"]


@parametrize(
    "params",
    [
        (
            {
                "data": "",
                "target": "high",
                "index": "date",
                "length": "16",
                "scalar": "90.0",
                "drift": "2",
                "chart": True,
            }
        )
    ],
)
@pytest.mark.integration
def test_charting_technical_rsi(params, headers):
    """Test chart ta rsi."""
    params = {p: v for p, v in params.items() if v}
    body = json.dumps(get_equity_data())

    query_str = get_querystring(params, [])
    url = f"http://0.0.0.0:8000/api/v1/technical/rsi?{query_str}"
    result = requests.post(url, headers=headers, timeout=10, data=body)
    assert isinstance(result, requests.Response)
    assert result.status_code == 200

    chart = result.json()["chart"]
    fig = chart.pop("fig", {})

    assert chart
    assert not fig
    assert list(chart.keys()) == ["content", "format"]


@parametrize(
    "params",
    [
        (
            {
                "data": "",
                "target": "high",
                "index": "date",
                "length": "55",
                "offset": "2",
                "chart": True,
            }
        )
    ],
)
@pytest.mark.integration
def test_charting_technical_sma(params, headers):
    """Test chart ta sma."""
    params = {p: v for p, v in params.items() if v}
    body = json.dumps(get_equity_data())

    query_str = get_querystring(params, [])
    url = f"http://0.0.0.0:8000/api/v1/technical/sma?{query_str}"
    result = requests.post(url, headers=headers, timeout=10, data=body)
    assert isinstance(result, requests.Response)
    assert result.status_code == 200

    chart = result.json()["chart"]
    fig = chart.pop("fig", {})

    assert chart
    assert not fig
    assert list(chart.keys()) == ["content", "format"]


@parametrize(
    "params",
    [
        (
            {
                "data": "",
                "target": "high",
                "index": "date",
                "length": "60",
                "offset": "10",
                "chart": True,
            }
        )
    ],
)
@pytest.mark.integration
def test_charting_technical_wma(params, headers):
    """Test chart ta wma."""
    params = {p: v for p, v in params.items() if v}
    body = json.dumps(get_equity_data())

    query_str = get_querystring(params, [])
    url = f"http://0.0.0.0:8000/api/v1/technical/wma?{query_str}"
    result = requests.post(url, headers=headers, timeout=10, data=body)
    assert isinstance(result, requests.Response)
    assert result.status_code == 200

    chart = result.json()["chart"]
    fig = chart.pop("fig", {})

    assert chart
    assert not fig
    assert list(chart.keys()) == ["content", "format"]


@parametrize(
    "params",
    [
        (
            {
                "data": "",
                "target": "high",
                "index": "date",
                "length": "55",
                "offset": "5",
                "chart": True,
            }
        )
    ],
)
@pytest.mark.integration
def test_charting_technical_zlma(params, headers):
    """Test chart ta zlma."""
    params = {p: v for p, v in params.items() if v}
    body = json.dumps(get_equity_data())

    query_str = get_querystring(params, [])
    url = f"http://0.0.0.0:8000/api/v1/technical/zlma?{query_str}"
    result = requests.post(url, headers=headers, timeout=10, data=body)
    assert isinstance(result, requests.Response)
    assert result.status_code == 200

    chart = result.json()["chart"]
    fig = chart.pop("fig", {})

    assert chart
    assert not fig
    assert list(chart.keys()) == ["content", "format"]


@parametrize(
    "params",
    [
        (
            {
                "data": "",
                "model": "yang_zhang",
                "chart": True,
            }
        )
    ],
)
@pytest.mark.integration
def test_charting_technical_cones(params, headers):
    """Test chart ta cones."""
    params = {p: v for p, v in params.items() if v}
    body = json.dumps(get_equity_data())

    query_str = get_querystring(params, [])
    url = f"http://0.0.0.0:8000/api/v1/technical/cones?{query_str}"
    result = requests.post(url, headers=headers, timeout=10, data=body)
    assert isinstance(result, requests.Response)
    assert result.status_code == 200

    chart = result.json()["chart"]
    fig = chart.pop("fig", {})

    assert chart
    assert not fig
    assert list(chart.keys()) == ["content", "format"]


@parametrize(
    "params",
    [
        (
            {
                "data": None,
                "symbol": "DGS10",
                "transform": "pc1",
                "chart": True,
                "provider": "fred",
            }
        )
    ],
)
@pytest.mark.integration
def test_charting_economy_fred_series(params, headers):
    """Test chart ta cones."""
    params = {p: v for p, v in params.items() if v}

    query_str = get_querystring(params, [])
    url = f"http://0.0.0.0:8000/api/v1/economy/fred_series?{query_str}"
    result = requests.get(url, headers=headers, timeout=10)
    assert isinstance(result, requests.Response)
    assert result.status_code == 200

    chart = result.json()["chart"]
    fig = chart.pop("fig", {})

    assert chart
    assert not fig
<<<<<<< HEAD
=======
    assert list(chart.keys()) == ["content", "format"]


@parametrize(
    "params",
    [
        (
            {
                "data": "",
                "study": "price",
                "benchmark": "SPY",
                "long_period": 252,
                "short_period": 21,
                "window": 21,
                "trading_periods": 252,
                "normalize_method": "z",
            }
        ),
    ],
)
@pytest.mark.integration
def test_charting_technical_relative_rotation(params):
    params = {p: v for p, v in params.items() if v}
    data_params = dict(
        symbol="AAPL,MSFT,GOOGL,AMZN,SPY",
        provider="yfinance",
        start_date="2022-01-01",
        end_date="2024-01-01",
    )
    data_query_str = get_querystring(data_params, [])
    data_url = f"http://0.0.0.0:8000/api/v1/equity/price/historical?{data_query_str}"
    data_result = requests.get(data_url, headers=get_headers(), timeout=10).json()[
        "results"
    ]
    body = json.dumps({"data": data_result})
    query_str = get_querystring(params, ["data"])
    url = f"http://0.0.0.0:8000/api/v1/technical/relative_rotation?{query_str}"
    result = requests.post(url, headers=get_headers(), timeout=10, data=body)
    assert isinstance(result, requests.Response)
    assert result.status_code == 200

    chart = result.json()["chart"]
    fig = chart.pop("fig", {})

    assert chart
    assert not fig
    assert list(chart.keys()) == ["content", "format"]


@parametrize(
    "params",
    [
        (
            {
                "data": None,
                "symbol": "XRT,XLB,XLI,XLH,XLC,XLY,XLU,XLK",
                "chart": True,
                "provider": "finviz",
            }
        )
    ],
)
@pytest.mark.integration
def test_charting_equity_price_performance(params, headers):
    """Test chart equity price performance."""
    params = {p: v for p, v in params.items() if v}
    body = (
        json.dumps(
            {"extra_params": {"chart_params": {"limit": 4, "orientation": "h"}}}
        ),
    )
    query_str = get_querystring(params, [])
    url = f"http://0.0.0.0:8000/api/v1/equity/price/performance?{query_str}"
    result = requests.get(url, headers=headers, timeout=10, json=body)
    assert isinstance(result, requests.Response)
    assert result.status_code == 200

    chart = result.json()["chart"]
    fig = chart.pop("fig", {})

    assert chart
    assert not fig
    assert list(chart.keys()) == ["content", "format"]


@parametrize(
    "params",
    [
        (
            {
                "data": None,
                "symbol": "XRT,XLB,XLI,XLH,XLC,XLY,XLU,XLK",
                "chart": True,
                "provider": "intrinio",
            }
        )
    ],
)
@pytest.mark.integration
def test_charting_etf_price_performance(params, headers):
    """Test chart equity price performance."""
    params = {p: v for p, v in params.items() if v}
    body = (json.dumps({"extra_params": {"chart_params": {"orientation": "v"}}}),)
    query_str = get_querystring(params, [])
    url = f"http://0.0.0.0:8000/api/v1/etf/price_performance?{query_str}"
    result = requests.get(url, headers=headers, timeout=10, json=body)
    assert isinstance(result, requests.Response)
    assert result.status_code == 200

    chart = result.json()["chart"]
    fig = chart.pop("fig", {})

    assert chart
    assert not fig
    assert list(chart.keys()) == ["content", "format"]


@parametrize(
    "params",
    [
        (
            {
                "data": None,
                "symbol": "XRT",
                "chart": True,
                "provider": "fmp",
            }
        )
    ],
)
@pytest.mark.integration
def test_charting_etf_holdings(params, headers):
    """Test chart etf holdings."""
    params = {p: v for p, v in params.items() if v}
    body = (
        json.dumps(
            {"extra_params": {"chart_params": {"orientation": "v", "limit": 10}}}
        ),
    )
    query_str = get_querystring(params, [])
    url = f"http://0.0.0.0:8000/api/v1/etf/holdings?{query_str}"
    result = requests.get(url, headers=headers, timeout=10, json=body)
    assert isinstance(result, requests.Response)
    assert result.status_code == 200

    chart = result.json()["chart"]
    fig = chart.pop("fig", {})

    assert chart
    assert not fig
>>>>>>> e1af0a7d
    assert list(chart.keys()) == ["content", "format"]<|MERGE_RESOLUTION|>--- conflicted
+++ resolved
@@ -79,8 +79,6 @@
 
 @parametrize(
     "params",
-<<<<<<< HEAD
-=======
     [
         (
             {
@@ -205,7 +203,6 @@
 
 @parametrize(
     "params",
->>>>>>> e1af0a7d
     [
         (
             {
@@ -572,8 +569,6 @@
 
     assert chart
     assert not fig
-<<<<<<< HEAD
-=======
     assert list(chart.keys()) == ["content", "format"]
 
 
@@ -724,5 +719,4 @@
 
     assert chart
     assert not fig
->>>>>>> e1af0a7d
     assert list(chart.keys()) == ["content", "format"]