"""Base class for charting plugins."""

from typing import Any, Callable, Dict, Iterator, List, Optional, Type, Union

import pandas as pd

from .data_classes import ChartIndicators, TAIndicator


def columns_regex(df_ta: pd.DataFrame, name: str) -> List[str]:
    """Return columns that match regex name."""
    column_name = df_ta.filter(regex=rf"{name}(?=[^\d]|$)").columns.tolist()

    return column_name


class Indicator:
    """Class for technical indicator."""

    def __init__(
        self,
        func: Callable,
        name: str = "",
        **attrs: Any,
    ) -> None:
        """Initialize the indicator."""
        self.func = func
        self.name = name
        self.attrs = attrs

    def __call__(self, *args: Any, **kwargs: Any) -> Any:
        """Call the indicator function."""
        return self.func(*args, **kwargs)


class PluginMeta(type):
    """Metaclass for all Plotly plugins."""

    __indicators__: List[Indicator] = []
    __static_methods__: list = []
    __ma_mode__: List[str] = []
    __inchart__: List[str] = []
    __subplots__: List[str] = []

    def __new__(mcs: Type["PluginMeta"], *args: Any, **kwargs: Any) -> "PluginMeta":
        """Create a new instance of the class."""
        name, bases, attrs = args
        indicators: Dict[str, Indicator] = {}
        cls_attrs: Dict[str, list] = {
            "__ma_mode__": [],
            "__inchart__": [],
            "__subplots__": [],
        }
        new_cls = super().__new__(mcs, name, bases, attrs, **kwargs)
        for base in reversed(new_cls.__mro__):
            for elem, value in base.__dict__.items():
                if elem in indicators:
                    del indicators[elem]

                is_static_method = isinstance(value, staticmethod)
                if is_static_method:
                    value = value.__func__  # noqa: PLW2901
                if isinstance(value, Indicator):
                    if is_static_method:
                        raise TypeError(
                            f"Indicator {value.name} can't be a static method"
                        )
                    indicators[value.name] = value
                elif is_static_method and elem not in new_cls.__static_methods__:
                    new_cls.__static_methods__.append(elem)

                if elem in ["__ma_mode__", "__inchart__", "__subplots__"]:
                    cls_attrs[elem].extend(value)

        new_cls.__indicators__ = list(indicators.values())
        new_cls.__static_methods__ = list(set(new_cls.__static_methods__))
        new_cls.__ma_mode__ = list(set(cls_attrs["__ma_mode__"]))
        new_cls.__inchart__ = list(set(cls_attrs["__inchart__"]))
        new_cls.__subplots__ = list(set(cls_attrs["__subplots__"]))

        return new_cls

    def __iter__(cls: Type["PluginMeta"]) -> Iterator[Indicator]:  # type: ignore
        """Iterate over the indicators."""
        return iter(cls.__indicators__)

    # pylint: disable=unused-argument
    def __init__(cls, *args: Any, **kwargs: Any) -> None:
        """Initialize the class."""
        super().__init__(*args, **kwargs)


class PltTA(metaclass=PluginMeta):
    """The base class that all Plotly plugins must inherit from."""

    indicators: ChartIndicators
    intraday: bool = False
    df_stock: Union[pd.DataFrame, pd.Series]
    df_ta: Optional[pd.DataFrame] = None
    df_fib: pd.DataFrame
    close_column: Optional[str] = "close"
    params: Optional[Dict[str, TAIndicator]] = {}
    inchart_colors: List[str] = []
    show_volume: bool = True

    __static_methods__: list = []
    __indicators__: List[Indicator] = []
    __ma_mode__: List[str] = []
    __inchart__: List[str] = []
    __subplots__: List[str] = []

    # pylint: disable=unused-argument
    def __new__(cls, *args: Any, **kwargs: Any) -> "PltTA":
        """Create a new instance of the class."""
        if cls is PltTA:
            raise TypeError("Can't instantiate abstract class Plugin directly")
        self = super().__new__(cls)

        static_methods = cls.__static_methods__
        indicators = cls.__indicators__

        for item in indicators:
            # we make sure that the indicator is bound to the instance
            if not hasattr(self, item.name):
                setattr(self, item.name, item.func.__get__(self, cls))

        for static_method in static_methods:
            if not hasattr(self, static_method):
                setattr(self, static_method, staticmethod(getattr(self, static_method)))

        for attr, value in cls.__dict__.items():
            if attr in [
                "__ma_mode__",
                "__inchart__",
                "__subplots__",
            ] and value not in getattr(self, attr):
                getattr(self, attr).extend(value)

        return self

    @property
    def ma_mode(self) -> List[str]:
        """Moving average mode."""
        return list(set(self.__ma_mode__))

    @ma_mode.setter
    def ma_mode(self, value: List[str]):
        self.__ma_mode__ = value

    def add_plugins(self, plugins: List["PltTA"]) -> None:
        """Add plugins to current instance."""
        for plugin in plugins:
            for item in plugin.__indicators__:
                # pylint: disable=unnecessary-dunder-call
                if not hasattr(self, item.name):
                    setattr(self, item.name, item.func.__get__(self, type(self)))
                    self.__indicators__.append(item)

            for static_method in plugin.__static_methods__:
                if not hasattr(self, static_method):
                    setattr(
                        self, static_method, staticmethod(getattr(self, static_method))
                    )
            for attr, value in plugin.__dict__.items():
                if attr in [
                    "__ma_mode__",
                    "__inchart__",
                    "__subplots__",
                ] and value not in getattr(self, attr):
                    getattr(self, attr).extend(value)

    def remove_plugins(self, plugins: List["PltTA"]) -> None:
        """Remove plugins from current instance."""
        for plugin in plugins:
            for item in plugin.__indicators__:
                delattr(self, item.name)
                self.__indicators__.remove(item)

            for static_method in plugin.__static_methods__:
                delattr(self, static_method)

    def __iter__(self) -> Iterator[Indicator]:
        """Iterate over the indicators."""
        return iter(self.__indicators__)

    def get_float_precision(self) -> str:
<<<<<<< HEAD
        """Returns f-string precision format."""
=======
        """Return f-string precision format."""
>>>>>>> e1af0a7d
        price = self.df_stock[self.close_column].tail(1).values[0]
        float_precision = (
            ",.2f" if price > 1.10 else "" if len(str(price)) < 8 else ".6f"
        )
        return float_precision


def indicator(
    name: str = "",
    **attrs: Any,
) -> Callable:
    """Use this decorator for adding indicators to a plugin class."""
    attrs["name"] = name

    def decorator(func: Callable) -> Indicator:
        if not attrs.pop("name", ""):
            name = func.__name__

        return Indicator(func, name, **attrs)

    return decorator<|MERGE_RESOLUTION|>--- conflicted
+++ resolved
@@ -184,11 +184,7 @@
         return iter(self.__indicators__)
 
     def get_float_precision(self) -> str:
-<<<<<<< HEAD
-        """Returns f-string precision format."""
-=======
         """Return f-string precision format."""
->>>>>>> e1af0a7d
         price = self.df_stock[self.close_column].tail(1).values[0]
         float_precision = (
             ",.2f" if price > 1.10 else "" if len(str(price)) < 8 else ".6f"
