--- conflicted
+++ resolved
@@ -29,21 +29,13 @@
         self,
         analyst_name: Annotated[
             Union[str, None, List[Optional[str]]],
-<<<<<<< HEAD
-            OpenBBCustomParameter(
-=======
-            OpenBBField(
->>>>>>> e1af0a7d
+            OpenBBField(
                 description="Analyst names to return. Omitting will return all available analysts. Multiple comma separated items allowed for provider(s): benzinga."
             ),
         ] = None,
         firm_name: Annotated[
             Union[str, None, List[Optional[str]]],
-<<<<<<< HEAD
-            OpenBBCustomParameter(
-=======
-            OpenBBField(
->>>>>>> e1af0a7d
+            OpenBBField(
                 description="Firm names to return. Omitting will return all available firms. Multiple comma separated items allowed for provider(s): benzinga."
             ),
         ] = None,
@@ -244,15 +236,9 @@
     def consensus(
         self,
         symbol: Annotated[
-<<<<<<< HEAD
-            Union[str, List[str]],
-            OpenBBCustomParameter(
-                description="Symbol to get data for. Multiple comma separated items allowed for provider(s): fmp, yfinance."
-=======
             Union[str, None, List[Optional[str]]],
             OpenBBField(
                 description="Symbol to get data for. Multiple comma separated items allowed for provider(s): fmp, intrinio, yfinance."
->>>>>>> e1af0a7d
             ),
         ] = None,
         provider: Annotated[
@@ -267,15 +253,9 @@
 
         Parameters
         ----------
-<<<<<<< HEAD
-        symbol : Union[str, List[str]]
-            Symbol to get data for. Multiple comma separated items allowed for provider(s): fmp, yfinance.
-        provider : Optional[Literal['fmp', 'yfinance']]
-=======
         symbol : Union[str, None, List[Optional[str]]]
             Symbol to get data for. Multiple comma separated items allowed for provider(s): fmp, intrinio, yfinance.
         provider : Optional[Literal['fmp', 'intrinio', 'yfinance']]
->>>>>>> e1af0a7d
             The provider to use for the query, by default None.
             If None, the provider specified in defaults is selected or 'fmp' if there is
             no default.
@@ -354,9 +334,6 @@
                     "symbol": symbol,
                 },
                 extra_params=kwargs,
-<<<<<<< HEAD
-                info={"symbol": {"multiple_items_allowed": ["fmp", "yfinance"]}},
-=======
                 info={
                     "symbol": {
                         "multiple_items_allowed": ["fmp", "intrinio", "yfinance"]
@@ -604,7 +581,6 @@
                 },
                 extra_params=kwargs,
                 info={"symbol": {"multiple_items_allowed": ["intrinio"]}},
->>>>>>> e1af0a7d
             )
         )
 
@@ -614,11 +590,7 @@
         self,
         symbol: Annotated[
             Union[str, List[str]],
-<<<<<<< HEAD
-            OpenBBCustomParameter(
-=======
-            OpenBBField(
->>>>>>> e1af0a7d
+            OpenBBField(
                 description="Symbol to get data for. Multiple comma separated items allowed for provider(s): fmp."
             ),
         ],
@@ -736,11 +708,7 @@
         self,
         symbol: Annotated[
             Union[str, None, List[Optional[str]]],
-<<<<<<< HEAD
-            OpenBBCustomParameter(
-=======
-            OpenBBField(
->>>>>>> e1af0a7d
+            OpenBBField(
                 description="Symbol to get data for. Multiple comma separated items allowed for provider(s): benzinga, fmp."
             ),
         ] = None,
