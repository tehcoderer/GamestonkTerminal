--- conflicted
+++ resolved
@@ -36,11 +36,7 @@
         self,
         symbol: Annotated[
             Union[str, List[str]],
-<<<<<<< HEAD
-            OpenBBCustomParameter(
-=======
             OpenBBField(
->>>>>>> e1af0a7d
                 description="Symbol to get data for. (ETF) Multiple comma separated items allowed for provider(s): fmp."
             ),
         ],
@@ -112,11 +108,7 @@
         self,
         symbol: Annotated[
             Union[str, List[str]],
-<<<<<<< HEAD
-            OpenBBCustomParameter(
-=======
             OpenBBField(
->>>>>>> e1af0a7d
                 description="Symbol to get data for. (Stock) Multiple comma separated items allowed for provider(s): fmp."
             ),
         ],
@@ -198,11 +190,7 @@
         self,
         symbol: Annotated[
             Union[str, List[str]],
-<<<<<<< HEAD
-            OpenBBCustomParameter(
-=======
             OpenBBField(
->>>>>>> e1af0a7d
                 description="Symbol to get data for. Multiple comma separated items allowed for provider(s): fmp, polygon, tiingo, yfinance."
             ),
         ],
@@ -384,11 +372,7 @@
         ],
         provider: Annotated[
             Optional[Literal["fmp", "intrinio", "sec"]],
-<<<<<<< HEAD
-            OpenBBCustomParameter(
-=======
             OpenBBField(
->>>>>>> e1af0a7d
                 description="The provider to use for the query, by default None.\n    If None, the provider specified in defaults is selected or 'fmp' if there is\n    no default."
             ),
         ] = None,
@@ -720,11 +704,7 @@
         self,
         symbol: Annotated[
             Union[str, List[str]],
-<<<<<<< HEAD
-            OpenBBCustomParameter(
-=======
             OpenBBField(
->>>>>>> e1af0a7d
                 description="Symbol to get data for. Multiple comma separated items allowed for provider(s): fmp."
             ),
         ],
@@ -835,21 +815,13 @@
         self,
         symbol: Annotated[
             Union[str, List[str]],
-<<<<<<< HEAD
-            OpenBBCustomParameter(
-=======
             OpenBBField(
->>>>>>> e1af0a7d
                 description="Symbol to get data for. (ETF) Multiple comma separated items allowed for provider(s): fmp, intrinio, yfinance."
             ),
         ],
         provider: Annotated[
             Optional[Literal["fmp", "intrinio", "yfinance"]],
-<<<<<<< HEAD
-            OpenBBCustomParameter(
-=======
             OpenBBField(
->>>>>>> e1af0a7d
                 description="The provider to use for the query, by default None.\n    If None, the provider specified in defaults is selected or 'fmp' if there is\n    no default."
             ),
         ] = None,
@@ -1235,21 +1207,13 @@
         self,
         symbol: Annotated[
             Union[str, List[str]],
-<<<<<<< HEAD
-            OpenBBCustomParameter(
-=======
             OpenBBField(
->>>>>>> e1af0a7d
                 description="Symbol to get data for. Multiple comma separated items allowed for provider(s): fmp, intrinio."
             ),
         ],
         provider: Annotated[
             Optional[Literal["fmp", "intrinio"]],
-<<<<<<< HEAD
-            OpenBBCustomParameter(
-=======
             OpenBBField(
->>>>>>> e1af0a7d
                 description="The provider to use for the query, by default None.\n    If None, the provider specified in defaults is selected or 'fmp' if there is\n    no default."
             ),
         ] = None,
@@ -1383,11 +1347,7 @@
         query: Annotated[Optional[str], OpenBBField(description="Search query.")] = "",
         provider: Annotated[
             Optional[Literal["fmp", "intrinio"]],
-<<<<<<< HEAD
-            OpenBBCustomParameter(
-=======
             OpenBBField(
->>>>>>> e1af0a7d
                 description="The provider to use for the query, by default None.\n    If None, the provider specified in defaults is selected or 'fmp' if there is\n    no default."
             ),
         ] = None,
