### THIS FILE IS AUTO-GENERATED. DO NOT EDIT. ###

import datetime
from typing import List, Literal, Optional, Union

from openbb_core.app.model.field import OpenBBField
from openbb_core.app.model.obbject import OBBject
from openbb_core.app.static.container import Container
from openbb_core.app.static.utils.decorators import exception_handler, validate
from openbb_core.app.static.utils.filters import filter_inputs
from typing_extensions import Annotated


class ROUTER_economy(Container):
    """/economy
    calendar
    composite_leading_indicator
    cpi
    fred_regional
    fred_search
    fred_series
    /gdp
    long_term_interest_rate
    money_measures
    risk_premium
    short_term_interest_rate
    unemployment
    """

    def __repr__(self) -> str:
        return self.__doc__ or ""

    @exception_handler
    @validate
    def calendar(
        self,
        start_date: Annotated[
            Union[datetime.date, None, str],
            OpenBBField(description="Start date of the data, in YYYY-MM-DD format."),
        ] = None,
        end_date: Annotated[
            Union[datetime.date, None, str],
            OpenBBField(description="End date of the data, in YYYY-MM-DD format."),
        ] = None,
        provider: Annotated[
            Optional[Literal["fmp", "tradingeconomics"]],
            OpenBBField(
                description="The provider to use for the query, by default None.\n    If None, the provider specified in defaults is selected or 'fmp' if there is\n    no default."
            ),
        ] = None,
        **kwargs
    ) -> OBBject:
        """Get the upcoming, or historical, economic calendar of global events.

        Parameters
        ----------
        start_date : Union[datetime.date, None, str]
            Start date of the data, in YYYY-MM-DD format.
        end_date : Union[datetime.date, None, str]
            End date of the data, in YYYY-MM-DD format.
        provider : Optional[Literal['fmp', 'tradingeconomics']]
            The provider to use for the query, by default None.
            If None, the provider specified in defaults is selected or 'fmp' if there is
            no default.
        country : Optional[str]
            Country of the event. Multiple comma separated items allowed. (provider: tradingeconomics)
        importance : Optional[Literal['Low', 'Medium', 'High']]
            Importance of the event. (provider: tradingeconomics)
        group : Optional[Literal['interest rate', 'inflation', 'bonds', 'consumer', 'gdp', 'government', 'housing', 'labour', 'markets', 'money', 'prices', 'trade', 'business']]
            Grouping of events (provider: tradingeconomics)

        Returns
        -------
        OBBject
            results : List[EconomicCalendar]
                Serializable results.
            provider : Optional[Literal['fmp', 'tradingeconomics']]
                Provider name.
            warnings : Optional[List[Warning_]]
                List of warnings.
            chart : Optional[Chart]
                Chart object.
            extra : Dict[str, Any]
                Extra info.

        EconomicCalendar
        ----------------
        date : Optional[datetime]
            The date of the data.
        country : Optional[str]
            Country of event.
        event : Optional[str]
            Event name.
        reference : Optional[str]
            Abbreviated period for which released data refers to.
        source : Optional[str]
            Source of the data.
        sourceurl : Optional[str]
            Source URL.
        actual : Optional[Union[str, float]]
            Latest released value.
        previous : Optional[Union[str, float]]
            Value for the previous period after the revision (if revision is applicable).
        consensus : Optional[Union[str, float]]
            Average forecast among a representative group of economists.
        forecast : Optional[Union[str, float]]
            Trading Economics projections
        url : Optional[str]
            Trading Economics URL
        importance : Optional[Union[Literal[0, 1, 2, 3], str]]
            Importance of the event. 1-Low, 2-Medium, 3-High
        currency : Optional[str]
            Currency of the data.
        unit : Optional[str]
            Unit of the data.
        change : Optional[float]
            Value change since previous. (provider: fmp)
        change_percent : Optional[float]
            Percentage change since previous. (provider: fmp)
        updated_at : Optional[datetime]
            Last updated timestamp. (provider: fmp)
        created_at : Optional[datetime]
            Created at timestamp. (provider: fmp)

        Examples
        --------
        >>> from openbb import obb
        >>> # By default, the calendar will be forward-looking.
        >>> obb.economy.calendar(provider='fmp')
        >>> obb.economy.calendar(provider='fmp', start_date='2020-03-01', end_date='2020-03-31')
        """  # noqa: E501

        return self._run(
            "/economy/calendar",
            **filter_inputs(
                provider_choices={
                    "provider": self._get_provider(
                        provider,
                        "/economy/calendar",
                        ("fmp", "tradingeconomics"),
                    )
                },
                standard_params={
                    "start_date": start_date,
                    "end_date": end_date,
                },
                extra_params=kwargs,
                info={"country": {"multiple_items_allowed": ["tradingeconomics"]}},
            )
        )

    @exception_handler
    @validate
    def composite_leading_indicator(
        self,
        start_date: Annotated[
            Union[datetime.date, None, str],
            OpenBBField(description="Start date of the data, in YYYY-MM-DD format."),
        ] = None,
        end_date: Annotated[
            Union[datetime.date, None, str],
            OpenBBField(description="End date of the data, in YYYY-MM-DD format."),
        ] = None,
        provider: Annotated[
            Optional[Literal["oecd"]],
            OpenBBField(
                description="The provider to use for the query, by default None.\n    If None, the provider specified in defaults is selected or 'oecd' if there is\n    no default."
            ),
        ] = None,
        **kwargs
    ) -> OBBject:
        """Use the composite leading indicator (CLI).

        It is designed to provide early signals of turning points
        in business cycles showing fluctuation of the economic activity around its long term potential level.

        CLIs show short-term economic movements in qualitative rather than quantitative terms.


        Parameters
        ----------
        start_date : Union[datetime.date, None, str]
            Start date of the data, in YYYY-MM-DD format.
        end_date : Union[datetime.date, None, str]
            End date of the data, in YYYY-MM-DD format.
        provider : Optional[Literal['oecd']]
            The provider to use for the query, by default None.
            If None, the provider specified in defaults is selected or 'oecd' if there is
            no default.
        country : Literal['united_states', 'united_kingdom', 'japan', 'mexico', 'indonesia', 'australia', 'brazil', 'canada', 'italy', 'germany', 'turkey', 'france', 'south_africa', 'south_korea', 'spain', 'india', 'china', 'g7', 'g20', 'all']
            Country to get GDP for. (provider: oecd)

        Returns
        -------
        OBBject
            results : List[CLI]
                Serializable results.
            provider : Optional[Literal['oecd']]
                Provider name.
            warnings : Optional[List[Warning_]]
                List of warnings.
            chart : Optional[Chart]
                Chart object.
            extra : Dict[str, Any]
                Extra info.

        CLI
        ---
        date : Optional[date]
            The date of the data.
        value : Optional[float]
            CLI value
        country : Optional[str]
            Country for which CLI is given

        Examples
        --------
        >>> from openbb import obb
        >>> obb.economy.composite_leading_indicator(provider='oecd')
        >>> obb.economy.composite_leading_indicator(country='all', provider='oecd')
        """  # noqa: E501

        return self._run(
            "/economy/composite_leading_indicator",
            **filter_inputs(
                provider_choices={
                    "provider": self._get_provider(
                        provider,
                        "/economy/composite_leading_indicator",
                        ("oecd",),
                    )
                },
                standard_params={
                    "start_date": start_date,
                    "end_date": end_date,
                },
                extra_params=kwargs,
            )
        )

    @exception_handler
    @validate
    def cpi(
        self,
        country: Annotated[
            Union[str, List[str]],
<<<<<<< HEAD
            OpenBBCustomParameter(
                description="The country to get data. Multiple comma separated items allowed for provider(s): fred."
            ),
            OpenBBCustomChoices(
=======
            OpenBBField(
                description="The country to get data. Multiple comma separated items allowed for provider(s): fred.",
>>>>>>> e1af0a7d
                choices=[
                    "australia",
                    "austria",
                    "belgium",
                    "brazil",
                    "bulgaria",
                    "canada",
                    "chile",
                    "china",
                    "croatia",
                    "cyprus",
                    "czech_republic",
                    "denmark",
                    "estonia",
                    "euro_area",
                    "finland",
                    "france",
                    "germany",
                    "greece",
                    "hungary",
                    "iceland",
                    "india",
                    "indonesia",
                    "ireland",
                    "israel",
                    "italy",
                    "japan",
                    "korea",
                    "latvia",
                    "lithuania",
                    "luxembourg",
                    "malta",
                    "mexico",
                    "netherlands",
                    "new_zealand",
                    "norway",
                    "poland",
                    "portugal",
                    "romania",
                    "russian_federation",
                    "slovak_republic",
                    "slovakia",
                    "slovenia",
                    "south_africa",
                    "spain",
                    "sweden",
                    "switzerland",
                    "turkey",
                    "united_kingdom",
                    "united_states",
                ],
            ),
        ],
        units: Annotated[
            Literal["growth_previous", "growth_same", "index_2015"],
            OpenBBField(
                description="The unit of measurement for the data.\n    Options:\n    - `growth_previous`: Percent growth from the previous period.\n      If monthly data, this is month-over-month, etc\n    - `growth_same`: Percent growth from the same period in the previous year.\n      If looking at monthly data, this would be year-over-year, etc.\n    - `index_2015`: Rescaled index value, such that the value in 2015 is 100."
            ),
        ] = "growth_same",
        frequency: Annotated[
            Literal["monthly", "quarter", "annual"],
            OpenBBField(
                description="The frequency of the data.\n    Options: `monthly`, `quarter`, and `annual`."
            ),
        ] = "monthly",
        harmonized: Annotated[
            bool, OpenBBField(description="Whether you wish to obtain harmonized data.")
        ] = False,
        start_date: Annotated[
            Union[datetime.date, None, str],
            OpenBBField(description="Start date of the data, in YYYY-MM-DD format."),
        ] = None,
        end_date: Annotated[
            Union[datetime.date, None, str],
            OpenBBField(description="End date of the data, in YYYY-MM-DD format."),
        ] = None,
        provider: Annotated[
            Optional[Literal["fred"]],
            OpenBBField(
                description="The provider to use for the query, by default None.\n    If None, the provider specified in defaults is selected or 'fred' if there is\n    no default."
            ),
        ] = None,
        **kwargs
    ) -> OBBject:
        """Get Consumer Price Index (CPI).

        Returns either the rescaled index value, or a rate of change (inflation).


        Parameters
        ----------
        country : Union[str, List[str]]
            The country to get data. Multiple comma separated items allowed for provider(s): fred.
        units : Literal['growth_previous', 'growth_same', 'index_2015']
            The unit of measurement for the data.
            Options:
            - `growth_previous`: Percent growth from the previous period.
              If monthly data, this is month-over-month, etc
            - `growth_same`: Percent growth from the same period in the previous year.
              If looking at monthly data, this would be year-over-year, etc.
            - `index_2015`: Rescaled index value, such that the value in 2015 is 100.
        frequency : Literal['monthly', 'quarter', 'annual']
            The frequency of the data.
            Options: `monthly`, `quarter`, and `annual`.
        harmonized : bool
            Whether you wish to obtain harmonized data.
        start_date : Union[datetime.date, None, str]
            Start date of the data, in YYYY-MM-DD format.
        end_date : Union[datetime.date, None, str]
            End date of the data, in YYYY-MM-DD format.
        provider : Optional[Literal['fred']]
            The provider to use for the query, by default None.
            If None, the provider specified in defaults is selected or 'fred' if there is
            no default.

        Returns
        -------
        OBBject
            results : List[ConsumerPriceIndex]
                Serializable results.
            provider : Optional[Literal['fred']]
                Provider name.
            warnings : Optional[List[Warning_]]
                List of warnings.
            chart : Optional[Chart]
                Chart object.
            extra : Dict[str, Any]
                Extra info.

        ConsumerPriceIndex
        ------------------
        date : date
            The date of the data.

        Examples
        --------
        >>> from openbb import obb
        >>> obb.economy.cpi(country='japan,china,turkey', provider='fred')
        >>> # Use the `units` parameter to define the reference period for the change in values.
        >>> obb.economy.cpi(country='united_states,united_kingdom', units='growth_previous', provider='fred')
        """  # noqa: E501

        return self._run(
            "/economy/cpi",
            **filter_inputs(
                provider_choices={
                    "provider": self._get_provider(
                        provider,
                        "/economy/cpi",
                        ("fred",),
                    )
                },
                standard_params={
                    "country": country,
                    "units": units,
                    "frequency": frequency,
                    "harmonized": harmonized,
                    "start_date": start_date,
                    "end_date": end_date,
                },
                extra_params=kwargs,
                info={"country": {"multiple_items_allowed": ["fred"]}},
            )
        )

    @exception_handler
    @validate
    def fred_regional(
        self,
<<<<<<< HEAD
        symbol: Annotated[
            str, OpenBBCustomParameter(description="Symbol to get data for.")
        ],
=======
        symbol: Annotated[str, OpenBBField(description="Symbol to get data for.")],
>>>>>>> e1af0a7d
        start_date: Annotated[
            Union[datetime.date, None, str],
            OpenBBField(description="Start date of the data, in YYYY-MM-DD format."),
        ] = None,
        end_date: Annotated[
            Union[datetime.date, None, str],
            OpenBBField(description="End date of the data, in YYYY-MM-DD format."),
        ] = None,
        limit: Annotated[
            Optional[int],
            OpenBBField(description="The number of data entries to return."),
        ] = 100000,
        provider: Annotated[
            Optional[Literal["fred"]],
            OpenBBField(
                description="The provider to use for the query, by default None.\n    If None, the provider specified in defaults is selected or 'fred' if there is\n    no default."
            ),
        ] = None,
        **kwargs
    ) -> OBBject:
        """Query the Geo Fred API for regional economic data by series group.

        The series group ID is found by using `fred_search` and the `series_id` parameter.


        Parameters
        ----------
        symbol : str
            Symbol to get data for.
        start_date : Union[datetime.date, None, str]
            Start date of the data, in YYYY-MM-DD format.
        end_date : Union[datetime.date, None, str]
            End date of the data, in YYYY-MM-DD format.
        limit : Optional[int]
            The number of data entries to return.
        provider : Optional[Literal['fred']]
            The provider to use for the query, by default None.
            If None, the provider specified in defaults is selected or 'fred' if there is
            no default.
        is_series_group : bool
            When True, the symbol provided is for a series_group, else it is for a series ID. (provider: fred)
        region_type : Optional[Literal['bea', 'msa', 'frb', 'necta', 'state', 'country', 'county', 'censusregion']]
            The type of regional data. Parameter is only valid when `is_series_group` is True. (provider: fred)
        season : Optional[Literal['SA', 'NSA', 'SSA']]
            The seasonal adjustments to the data. Parameter is only valid when `is_series_group` is True. (provider: fred)
        units : Optional[str]
            The units of the data. This should match the units returned from searching by series ID. An incorrect field will not necessarily return an error. Parameter is only valid when `is_series_group` is True. (provider: fred)
        frequency : Optional[Literal['d', 'w', 'bw', 'm', 'q', 'sa', 'a', 'wef', 'weth', 'wew', 'wetu', 'wem', 'wesu', 'wesa', 'bwew', 'bwem']]

                Frequency aggregation to convert high frequency data to lower frequency.
                Parameter is only valid when `is_series_group` is True.
                    a = Annual
                    sa= Semiannual
                    q = Quarterly
                    m = Monthly
                    w = Weekly
                    d = Daily
                    wef = Weekly, Ending Friday
                    weth = Weekly, Ending Thursday
                    wew = Weekly, Ending Wednesday
                    wetu = Weekly, Ending Tuesday
                    wem = Weekly, Ending Monday
                    wesu = Weekly, Ending Sunday
                    wesa = Weekly, Ending Saturday
                    bwew = Biweekly, Ending Wednesday
                    bwem = Biweekly, Ending Monday
                 (provider: fred)
        aggregation_method : Literal['avg', 'sum', 'eop']

                A key that indicates the aggregation method used for frequency aggregation.
                This parameter has no affect if the frequency parameter is not set.
                Only valid when `is_series_group` is True.
                    avg = Average
                    sum = Sum
                    eop = End of Period
                 (provider: fred)
        transform : Literal['lin', 'chg', 'ch1', 'pch', 'pc1', 'pca', 'cch', 'cca', 'log']

                Transformation type. Only valid when `is_series_group` is True.
                    lin = Levels (No transformation)
                    chg = Change
                    ch1 = Change from Year Ago
                    pch = Percent Change
                    pc1 = Percent Change from Year Ago
                    pca = Compounded Annual Rate of Change
                    cch = Continuously Compounded Rate of Change
                    cca = Continuously Compounded Annual Rate of Change
                    log = Natural Log
                 (provider: fred)

        Returns
        -------
        OBBject
            results : List[FredRegional]
                Serializable results.
            provider : Optional[Literal['fred']]
                Provider name.
            warnings : Optional[List[Warning_]]
                List of warnings.
            chart : Optional[Chart]
                Chart object.
            extra : Dict[str, Any]
                Extra info.

        FredRegional
        ------------
        date : date
            The date of the data.
        region : Optional[str]
            The name of the region. (provider: fred)
        code : Optional[Union[str, int]]
            The code of the region. (provider: fred)
        value : Optional[Union[float, int]]
            The obersvation value. The units are defined in the search results by series ID. (provider: fred)
        series_id : Optional[str]
            The individual series ID for the region. (provider: fred)

        Examples
        --------
        >>> from openbb import obb
        >>> obb.economy.fred_regional(symbol='NYICLAIMS', provider='fred')
        >>> # With a date, time series data is returned.
        >>> obb.economy.fred_regional(symbol='NYICLAIMS', start_date='2021-01-01', end_date='2021-12-31', limit=10, provider='fred')
        """  # noqa: E501

        return self._run(
            "/economy/fred_regional",
            **filter_inputs(
                provider_choices={
                    "provider": self._get_provider(
                        provider,
                        "/economy/fred_regional",
                        ("fred",),
                    )
                },
                standard_params={
                    "symbol": symbol,
                    "start_date": start_date,
                    "end_date": end_date,
                    "limit": limit,
                },
                extra_params=kwargs,
            )
        )

    @exception_handler
    @validate
    def fred_search(
        self,
        query: Annotated[
            Optional[str], OpenBBField(description="The search word(s).")
        ] = None,
        provider: Annotated[
            Optional[Literal["fred"]],
            OpenBBField(
                description="The provider to use for the query, by default None.\n    If None, the provider specified in defaults is selected or 'fred' if there is\n    no default."
            ),
        ] = None,
        **kwargs
    ) -> OBBject:
        """Search for FRED series or economic releases by ID or string.

        This does not return the observation values, only the metadata.
        Use this function to find series IDs for `fred_series()`.


        Parameters
        ----------
        query : Optional[str]
            The search word(s).
        provider : Optional[Literal['fred']]
            The provider to use for the query, by default None.
            If None, the provider specified in defaults is selected or 'fred' if there is
            no default.
        is_release : Optional[bool]
            Is release?  If True, other search filter variables are ignored. If no query text or release_id is supplied, this defaults to True. (provider: fred)
        release_id : Optional[Union[int, str]]
            A specific release ID to target. (provider: fred)
        limit : Optional[int]
            The number of data entries to return. (1-1000) (provider: fred)
        offset : Optional[Annotated[int, Ge(ge=0)]]
            Offset the results in conjunction with limit. (provider: fred)
        filter_variable : Literal[None, 'frequency', 'units', 'seasonal_adjustment']
            Filter by an attribute. (provider: fred)
        filter_value : Optional[str]
            String value to filter the variable by.  Used in conjunction with filter_variable. (provider: fred)
        tag_names : Optional[str]
            A semicolon delimited list of tag names that series match all of.  Example: 'japan;imports' (provider: fred)
        exclude_tag_names : Optional[str]
            A semicolon delimited list of tag names that series match none of.  Example: 'imports;services'. Requires that variable tag_names also be set to limit the number of matching series. (provider: fred)
        series_id : Optional[str]
            A FRED Series ID to return series group information for. This returns the required information to query for regional data. Not all series that are in FRED have geographical data. Entering a value for series_id will override all other parameters. Multiple series_ids can be separated by commas. (provider: fred)

        Returns
        -------
        OBBject
            results : List[FredSearch]
                Serializable results.
            provider : Optional[Literal['fred']]
                Provider name.
            warnings : Optional[List[Warning_]]
                List of warnings.
            chart : Optional[Chart]
                Chart object.
            extra : Dict[str, Any]
                Extra info.

        FredSearch
        ----------
        release_id : Optional[Union[int, str]]
            The release ID for queries.
        series_id : Optional[str]
            The series ID for the item in the release.
        name : Optional[str]
            The name of the release.
        title : Optional[str]
            The title of the series.
        observation_start : Optional[date]
            The date of the first observation in the series.
        observation_end : Optional[date]
            The date of the last observation in the series.
        frequency : Optional[str]
            The frequency of the data.
        frequency_short : Optional[str]
            Short form of the data frequency.
        units : Optional[str]
            The units of the data.
        units_short : Optional[str]
            Short form of the data units.
        seasonal_adjustment : Optional[str]
            The seasonal adjustment of the data.
        seasonal_adjustment_short : Optional[str]
            Short form of the data seasonal adjustment.
        last_updated : Optional[datetime]
            The datetime of the last update to the data.
        notes : Optional[str]
            Description of the release.
        press_release : Optional[bool]
            If the release is a press release.
        url : Optional[str]
            URL to the release.
        popularity : Optional[int]
            Popularity of the series (provider: fred)
        group_popularity : Optional[int]
            Group popularity of the release (provider: fred)
        region_type : Optional[str]
            The region type of the series. (provider: fred)
        series_group : Optional[Union[int, str]]
            The series group ID of the series. This value is used to query for regional data. (provider: fred)

        Examples
        --------
        >>> from openbb import obb
        >>> obb.economy.fred_search(provider='fred')
        """  # noqa: E501

        return self._run(
            "/economy/fred_search",
            **filter_inputs(
                provider_choices={
                    "provider": self._get_provider(
                        provider,
                        "/economy/fred_search",
                        ("fred",),
                    )
                },
                standard_params={
                    "query": query,
                },
                extra_params=kwargs,
            )
        )

    @exception_handler
    @validate
    def fred_series(
        self,
        symbol: Annotated[
            Union[str, List[str]],
<<<<<<< HEAD
            OpenBBCustomParameter(
=======
            OpenBBField(
>>>>>>> e1af0a7d
                description="Symbol to get data for. Multiple comma separated items allowed for provider(s): fred."
            ),
        ],
        start_date: Annotated[
            Union[datetime.date, None, str],
            OpenBBField(description="Start date of the data, in YYYY-MM-DD format."),
        ] = None,
        end_date: Annotated[
            Union[datetime.date, None, str],
            OpenBBField(description="End date of the data, in YYYY-MM-DD format."),
        ] = None,
        limit: Annotated[
            Optional[int],
            OpenBBField(description="The number of data entries to return."),
        ] = 100000,
        provider: Annotated[
            Optional[Literal["fred", "intrinio"]],
            OpenBBField(
                description="The provider to use for the query, by default None.\n    If None, the provider specified in defaults is selected or 'fred' if there is\n    no default."
            ),
        ] = None,
        **kwargs
    ) -> OBBject:
        """Get data by series ID from FRED.

        Parameters
        ----------
        symbol : Union[str, List[str]]
            Symbol to get data for. Multiple comma separated items allowed for provider(s): fred.
        start_date : Union[datetime.date, None, str]
            Start date of the data, in YYYY-MM-DD format.
        end_date : Union[datetime.date, None, str]
            End date of the data, in YYYY-MM-DD format.
        limit : Optional[int]
            The number of data entries to return.
        provider : Optional[Literal['fred', 'intrinio']]
            The provider to use for the query, by default None.
            If None, the provider specified in defaults is selected or 'fred' if there is
            no default.
        frequency : Literal[None, 'a', 'q', 'm', 'w', 'd', 'wef', 'weth', 'wew', 'wetu', 'wem', 'wesu', 'wesa', 'bwew', 'bwem']

                Frequency aggregation to convert high frequency data to lower frequency.
                    None = No change
                    a = Annual
                    q = Quarterly
                    m = Monthly
                    w = Weekly
                    d = Daily
                    wef = Weekly, Ending Friday
                    weth = Weekly, Ending Thursday
                    wew = Weekly, Ending Wednesday
                    wetu = Weekly, Ending Tuesday
                    wem = Weekly, Ending Monday
                    wesu = Weekly, Ending Sunday
                    wesa = Weekly, Ending Saturday
                    bwew = Biweekly, Ending Wednesday
                    bwem = Biweekly, Ending Monday
                 (provider: fred)
        aggregation_method : Literal[None, 'avg', 'sum', 'eop']

                A key that indicates the aggregation method used for frequency aggregation.
                This parameter has no affect if the frequency parameter is not set.
                    avg = Average
                    sum = Sum
                    eop = End of Period
                 (provider: fred)
        transform : Literal[None, 'chg', 'ch1', 'pch', 'pc1', 'pca', 'cch', 'cca', 'log']

                Transformation type
                    None = No transformation
                    chg = Change
                    ch1 = Change from Year Ago
                    pch = Percent Change
                    pc1 = Percent Change from Year Ago
                    pca = Compounded Annual Rate of Change
                    cch = Continuously Compounded Rate of Change
                    cca = Continuously Compounded Annual Rate of Change
                    log = Natural Log
                 (provider: fred)
        all_pages : Optional[bool]
            Returns all pages of data from the API call at once. (provider: intrinio)
        sleep : Optional[float]
            Time to sleep between requests to avoid rate limiting. (provider: intrinio)

        Returns
        -------
        OBBject
            results : List[FredSeries]
                Serializable results.
            provider : Optional[Literal['fred', 'intrinio']]
                Provider name.
            warnings : Optional[List[Warning_]]
                List of warnings.
            chart : Optional[Chart]
                Chart object.
            extra : Dict[str, Any]
                Extra info.

        FredSeries
        ----------
        date : date
            The date of the data.
        value : Optional[float]
            Value of the index. (provider: intrinio)

        Examples
        --------
        >>> from openbb import obb
        >>> obb.economy.fred_series(symbol='NFCI', provider='fred')
        >>> # Multiple series can be passed in as a list.
        >>> obb.economy.fred_series(symbol='NFCI,STLFSI4', provider='fred')
        >>> # Use the `transform` parameter to transform the data as change, log, or percent change.
        >>> obb.economy.fred_series(symbol='CBBTCUSD', transform='pc1', provider='fred')
        """  # noqa: E501

        return self._run(
            "/economy/fred_series",
            **filter_inputs(
                provider_choices={
                    "provider": self._get_provider(
                        provider,
                        "/economy/fred_series",
                        ("fred", "intrinio"),
                    )
                },
                standard_params={
                    "symbol": symbol,
                    "start_date": start_date,
                    "end_date": end_date,
                    "limit": limit,
                },
                extra_params=kwargs,
                info={"symbol": {"multiple_items_allowed": ["fred"]}},
            )
        )

    @property
    def gdp(self):
        # pylint: disable=import-outside-toplevel
        from . import economy_gdp

        return economy_gdp.ROUTER_economy_gdp(command_runner=self._command_runner)

    @exception_handler
    @validate
    def long_term_interest_rate(
        self,
        start_date: Annotated[
            Union[datetime.date, None, str],
            OpenBBField(description="Start date of the data, in YYYY-MM-DD format."),
        ] = None,
        end_date: Annotated[
            Union[datetime.date, None, str],
            OpenBBField(description="End date of the data, in YYYY-MM-DD format."),
        ] = None,
        provider: Annotated[
            Optional[Literal["oecd"]],
            OpenBBField(
                description="The provider to use for the query, by default None.\n    If None, the provider specified in defaults is selected or 'oecd' if there is\n    no default."
            ),
        ] = None,
        **kwargs
    ) -> OBBject:
        """Get Long-term interest rates that refer to government bonds maturing in ten years.

        Rates are mainly determined by the price charged by the lender, the risk from the borrower and the
        fall in the capital value. Long-term interest rates are generally averages of daily rates,
        measured as a percentage. These interest rates are implied by the prices at which the government bonds are
        traded on financial markets, not the interest rates at which the loans were issued.
        In all cases, they refer to bonds whose capital repayment is guaranteed by governments.
        Long-term interest rates are one of the determinants of business investment.
        Low long-term interest rates encourage investment in new equipment and high interest rates discourage it.
        Investment is, in turn, a major source of economic growth.


        Parameters
        ----------
        start_date : Union[datetime.date, None, str]
            Start date of the data, in YYYY-MM-DD format.
        end_date : Union[datetime.date, None, str]
            End date of the data, in YYYY-MM-DD format.
        provider : Optional[Literal['oecd']]
            The provider to use for the query, by default None.
            If None, the provider specified in defaults is selected or 'oecd' if there is
            no default.
        country : Literal['belgium', 'ireland', 'mexico', 'indonesia', 'new_zealand', 'japan', 'united_kingdom', 'france', 'chile', 'canada', 'netherlands', 'united_states', 'south_korea', 'norway', 'austria', 'south_africa', 'denmark', 'switzerland', 'hungary', 'luxembourg', 'australia', 'germany', 'sweden', 'iceland', 'turkey', 'greece', 'israel', 'czech_republic', 'latvia', 'slovenia', 'poland', 'estonia', 'lithuania', 'portugal', 'costa_rica', 'slovakia', 'finland', 'spain', 'russia', 'euro_area19', 'colombia', 'italy', 'india', 'china', 'croatia', 'all']
            Country to get GDP for. (provider: oecd)
        frequency : Literal['monthly', 'quarterly', 'annual']
            Frequency to get interest rate for for. (provider: oecd)

        Returns
        -------
        OBBject
            results : List[LTIR]
                Serializable results.
            provider : Optional[Literal['oecd']]
                Provider name.
            warnings : Optional[List[Warning_]]
                List of warnings.
            chart : Optional[Chart]
                Chart object.
            extra : Dict[str, Any]
                Extra info.

        LTIR
        ----
        date : Optional[date]
            The date of the data.
        value : Optional[float]
            Interest rate (given as a whole number, i.e 10=10%)
        country : Optional[str]
            Country for which interest rate is given

        Examples
        --------
        >>> from openbb import obb
        >>> obb.economy.long_term_interest_rate(provider='oecd')
        >>> obb.economy.long_term_interest_rate(country='all', frequency='quarterly', provider='oecd')
        """  # noqa: E501

        return self._run(
            "/economy/long_term_interest_rate",
            **filter_inputs(
                provider_choices={
                    "provider": self._get_provider(
                        provider,
                        "/economy/long_term_interest_rate",
                        ("oecd",),
                    )
                },
                standard_params={
                    "start_date": start_date,
                    "end_date": end_date,
                },
                extra_params=kwargs,
            )
        )

    @exception_handler
    @validate
    def money_measures(
        self,
        start_date: Annotated[
            Union[datetime.date, None, str],
            OpenBBField(description="Start date of the data, in YYYY-MM-DD format."),
        ] = None,
        end_date: Annotated[
            Union[datetime.date, None, str],
            OpenBBField(description="End date of the data, in YYYY-MM-DD format."),
        ] = None,
        adjusted: Annotated[
            Optional[bool],
            OpenBBField(description="Whether to return seasonally adjusted data."),
        ] = True,
        provider: Annotated[
            Optional[Literal["federal_reserve"]],
            OpenBBField(
                description="The provider to use for the query, by default None.\n    If None, the provider specified in defaults is selected or 'federal_reserve' if there is\n    no default."
            ),
        ] = None,
        **kwargs
    ) -> OBBject:
        """Get Money Measures (M1/M2 and components).

        The Federal Reserve publishes as part of the H.6 Release.


        Parameters
        ----------
        start_date : Union[datetime.date, None, str]
            Start date of the data, in YYYY-MM-DD format.
        end_date : Union[datetime.date, None, str]
            End date of the data, in YYYY-MM-DD format.
        adjusted : Optional[bool]
            Whether to return seasonally adjusted data.
        provider : Optional[Literal['federal_reserve']]
            The provider to use for the query, by default None.
            If None, the provider specified in defaults is selected or 'federal_reserve' if there is
            no default.

        Returns
        -------
        OBBject
            results : List[MoneyMeasures]
                Serializable results.
            provider : Optional[Literal['federal_reserve']]
                Provider name.
            warnings : Optional[List[Warning_]]
                List of warnings.
            chart : Optional[Chart]
                Chart object.
            extra : Dict[str, Any]
                Extra info.

        MoneyMeasures
        -------------
        month : date
            The date of the data.
        M1 : float
            Value of the M1 money supply in billions.
        M2 : float
            Value of the M2 money supply in billions.
        currency : Optional[float]
            Value of currency in circulation in billions.
        demand_deposits : Optional[float]
            Value of demand deposits in billions.
        retail_money_market_funds : Optional[float]
            Value of retail money market funds in billions.
        other_liquid_deposits : Optional[float]
            Value of other liquid deposits in billions.
        small_denomination_time_deposits : Optional[float]
            Value of small denomination time deposits in billions.

        Examples
        --------
        >>> from openbb import obb
        >>> obb.economy.money_measures(provider='federal_reserve')
        >>> obb.economy.money_measures(adjusted=False, provider='federal_reserve')
        """  # noqa: E501

        return self._run(
            "/economy/money_measures",
            **filter_inputs(
                provider_choices={
                    "provider": self._get_provider(
                        provider,
                        "/economy/money_measures",
                        ("federal_reserve",),
                    )
                },
                standard_params={
                    "start_date": start_date,
                    "end_date": end_date,
                    "adjusted": adjusted,
                },
                extra_params=kwargs,
            )
        )

    @exception_handler
    @validate
    def risk_premium(
        self,
        provider: Annotated[
            Optional[Literal["fmp"]],
            OpenBBField(
                description="The provider to use for the query, by default None.\n    If None, the provider specified in defaults is selected or 'fmp' if there is\n    no default."
            ),
        ] = None,
        **kwargs
    ) -> OBBject:
        """Get Market Risk Premium by country.

        Parameters
        ----------
        provider : Optional[Literal['fmp']]
            The provider to use for the query, by default None.
            If None, the provider specified in defaults is selected or 'fmp' if there is
            no default.

        Returns
        -------
        OBBject
            results : List[RiskPremium]
                Serializable results.
            provider : Optional[Literal['fmp']]
                Provider name.
            warnings : Optional[List[Warning_]]
                List of warnings.
            chart : Optional[Chart]
                Chart object.
            extra : Dict[str, Any]
                Extra info.

        RiskPremium
        -----------
        country : str
            Market country.
        continent : Optional[str]
            Continent of the country.
        total_equity_risk_premium : Optional[Annotated[float, Gt(gt=0)]]
            Total equity risk premium for the country.
        country_risk_premium : Optional[Annotated[float, Ge(ge=0)]]
            Country-specific risk premium.

        Examples
        --------
        >>> from openbb import obb
        >>> obb.economy.risk_premium(provider='fmp')
        """  # noqa: E501

        return self._run(
            "/economy/risk_premium",
            **filter_inputs(
                provider_choices={
                    "provider": self._get_provider(
                        provider,
                        "/economy/risk_premium",
                        ("fmp",),
                    )
                },
                standard_params={},
                extra_params=kwargs,
            )
        )

    @exception_handler
    @validate
    def short_term_interest_rate(
        self,
        start_date: Annotated[
            Union[datetime.date, None, str],
            OpenBBField(description="Start date of the data, in YYYY-MM-DD format."),
        ] = None,
        end_date: Annotated[
            Union[datetime.date, None, str],
            OpenBBField(description="End date of the data, in YYYY-MM-DD format."),
        ] = None,
        provider: Annotated[
            Optional[Literal["oecd"]],
            OpenBBField(
                description="The provider to use for the query, by default None.\n    If None, the provider specified in defaults is selected or 'oecd' if there is\n    no default."
            ),
        ] = None,
        **kwargs
    ) -> OBBject:
        """Get Short-term interest rates.

        They are the rates at which short-term borrowings are effected between
        financial institutions or the rate at which short-term government paper is issued or traded in the market.

        Short-term interest rates are generally averages of daily rates, measured as a percentage.
        Short-term interest rates are based on three-month money market rates where available.
        Typical standardised names are "money market rate" and "treasury bill rate".


        Parameters
        ----------
        start_date : Union[datetime.date, None, str]
            Start date of the data, in YYYY-MM-DD format.
        end_date : Union[datetime.date, None, str]
            End date of the data, in YYYY-MM-DD format.
        provider : Optional[Literal['oecd']]
            The provider to use for the query, by default None.
            If None, the provider specified in defaults is selected or 'oecd' if there is
            no default.
        country : Literal['belgium', 'ireland', 'mexico', 'indonesia', 'new_zealand', 'japan', 'united_kingdom', 'france', 'chile', 'canada', 'netherlands', 'united_states', 'south_korea', 'norway', 'austria', 'south_africa', 'denmark', 'switzerland', 'hungary', 'luxembourg', 'australia', 'germany', 'sweden', 'iceland', 'turkey', 'greece', 'israel', 'czech_republic', 'latvia', 'slovenia', 'poland', 'estonia', 'lithuania', 'portugal', 'costa_rica', 'slovakia', 'finland', 'spain', 'russia', 'euro_area19', 'colombia', 'italy', 'india', 'china', 'croatia', 'all']
            Country to get GDP for. (provider: oecd)
        frequency : Literal['monthly', 'quarterly', 'annual']
            Frequency to get interest rate for for. (provider: oecd)

        Returns
        -------
        OBBject
            results : List[STIR]
                Serializable results.
            provider : Optional[Literal['oecd']]
                Provider name.
            warnings : Optional[List[Warning_]]
                List of warnings.
            chart : Optional[Chart]
                Chart object.
            extra : Dict[str, Any]
                Extra info.

        STIR
        ----
        date : Optional[date]
            The date of the data.
        value : Optional[float]
            Interest rate (given as a whole number, i.e 10=10%)
        country : Optional[str]
            Country for which interest rate is given

        Examples
        --------
        >>> from openbb import obb
        >>> obb.economy.short_term_interest_rate(provider='oecd')
        >>> obb.economy.short_term_interest_rate(country='all', frequency='quarterly', provider='oecd')
        """  # noqa: E501

        return self._run(
            "/economy/short_term_interest_rate",
            **filter_inputs(
                provider_choices={
                    "provider": self._get_provider(
                        provider,
                        "/economy/short_term_interest_rate",
                        ("oecd",),
                    )
                },
                standard_params={
                    "start_date": start_date,
                    "end_date": end_date,
                },
                extra_params=kwargs,
            )
        )

    @exception_handler
    @validate
    def unemployment(
        self,
        start_date: Annotated[
            Union[datetime.date, None, str],
            OpenBBField(description="Start date of the data, in YYYY-MM-DD format."),
        ] = None,
        end_date: Annotated[
            Union[datetime.date, None, str],
            OpenBBField(description="End date of the data, in YYYY-MM-DD format."),
        ] = None,
        provider: Annotated[
            Optional[Literal["oecd"]],
            OpenBBField(
                description="The provider to use for the query, by default None.\n    If None, the provider specified in defaults is selected or 'oecd' if there is\n    no default."
            ),
        ] = None,
        **kwargs
    ) -> OBBject:
        """Get global unemployment data.

        Parameters
        ----------
        start_date : Union[datetime.date, None, str]
            Start date of the data, in YYYY-MM-DD format.
        end_date : Union[datetime.date, None, str]
            End date of the data, in YYYY-MM-DD format.
        provider : Optional[Literal['oecd']]
            The provider to use for the query, by default None.
            If None, the provider specified in defaults is selected or 'oecd' if there is
            no default.
        country : Literal['colombia', 'new_zealand', 'united_kingdom', 'italy', 'luxembourg', 'euro_area19', 'sweden', 'oecd', 'south_africa', 'denmark', 'canada', 'switzerland', 'slovakia', 'hungary', 'portugal', 'spain', 'france', 'czech_republic', 'costa_rica', 'japan', 'slovenia', 'russia', 'austria', 'latvia', 'netherlands', 'israel', 'iceland', 'united_states', 'ireland', 'mexico', 'germany', 'greece', 'turkey', 'australia', 'poland', 'south_korea', 'chile', 'finland', 'european_union27_2020', 'norway', 'lithuania', 'euro_area20', 'estonia', 'belgium', 'brazil', 'indonesia', 'all']
            Country to get GDP for. (provider: oecd)
        sex : Literal['total', 'male', 'female']
            Sex to get unemployment for. (provider: oecd)
        frequency : Literal['monthly', 'quarterly', 'annual']
            Frequency to get unemployment for. (provider: oecd)
        age : Literal['total', '15-24', '15-64', '25-54', '55-64']
            Age group to get unemployment for. Total indicates 15 years or over (provider: oecd)
        seasonal_adjustment : bool
            Whether to get seasonally adjusted unemployment. Defaults to False. (provider: oecd)

        Returns
        -------
        OBBject
            results : List[Unemployment]
                Serializable results.
            provider : Optional[Literal['oecd']]
                Provider name.
            warnings : Optional[List[Warning_]]
                List of warnings.
            chart : Optional[Chart]
                Chart object.
            extra : Dict[str, Any]
                Extra info.

        Unemployment
        ------------
        date : Optional[date]
            The date of the data.
        value : Optional[float]
            Unemployment rate (given as a whole number, i.e 10=10%)
        country : Optional[str]
            Country for which unemployment rate is given

        Examples
        --------
        >>> from openbb import obb
        >>> obb.economy.unemployment(provider='oecd')
        >>> obb.economy.unemployment(country='all', frequency='quarterly', provider='oecd')
        >>> # Demographics for the statistics are selected with the `age` parameter.
        >>> obb.economy.unemployment(country='all', frequency='quarterly', age='25-54', provider='oecd')
        """  # noqa: E501

        return self._run(
            "/economy/unemployment",
            **filter_inputs(
                provider_choices={
                    "provider": self._get_provider(
                        provider,
                        "/economy/unemployment",
                        ("oecd",),
                    )
                },
                standard_params={
                    "start_date": start_date,
                    "end_date": end_date,
                },
                extra_params=kwargs,
            )
        )<|MERGE_RESOLUTION|>--- conflicted
+++ resolved
@@ -244,15 +244,8 @@
         self,
         country: Annotated[
             Union[str, List[str]],
-<<<<<<< HEAD
-            OpenBBCustomParameter(
-                description="The country to get data. Multiple comma separated items allowed for provider(s): fred."
-            ),
-            OpenBBCustomChoices(
-=======
             OpenBBField(
                 description="The country to get data. Multiple comma separated items allowed for provider(s): fred.",
->>>>>>> e1af0a7d
                 choices=[
                     "australia",
                     "austria",
@@ -422,13 +415,7 @@
     @validate
     def fred_regional(
         self,
-<<<<<<< HEAD
-        symbol: Annotated[
-            str, OpenBBCustomParameter(description="Symbol to get data for.")
-        ],
-=======
         symbol: Annotated[str, OpenBBField(description="Symbol to get data for.")],
->>>>>>> e1af0a7d
         start_date: Annotated[
             Union[datetime.date, None, str],
             OpenBBField(description="Start date of the data, in YYYY-MM-DD format."),
@@ -708,11 +695,7 @@
         self,
         symbol: Annotated[
             Union[str, List[str]],
-<<<<<<< HEAD
-            OpenBBCustomParameter(
-=======
-            OpenBBField(
->>>>>>> e1af0a7d
+            OpenBBField(
                 description="Symbol to get data for. Multiple comma separated items allowed for provider(s): fred."
             ),
         ],
