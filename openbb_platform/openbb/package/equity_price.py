### THIS FILE IS AUTO-GENERATED. DO NOT EDIT. ###

import datetime
from typing import List, Literal, Optional, Union

from openbb_core.app.model.field import OpenBBField
from openbb_core.app.model.obbject import OBBject
from openbb_core.app.static.container import Container
from openbb_core.app.static.utils.decorators import exception_handler, validate
from openbb_core.app.static.utils.filters import filter_inputs
from typing_extensions import Annotated


class ROUTER_equity_price(Container):
    """/equity/price
    historical
    nbbo
    performance
    quote
    """

    def __repr__(self) -> str:
        return self.__doc__ or ""

    @exception_handler
    @validate
    def historical(
        self,
        symbol: Annotated[
            Union[str, List[str]],
<<<<<<< HEAD
            OpenBBCustomParameter(
=======
            OpenBBField(
>>>>>>> e1af0a7d
                description="Symbol to get data for. Multiple comma separated items allowed for provider(s): fmp, polygon, tiingo, yfinance."
            ),
        ],
        interval: Annotated[
            Optional[str],
            OpenBBField(description="Time interval of the data to return."),
        ] = "1d",
        start_date: Annotated[
            Union[datetime.date, None, str],
            OpenBBField(description="Start date of the data, in YYYY-MM-DD format."),
        ] = None,
        end_date: Annotated[
            Union[datetime.date, None, str],
            OpenBBField(description="End date of the data, in YYYY-MM-DD format."),
        ] = None,
        provider: Annotated[
            Optional[Literal["fmp", "intrinio", "polygon", "tiingo", "yfinance"]],
            OpenBBField(
                description="The provider to use for the query, by default None.\n    If None, the provider specified in defaults is selected or 'fmp' if there is\n    no default."
            ),
        ] = None,
        **kwargs
    ) -> OBBject:
        """Get historical price data for a given stock. This includes open, high, low, close, and volume.

        Parameters
        ----------
        symbol : Union[str, List[str]]
            Symbol to get data for. Multiple comma separated items allowed for provider(s): fmp, polygon, tiingo, yfinance.
        interval : Optional[str]
            Time interval of the data to return.
        start_date : Union[datetime.date, None, str]
            Start date of the data, in YYYY-MM-DD format.
        end_date : Union[datetime.date, None, str]
            End date of the data, in YYYY-MM-DD format.
        provider : Optional[Literal['fmp', 'intrinio', 'polygon', 'tiingo', 'yfinanc...
            The provider to use for the query, by default None.
            If None, the provider specified in defaults is selected or 'fmp' if there is
            no default.
        start_time : Optional[datetime.time]
            Return intervals starting at the specified time on the `start_date` formatted as 'HH:MM:SS'. (provider: intrinio)
        end_time : Optional[datetime.time]
            Return intervals stopping at the specified time on the `end_date` formatted as 'HH:MM:SS'. (provider: intrinio)
        timezone : Optional[str]
            Timezone of the data, in the IANA format (Continent/City). (provider: intrinio)
        source : Literal['realtime', 'delayed', 'nasdaq_basic']
            The source of the data. (provider: intrinio)
        adjustment : Union[Literal['splits_only', 'unadjusted'], Literal['splits_only', 'splits_and_dividends']]
            The adjustment factor to apply. Default is splits only. (provider: polygon, yfinance)
        extended_hours : bool
            Include Pre and Post market data. (provider: polygon, yfinance)
        sort : Literal['asc', 'desc']
            Sort order of the data. This impacts the results in combination with the 'limit' parameter. The results are always returned in ascending order by date. (provider: polygon)
        limit : int
            The number of data entries to return. (provider: polygon)
        include_actions : bool
            Include dividends and stock splits in results. (provider: yfinance)
        adjusted : bool
            This field is deprecated (4.1.5) and will be removed in a future version. Use 'adjustment' set as 'splits_and_dividends' instead. (provider: yfinance)
        prepost : bool
            This field is deprecated (4.1.5) and will be removed in a future version. Use 'extended_hours' as True instead. (provider: yfinance)

        Returns
        -------
        OBBject
            results : List[EquityHistorical]
                Serializable results.
            provider : Optional[Literal['fmp', 'intrinio', 'polygon', 'tiingo', 'yfinance']]
                Provider name.
            warnings : Optional[List[Warning_]]
                List of warnings.
            chart : Optional[Chart]
                Chart object.
            extra : Dict[str, Any]
                Extra info.

        EquityHistorical
        ----------------
        date : Union[date, datetime]
            The date of the data.
        open : float
            The open price.
        high : float
            The high price.
        low : float
            The low price.
        close : float
            The close price.
        volume : Optional[Union[float, int]]
            The trading volume.
        vwap : Optional[float]
            Volume Weighted Average Price over the period.
        adj_close : Optional[float]
            The adjusted close price. (provider: fmp, intrinio, tiingo)
        unadjusted_volume : Optional[float]
            Unadjusted volume of the symbol. (provider: fmp)
        change : Optional[float]
            Change in the price from the previous close. (provider: fmp);
            Change in the price of the symbol from the previous day. (provider: intrinio)
        change_percent : Optional[float]
            Change in the price from the previous close, as a normalized percent. (provider: fmp);
            Percent change in the price of the symbol from the previous day. (provider: intrinio)
        average : Optional[float]
            Average trade price of an individual equity during the interval. (provider: intrinio)
        adj_open : Optional[float]
            The adjusted open price. (provider: intrinio, tiingo)
        adj_high : Optional[float]
            The adjusted high price. (provider: intrinio, tiingo)
        adj_low : Optional[float]
            The adjusted low price. (provider: intrinio, tiingo)
        adj_volume : Optional[float]
            The adjusted volume. (provider: intrinio, tiingo)
        fifty_two_week_high : Optional[float]
            52 week high price for the symbol. (provider: intrinio)
        fifty_two_week_low : Optional[float]
            52 week low price for the symbol. (provider: intrinio)
        factor : Optional[float]
            factor by which to multiply equity prices before this date, in order to calculate historically-adjusted equity prices. (provider: intrinio)
        split_ratio : Optional[float]
            Ratio of the equity split, if a split occurred. (provider: intrinio, tiingo, yfinance)
        dividend : Optional[float]
            Dividend amount, if a dividend was paid. (provider: intrinio, tiingo, yfinance)
        close_time : Optional[datetime]
            The timestamp that represents the end of the interval span. (provider: intrinio)
        interval : Optional[str]
            The data time frequency. (provider: intrinio)
        intra_period : Optional[bool]
            If true, the equity price represents an unfinished period (be it day, week, quarter, month, or year), meaning that the close price is the latest price available, not the official close price for the period (provider: intrinio)
        transactions : Optional[Annotated[int, Gt(gt=0)]]
            Number of transactions for the symbol in the time period. (provider: polygon)

        Examples
        --------
        >>> from openbb import obb
        >>> obb.equity.price.historical(symbol='AAPL', provider='fmp')
        >>> obb.equity.price.historical(symbol='AAPL', interval='1d', provider='intrinio')
        """  # noqa: E501

        return self._run(
            "/equity/price/historical",
            **filter_inputs(
                provider_choices={
                    "provider": self._get_provider(
                        provider,
                        "/equity/price/historical",
                        ("fmp", "intrinio", "polygon", "tiingo", "yfinance"),
                    )
                },
                standard_params={
                    "symbol": symbol,
                    "interval": interval,
                    "start_date": start_date,
                    "end_date": end_date,
                },
                extra_params=kwargs,
                info={
                    "symbol": {
                        "multiple_items_allowed": [
                            "fmp",
                            "polygon",
                            "tiingo",
                            "yfinance",
                        ]
                    },
                    "adjusted": {"deprecated": True},
                    "prepost": {"deprecated": True},
                },
            )
        )

    @exception_handler
    @validate
    def nbbo(
        self,
        symbol: Annotated[str, OpenBBField(description="Symbol to get data for.")],
        provider: Annotated[
            Optional[Literal["polygon"]],
            OpenBBField(
                description="The provider to use for the query, by default None.\n    If None, the provider specified in defaults is selected or 'polygon' if there is\n    no default."
            ),
        ] = None,
        **kwargs
    ) -> OBBject:
        """Get the National Best Bid and Offer for a given stock.

        Parameters
        ----------
        symbol : str
            Symbol to get data for.
        provider : Optional[Literal['polygon']]
            The provider to use for the query, by default None.
            If None, the provider specified in defaults is selected or 'polygon' if there is
            no default.
        limit : int
            The number of data entries to return. Up to ten million records will be returned. Pagination occurs in groups of 50,000. Remaining limit values will always return 50,000 more records unless it is the last page. High volume tickers will require multiple max requests for a single day's NBBO records. Expect stocks, like SPY, to approach 1GB in size, per day, as a raw CSV. Splitting large requests into chunks is recommended for full-day requests of high-volume symbols. (provider: polygon)
        date : Optional[datetime.date]
            A specific date to get data for. Use bracketed the timestamp parameters to specify exact time ranges. (provider: polygon)
        timestamp_lt : Optional[Union[datetime.datetime, str]]
            Query by datetime, less than. Either a date with the format 'YYYY-MM-DD' or a TZ-aware timestamp string, 'YYYY-MM-DDTH:M:S.000000000-04:00'. Include all nanoseconds and the 'T' between the day and hour. (provider: polygon)
        timestamp_gt : Optional[Union[datetime.datetime, str]]
            Query by datetime, greater than. Either a date with the format 'YYYY-MM-DD' or a TZ-aware timestamp string, 'YYYY-MM-DDTH:M:S.000000000-04:00'. Include all nanoseconds and the 'T' between the day and hour. (provider: polygon)
        timestamp_lte : Optional[Union[datetime.datetime, str]]
            Query by datetime, less than or equal to. Either a date with the format 'YYYY-MM-DD' or a TZ-aware timestamp string, 'YYYY-MM-DDTH:M:S.000000000-04:00'. Include all nanoseconds and the 'T' between the day and hour. (provider: polygon)
        timestamp_gte : Optional[Union[datetime.datetime, str]]
            Query by datetime, greater than or equal to. Either a date with the format 'YYYY-MM-DD' or a TZ-aware timestamp string, 'YYYY-MM-DDTH:M:S.000000000-04:00'. Include all nanoseconds and the 'T' between the day and hour. (provider: polygon)

        Returns
        -------
        OBBject
            results : List[EquityNBBO]
                Serializable results.
            provider : Optional[Literal['polygon']]
                Provider name.
            warnings : Optional[List[Warning_]]
                List of warnings.
            chart : Optional[Chart]
                Chart object.
            extra : Dict[str, Any]
                Extra info.

        EquityNBBO
        ----------
        ask_exchange : str
            The exchange ID for the ask.
        ask : float
            The last ask price.
        ask_size : int

                The ask size. This represents the number of round lot orders at the given ask price.
                The normal round lot size is 100 shares.
                An ask size of 2 means there are 200 shares available to purchase at the given ask price.

        bid_size : int
            The bid size in round lots.
        bid : float
            The last bid price.
        bid_exchange : str
            The exchange ID for the bid.
        tape : Optional[str]
            The exchange tape. (provider: polygon)
        conditions : Optional[Union[str, List[int], List[str]]]
            A list of condition codes. (provider: polygon)
        indicators : Optional[List[int]]
            A list of indicator codes. (provider: polygon)
        sequence_num : Optional[int]
            The sequence number represents the sequence in which message events happened. These are increasing and unique per ticker symbol, but will not always be sequential (e.g., 1, 2, 6, 9, 10, 11) (provider: polygon)
        participant_timestamp : Optional[datetime]
            The nanosecond accuracy Participant/Exchange Unix Timestamp. This is the timestamp of when the quote was actually generated at the exchange. (provider: polygon)
        sip_timestamp : Optional[datetime]
            The nanosecond accuracy SIP Unix Timestamp. This is the timestamp of when the SIP received this quote from the exchange which produced it. (provider: polygon)
        trf_timestamp : Optional[datetime]
            The nanosecond accuracy TRF (Trade Reporting Facility) Unix Timestamp. This is the timestamp of when the trade reporting facility received this quote. (provider: polygon)

        Examples
        --------
        >>> from openbb import obb
        >>> obb.equity.price.nbbo(symbol='AAPL', provider='polygon')
        """  # noqa: E501

        return self._run(
            "/equity/price/nbbo",
            **filter_inputs(
                provider_choices={
                    "provider": self._get_provider(
                        provider,
                        "/equity/price/nbbo",
                        ("polygon",),
                    )
                },
                standard_params={
                    "symbol": symbol,
                },
                extra_params=kwargs,
            )
        )

    @exception_handler
    @validate
    def performance(
        self,
        symbol: Annotated[
            Union[str, List[str]],
<<<<<<< HEAD
            OpenBBCustomParameter(
=======
            OpenBBField(
>>>>>>> e1af0a7d
                description="Symbol to get data for. Multiple comma separated items allowed for provider(s): fmp."
            ),
        ],
        provider: Annotated[
            Optional[Literal["fmp"]],
            OpenBBField(
                description="The provider to use for the query, by default None.\n    If None, the provider specified in defaults is selected or 'fmp' if there is\n    no default."
            ),
        ] = None,
        **kwargs
    ) -> OBBject:
        """Get price performance data for a given stock. This includes price changes for different time periods.

        Parameters
        ----------
        symbol : Union[str, List[str]]
            Symbol to get data for. Multiple comma separated items allowed for provider(s): fmp.
        provider : Optional[Literal['fmp']]
            The provider to use for the query, by default None.
            If None, the provider specified in defaults is selected or 'fmp' if there is
            no default.

        Returns
        -------
        OBBject
            results : List[PricePerformance]
                Serializable results.
            provider : Optional[Literal['fmp']]
                Provider name.
            warnings : Optional[List[Warning_]]
                List of warnings.
            chart : Optional[Chart]
                Chart object.
            extra : Dict[str, Any]
                Extra info.

        PricePerformance
        ----------------
        symbol : Optional[str]
            Symbol representing the entity requested in the data.
        one_day : Optional[float]
            One-day return.
        wtd : Optional[float]
            Week to date return.
        one_week : Optional[float]
            One-week return.
        mtd : Optional[float]
            Month to date return.
        one_month : Optional[float]
            One-month return.
        qtd : Optional[float]
            Quarter to date return.
        three_month : Optional[float]
            Three-month return.
        six_month : Optional[float]
            Six-month return.
        ytd : Optional[float]
            Year to date return.
        one_year : Optional[float]
            One-year return.
        two_year : Optional[float]
            Two-year return.
        three_year : Optional[float]
            Three-year return.
        four_year : Optional[float]
            Four-year
        five_year : Optional[float]
            Five-year return.
        ten_year : Optional[float]
            Ten-year return.
        max : Optional[float]
            Return from the beginning of the time series.

        Examples
        --------
        >>> from openbb import obb
        >>> obb.equity.price.performance(symbol='AAPL', provider='fmp')
        """  # noqa: E501

        return self._run(
            "/equity/price/performance",
            **filter_inputs(
                provider_choices={
                    "provider": self._get_provider(
                        provider,
                        "/equity/price/performance",
                        ("fmp",),
                    )
                },
                standard_params={
                    "symbol": symbol,
                },
                extra_params=kwargs,
                info={"symbol": {"multiple_items_allowed": ["fmp"]}},
            )
        )

    @exception_handler
    @validate
    def quote(
        self,
        symbol: Annotated[
            Union[str, List[str]],
<<<<<<< HEAD
            OpenBBCustomParameter(
=======
            OpenBBField(
>>>>>>> e1af0a7d
                description="Symbol to get data for. Multiple comma separated items allowed for provider(s): fmp, intrinio, yfinance."
            ),
        ],
        provider: Annotated[
            Optional[Literal["fmp", "intrinio", "yfinance"]],
            OpenBBField(
                description="The provider to use for the query, by default None.\n    If None, the provider specified in defaults is selected or 'fmp' if there is\n    no default."
            ),
        ] = None,
        **kwargs
    ) -> OBBject:
        """Get the latest quote for a given stock. Quote includes price, volume, and other data.

        Parameters
        ----------
        symbol : Union[str, List[str]]
            Symbol to get data for. Multiple comma separated items allowed for provider(s): fmp, intrinio, yfinance.
        provider : Optional[Literal['fmp', 'intrinio', 'yfinance']]
            The provider to use for the query, by default None.
            If None, the provider specified in defaults is selected or 'fmp' if there is
            no default.
        source : Literal['iex', 'bats', 'bats_delayed', 'utp_delayed', 'cta_a_delayed', 'cta_b_delayed', 'intrinio_mx', 'intrinio_mx_plus', 'delayed_sip']
            Source of the data. (provider: intrinio)

        Returns
        -------
        OBBject
            results : List[EquityQuote]
                Serializable results.
            provider : Optional[Literal['fmp', 'intrinio', 'yfinance']]
                Provider name.
            warnings : Optional[List[Warning_]]
                List of warnings.
            chart : Optional[Chart]
                Chart object.
            extra : Dict[str, Any]
                Extra info.

        EquityQuote
        -----------
        symbol : str
            Symbol representing the entity requested in the data.
        asset_type : Optional[str]
            Type of asset - i.e, stock, ETF, etc.
        name : Optional[str]
            Name of the company or asset.
        exchange : Optional[str]
            The name or symbol of the venue where the data is from.
        bid : Optional[float]
            Price of the top bid order.
        bid_size : Optional[int]
            This represents the number of round lot orders at the given price. The normal round lot size is 100 shares. A size of 2 means there are 200 shares available at the given price.
        bid_exchange : Optional[str]
            The specific trading venue where the purchase order was placed.
        ask : Optional[float]
            Price of the top ask order.
        ask_size : Optional[int]
            This represents the number of round lot orders at the given price. The normal round lot size is 100 shares. A size of 2 means there are 200 shares available at the given price.
        ask_exchange : Optional[str]
            The specific trading venue where the sale order was placed.
        quote_conditions : Optional[Union[str, int, List[str], List[int]]]
            Conditions or condition codes applicable to the quote.
        quote_indicators : Optional[Union[str, int, List[str], List[int]]]
            Indicators or indicator codes applicable to the participant quote related to the price bands for the issue, or the affect the quote has on the NBBO.
        sales_conditions : Optional[Union[str, int, List[str], List[int]]]
            Conditions or condition codes applicable to the sale.
        sequence_number : Optional[int]
            The sequence number represents the sequence in which message events happened. These are increasing and unique per ticker symbol, but will not always be sequential (e.g., 1, 2, 6, 9, 10, 11).
        market_center : Optional[str]
            The ID of the UTP participant that originated the message.
        participant_timestamp : Optional[datetime]
            Timestamp for when the quote was generated by the exchange.
        trf_timestamp : Optional[datetime]
            Timestamp for when the TRF (Trade Reporting Facility) received the message.
        sip_timestamp : Optional[datetime]
            Timestamp for when the SIP (Security Information Processor) received the message from the exchange.
        last_price : Optional[float]
            Price of the last trade.
        last_tick : Optional[str]
            Whether the last sale was an up or down tick.
        last_size : Optional[int]
            Size of the last trade.
        last_timestamp : Optional[datetime]
            Date and Time when the last price was recorded.
        open : Optional[float]
            The open price.
        high : Optional[float]
            The high price.
        low : Optional[float]
            The low price.
        close : Optional[float]
            The close price.
        volume : Optional[Union[float, int]]
            The trading volume.
        exchange_volume : Optional[Union[float, int]]
            Volume of shares exchanged during the trading day on the specific exchange.
        prev_close : Optional[float]
            The previous close price.
        change : Optional[float]
            Change in price from previous close.
        change_percent : Optional[float]
            Change in price as a normalized percentage.
        year_high : Optional[float]
            The one year high (52W High).
        year_low : Optional[float]
            The one year low (52W Low).
        price_avg50 : Optional[float]
            50 day moving average price. (provider: fmp)
        price_avg200 : Optional[float]
            200 day moving average price. (provider: fmp)
        avg_volume : Optional[int]
            Average volume over the last 10 trading days. (provider: fmp)
        market_cap : Optional[float]
            Market cap of the company. (provider: fmp)
        shares_outstanding : Optional[int]
            Number of shares outstanding. (provider: fmp)
        eps : Optional[float]
            Earnings per share. (provider: fmp)
        pe : Optional[float]
            Price earnings ratio. (provider: fmp)
        earnings_announcement : Optional[datetime]
            Upcoming earnings announcement date. (provider: fmp)
        is_darkpool : Optional[bool]
            Whether or not the current trade is from a darkpool. (provider: intrinio)
        source : Optional[str]
            Source of the Intrinio data. (provider: intrinio)
        updated_on : Optional[datetime]
            Date and Time when the data was last updated. (provider: intrinio)
        security : Optional[IntrinioSecurity]
            Security details related to the quote. (provider: intrinio)
        ma_50d : Optional[float]
            50-day moving average price. (provider: yfinance)
        ma_200d : Optional[float]
            200-day moving average price. (provider: yfinance)
        volume_average : Optional[float]
            Average daily trading volume. (provider: yfinance)
        volume_average_10d : Optional[float]
            Average daily trading volume in the last 10 days. (provider: yfinance)
        currency : Optional[str]
            Currency of the price. (provider: yfinance)

        Examples
        --------
        >>> from openbb import obb
        >>> obb.equity.price.quote(symbol='AAPL', provider='fmp')
        """  # noqa: E501

        return self._run(
            "/equity/price/quote",
            **filter_inputs(
                provider_choices={
                    "provider": self._get_provider(
                        provider,
                        "/equity/price/quote",
                        ("fmp", "intrinio", "yfinance"),
                    )
                },
                standard_params={
                    "symbol": symbol,
                },
                extra_params=kwargs,
                info={
                    "symbol": {
                        "multiple_items_allowed": ["fmp", "intrinio", "yfinance"]
                    }
                },
            )
        )<|MERGE_RESOLUTION|>--- conflicted
+++ resolved
@@ -28,11 +28,7 @@
         self,
         symbol: Annotated[
             Union[str, List[str]],
-<<<<<<< HEAD
-            OpenBBCustomParameter(
-=======
-            OpenBBField(
->>>>>>> e1af0a7d
+            OpenBBField(
                 description="Symbol to get data for. Multiple comma separated items allowed for provider(s): fmp, polygon, tiingo, yfinance."
             ),
         ],
@@ -315,11 +311,7 @@
         self,
         symbol: Annotated[
             Union[str, List[str]],
-<<<<<<< HEAD
-            OpenBBCustomParameter(
-=======
-            OpenBBField(
->>>>>>> e1af0a7d
+            OpenBBField(
                 description="Symbol to get data for. Multiple comma separated items allowed for provider(s): fmp."
             ),
         ],
@@ -423,11 +415,7 @@
         self,
         symbol: Annotated[
             Union[str, List[str]],
-<<<<<<< HEAD
-            OpenBBCustomParameter(
-=======
-            OpenBBField(
->>>>>>> e1af0a7d
+            OpenBBField(
                 description="Symbol to get data for. Multiple comma separated items allowed for provider(s): fmp, intrinio, yfinance."
             ),
         ],
