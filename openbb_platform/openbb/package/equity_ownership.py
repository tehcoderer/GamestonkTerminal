--- conflicted
+++ resolved
@@ -589,11 +589,7 @@
         self,
         symbol: Annotated[
             Union[str, List[str]],
-<<<<<<< HEAD
-            OpenBBCustomParameter(
-=======
-            OpenBBField(
->>>>>>> e1af0a7d
+            OpenBBField(
                 description="Symbol to get data for. Multiple comma separated items allowed for provider(s): yfinance."
             ),
         ],
