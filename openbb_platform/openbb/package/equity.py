--- conflicted
+++ resolved
@@ -78,11 +78,7 @@
         self,
         provider: Annotated[
             Optional[Literal["fmp", "intrinio", "polygon"]],
-<<<<<<< HEAD
-            OpenBBCustomParameter(
-=======
             OpenBBField(
->>>>>>> e1af0a7d
                 description="The provider to use for the query, by default None.\n    If None, the provider specified in defaults is selected or 'fmp' if there is\n    no default."
             ),
         ] = None,
@@ -257,11 +253,7 @@
         self,
         symbol: Annotated[
             Union[str, List[str]],
-<<<<<<< HEAD
-            OpenBBCustomParameter(
-=======
             OpenBBField(
->>>>>>> e1af0a7d
                 description="Symbol to get data for. Multiple comma separated items allowed for provider(s): fmp, intrinio, yfinance."
             ),
         ],
