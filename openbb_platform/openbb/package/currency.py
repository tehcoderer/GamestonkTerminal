### THIS FILE IS AUTO-GENERATED. DO NOT EDIT. ###

from typing import List, Literal, Optional, Union

from openbb_core.app.model.field import OpenBBField
from openbb_core.app.model.obbject import OBBject
from openbb_core.app.static.container import Container
from openbb_core.app.static.utils.decorators import exception_handler, validate
from openbb_core.app.static.utils.filters import filter_inputs
from typing_extensions import Annotated


class ROUTER_currency(Container):
    """/currency
    /price
    search
    snapshots
    """

    def __repr__(self) -> str:
        return self.__doc__ or ""

    @property
    def price(self):
        # pylint: disable=import-outside-toplevel
        from . import currency_price

        return currency_price.ROUTER_currency_price(command_runner=self._command_runner)

    @exception_handler
    @validate
    def search(
        self,
        provider: Annotated[
            Optional[Literal["fmp", "intrinio", "polygon"]],
            OpenBBField(
                description="The provider to use for the query, by default None.\n    If None, the provider specified in defaults is selected or 'fmp' if there is\n    no default."
            ),
        ] = None,
        **kwargs
    ) -> OBBject:
        """Currency Search.

        Search available currency pairs.
        Currency pairs are the national currencies from two countries coupled for trading on
        the foreign exchange (FX) marketplace.
        Both currencies will have exchange rates on which the trade will have its position basis.
        All trading within the forex market, whether selling, buying, or trading, will take place through currency pairs.
        (ref: Investopedia)
        Major currency pairs include pairs such as EUR/USD, USD/JPY, GBP/USD, etc.


        Parameters
        ----------
        provider : Optional[Literal['fmp', 'intrinio', 'polygon']]
            The provider to use for the query, by default None.
            If None, the provider specified in defaults is selected or 'fmp' if there is
            no default.
        symbol : Optional[str]
            Symbol of the pair to search. (provider: polygon)
        date : Optional[datetime.date]
            A specific date to get data for. (provider: polygon)
        search : Optional[str]
            Search for terms within the ticker and/or company name. (provider: polygon)
        active : Optional[bool]
            Specify if the tickers returned should be actively traded on the queried date. (provider: polygon)
        order : Optional[Literal['asc', 'desc']]
            Order data by ascending or descending. (provider: polygon)
        sort : Optional[Literal['ticker', 'name', 'market', 'locale', 'currency_symbol', 'currency_name', 'base_currency_symbol', 'base_currency_name', 'last_updated_utc', 'delisted_utc']]
            Sort field used for ordering. (provider: polygon)
        limit : Optional[Annotated[int, Gt(gt=0)]]
            The number of data entries to return. (provider: polygon)

        Returns
        -------
        OBBject
            results : List[CurrencyPairs]
                Serializable results.
            provider : Optional[Literal['fmp', 'intrinio', 'polygon']]
                Provider name.
            warnings : Optional[List[Warning_]]
                List of warnings.
            chart : Optional[Chart]
                Chart object.
            extra : Dict[str, Any]
                Extra info.

        CurrencyPairs
        -------------
        name : str
            Name of the currency pair.
        symbol : Optional[str]
            Symbol of the currency pair. (provider: fmp)
        currency : Optional[str]
            Base currency of the currency pair. (provider: fmp)
        stock_exchange : Optional[str]
            Stock exchange of the currency pair. (provider: fmp)
        exchange_short_name : Optional[str]
            Short name of the stock exchange of the currency pair. (provider: fmp)
        code : Optional[str]
            Code of the currency pair. (provider: intrinio)
        base_currency : Optional[str]
            ISO 4217 currency code of the base currency. (provider: intrinio)
        quote_currency : Optional[str]
            ISO 4217 currency code of the quote currency. (provider: intrinio)
        market : Optional[str]
            Name of the trading market. Always 'fx'. (provider: polygon)
        locale : Optional[str]
            Locale of the currency pair. (provider: polygon)
        currency_symbol : Optional[str]
            The symbol of the quote currency. (provider: polygon)
        currency_name : Optional[str]
            Name of the quote currency. (provider: polygon)
        base_currency_symbol : Optional[str]
            The symbol of the base currency. (provider: polygon)
        base_currency_name : Optional[str]
            Name of the base currency. (provider: polygon)
        last_updated_utc : Optional[datetime]
            The last updated timestamp in UTC. (provider: polygon)
        delisted_utc : Optional[datetime]
            The delisted timestamp in UTC. (provider: polygon)

        Examples
        --------
        >>> from openbb import obb
        >>> obb.currency.search(provider='intrinio')
        >>> # Search for 'EURUSD' currency pair using 'intrinio' as provider.
        >>> obb.currency.search(provider='intrinio', symbol='EURUSD')
        >>> # Search for actively traded currency pairs on the queried date using 'polygon' as provider.
        >>> obb.currency.search(provider='polygon', date='2024-01-02', active=True)
        >>> # Search for terms  using 'polygon' as provider.
        >>> obb.currency.search(provider='polygon', search='Euro zone')
        """  # noqa: E501

        return self._run(
            "/currency/search",
            **filter_inputs(
                provider_choices={
                    "provider": self._get_provider(
                        provider,
                        "/currency/search",
                        ("fmp", "intrinio", "polygon"),
                    )
                },
                standard_params={},
                extra_params=kwargs,
            )
        )

    @exception_handler
    @validate
    def snapshots(
        self,
        base: Annotated[
            Union[str, List[str]],
<<<<<<< HEAD
            OpenBBCustomParameter(
=======
            OpenBBField(
>>>>>>> e1af0a7d
                description="The base currency symbol. Multiple comma separated items allowed for provider(s): fmp."
            ),
        ] = "usd",
        quote_type: Annotated[
            Literal["direct", "indirect"],
            OpenBBField(
                description="Whether the quote is direct or indirect. Selecting 'direct' will return the exchange rate as the amount of domestic currency required to buy one unit of the foreign currency. Selecting 'indirect' (default) will return the exchange rate as the amount of foreign currency required to buy one unit of the domestic currency."
            ),
        ] = "indirect",
        counter_currencies: Annotated[
            Union[List[str], str, None],
<<<<<<< HEAD
            OpenBBCustomParameter(
=======
            OpenBBField(
>>>>>>> e1af0a7d
                description="An optional list of counter currency symbols to filter for. None returns all."
            ),
        ] = None,
        provider: Annotated[
            Optional[Literal["fmp"]],
            OpenBBField(
                description="The provider to use for the query, by default None.\n    If None, the provider specified in defaults is selected or 'fmp' if there is\n    no default."
            ),
        ] = None,
        **kwargs
    ) -> OBBject:
        """Snapshots of currency exchange rates from an indirect or direct perspective of a base currency.

        Parameters
        ----------
        base : Union[str, List[str]]
            The base currency symbol. Multiple comma separated items allowed for provider(s): fmp.
        quote_type : Literal['direct', 'indirect']
            Whether the quote is direct or indirect. Selecting 'direct' will return the exchange rate as the amount of domestic currency required to buy one unit of the foreign currency. Selecting 'indirect' (default) will return the exchange rate as the amount of foreign currency required to buy one unit of the domestic currency.
        counter_currencies : Union[List[str], str, None]
            An optional list of counter currency symbols to filter for. None returns all.
        provider : Optional[Literal['fmp']]
            The provider to use for the query, by default None.
            If None, the provider specified in defaults is selected or 'fmp' if there is
            no default.

        Returns
        -------
        OBBject
            results : List[CurrencySnapshots]
                Serializable results.
            provider : Optional[Literal['fmp']]
                Provider name.
            warnings : Optional[List[Warning_]]
                List of warnings.
            chart : Optional[Chart]
                Chart object.
            extra : Dict[str, Any]
                Extra info.

        CurrencySnapshots
        -----------------
        base_currency : str
            The base, or domestic, currency.
        counter_currency : str
            The counter, or foreign, currency.
        last_rate : float
            The exchange rate, relative to the base currency. Rates are expressed as the amount of foreign currency received from selling one unit of the base currency, or the quantity of foreign currency required to purchase one unit of the domestic currency. To inverse the perspective, set the 'quote_type' parameter as 'direct'.
        open : Optional[float]
            The open price.
        high : Optional[float]
            The high price.
        low : Optional[float]
            The low price.
        close : Optional[float]
            The close price.
        volume : Optional[int]
            The trading volume.
        prev_close : Optional[float]
            The previous close price.
        change : Optional[float]
            The change in the price from the previous close. (provider: fmp)
        change_percent : Optional[float]
            The change in the price from the previous close, as a normalized percent. (provider: fmp)
        ma50 : Optional[float]
            The 50-day moving average. (provider: fmp)
        ma200 : Optional[float]
            The 200-day moving average. (provider: fmp)
        year_high : Optional[float]
            The 52-week high. (provider: fmp)
        year_low : Optional[float]
            The 52-week low. (provider: fmp)
        last_rate_timestamp : Optional[datetime]
            The timestamp of the last rate. (provider: fmp)

        Examples
        --------
        >>> from openbb import obb
        >>> obb.currency.snapshots(provider='fmp')
        >>> # Get exchange rates from USD and XAU to EUR, JPY, and GBP using 'fmp' as provider.
        >>> obb.currency.snapshots(provider='fmp', base='USD,XAU', counter_currencies='EUR,JPY,GBP', quote_type='indirect')
        """  # noqa: E501

        return self._run(
            "/currency/snapshots",
            **filter_inputs(
                provider_choices={
                    "provider": self._get_provider(
                        provider,
                        "/currency/snapshots",
                        ("fmp",),
                    )
                },
                standard_params={
                    "base": base,
                    "quote_type": quote_type,
                    "counter_currencies": counter_currencies,
                },
                extra_params=kwargs,
                info={"base": {"multiple_items_allowed": ["fmp"]}},
            )
        )<|MERGE_RESOLUTION|>--- conflicted
+++ resolved
@@ -37,7 +37,7 @@
                 description="The provider to use for the query, by default None.\n    If None, the provider specified in defaults is selected or 'fmp' if there is\n    no default."
             ),
         ] = None,
-        **kwargs
+        **kwargs,
     ) -> OBBject:
         """Currency Search.
 
@@ -144,7 +144,7 @@
                 },
                 standard_params={},
                 extra_params=kwargs,
-            )
+            ),
         )
 
     @exception_handler
@@ -153,11 +153,7 @@
         self,
         base: Annotated[
             Union[str, List[str]],
-<<<<<<< HEAD
-            OpenBBCustomParameter(
-=======
-            OpenBBField(
->>>>>>> e1af0a7d
+            OpenBBField(
                 description="The base currency symbol. Multiple comma separated items allowed for provider(s): fmp."
             ),
         ] = "usd",
@@ -169,11 +165,7 @@
         ] = "indirect",
         counter_currencies: Annotated[
             Union[List[str], str, None],
-<<<<<<< HEAD
-            OpenBBCustomParameter(
-=======
-            OpenBBField(
->>>>>>> e1af0a7d
+            OpenBBField(
                 description="An optional list of counter currency symbols to filter for. None returns all."
             ),
         ] = None,
@@ -183,7 +175,7 @@
                 description="The provider to use for the query, by default None.\n    If None, the provider specified in defaults is selected or 'fmp' if there is\n    no default."
             ),
         ] = None,
-        **kwargs
+        **kwargs,
     ) -> OBBject:
         """Snapshots of currency exchange rates from an indirect or direct perspective of a base currency.
 
@@ -274,5 +266,5 @@
                 },
                 extra_params=kwargs,
                 info={"base": {"multiple_items_allowed": ["fmp"]}},
-            )
+            ),
         )