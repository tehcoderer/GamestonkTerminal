--- conflicted
+++ resolved
@@ -1305,21 +1305,13 @@
         self,
         symbol: Annotated[
             Union[str, List[str]],
-<<<<<<< HEAD
-            OpenBBCustomParameter(
-=======
             OpenBBField(
->>>>>>> e1af0a7d
                 description="Symbol to get data for. Multiple comma separated items allowed for provider(s): intrinio."
             ),
         ],
         tag: Annotated[
             Union[str, List[str]],
-<<<<<<< HEAD
-            OpenBBCustomParameter(
-=======
             OpenBBField(
->>>>>>> e1af0a7d
                 description="Intrinio data tag ID or code. Multiple comma separated items allowed for provider(s): intrinio."
             ),
         ],
@@ -1967,11 +1959,7 @@
         ] = 10,
         period: Annotated[
             Literal["annual", "quarter"],
-<<<<<<< HEAD
-            OpenBBCustomParameter(description="Time period of the data to return."),
-=======
             OpenBBField(description="Time period of the data to return."),
->>>>>>> e1af0a7d
         ] = "annual",
         provider: Annotated[
             Optional[Literal["fmp"]],
@@ -2103,21 +2091,13 @@
         self,
         symbol: Annotated[
             Union[str, List[str]],
-<<<<<<< HEAD
-            OpenBBCustomParameter(
-=======
             OpenBBField(
->>>>>>> e1af0a7d
                 description="Symbol to get data for. Multiple comma separated items allowed for provider(s): intrinio."
             ),
         ],
         tag: Annotated[
             Union[str, List[str]],
-<<<<<<< HEAD
-            OpenBBCustomParameter(
-=======
             OpenBBField(
->>>>>>> e1af0a7d
                 description="Intrinio data tag ID or code. Multiple comma separated items allowed for provider(s): intrinio."
             ),
         ],
@@ -2281,11 +2261,7 @@
         self,
         symbol: Annotated[
             Union[str, List[str]],
-<<<<<<< HEAD
-            OpenBBCustomParameter(
-=======
             OpenBBField(
->>>>>>> e1af0a7d
                 description="Symbol to get data for. Multiple comma separated items allowed for provider(s): fmp."
             ),
         ],
@@ -2387,11 +2363,7 @@
         self,
         symbol: Annotated[
             Union[str, List[str]],
-<<<<<<< HEAD
-            OpenBBCustomParameter(
-=======
             OpenBBField(
->>>>>>> e1af0a7d
                 description="Symbol to get data for. Multiple comma separated items allowed for provider(s): fmp, intrinio, yfinance."
             ),
         ],
@@ -2712,11 +2684,7 @@
         self,
         symbol: Annotated[
             Union[str, List[str]],
-<<<<<<< HEAD
-            OpenBBCustomParameter(
-=======
             OpenBBField(
->>>>>>> e1af0a7d
                 description="Symbol to get data for. Multiple comma separated items allowed for provider(s): fmp."
             ),
         ],
@@ -3354,13 +3322,8 @@
         self,
         symbol: Annotated[str, OpenBBField(description="Symbol to get data for.")],
         period: Annotated[
-<<<<<<< HEAD
-            Literal["annual", "quarter"],
-            OpenBBCustomParameter(description="Time period of the data to return."),
-=======
             Literal["quarter", "annual"],
             OpenBBField(description="Time period of the data to return."),
->>>>>>> e1af0a7d
         ] = "annual",
         structure: Annotated[
             Literal["hierarchical", "flat"],
@@ -3448,13 +3411,8 @@
         self,
         symbol: Annotated[str, OpenBBField(description="Symbol to get data for.")],
         period: Annotated[
-<<<<<<< HEAD
-            Literal["annual", "quarter"],
-            OpenBBCustomParameter(description="Time period of the data to return."),
-=======
             Literal["quarter", "annual"],
             OpenBBField(description="Time period of the data to return."),
->>>>>>> e1af0a7d
         ] = "annual",
         structure: Annotated[
             Literal["hierarchical", "flat"],
