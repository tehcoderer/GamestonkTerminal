--- conflicted
+++ resolved
@@ -191,15 +191,10 @@
         query: FredSeriesQueryParams, data: List[Dict[str, Any]], **kwargs: Any
     ) -> AnnotatedResult[List[FredSeriesData]]:
         """Transform data."""
-<<<<<<< HEAD
-        results = (
-            pd.DataFrame(data)
-=======
         series = {_id: s.pop("data", {}) for d in data for _id, s in d.items()}
         metadata = {_id: m for d in data for _id, m in d.items()}
         records = (
             pd.DataFrame(series)
->>>>>>> e1af0a7d
             .filter(items=query.symbol.split(","), axis=1)
             .reset_index()
             .rename(columns={"index": "date"})
