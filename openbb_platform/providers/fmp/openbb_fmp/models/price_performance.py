--- conflicted
+++ resolved
@@ -97,12 +97,8 @@
     ) -> List[FMPPricePerformanceData]:
         """Return the transformed data."""
 
-<<<<<<< HEAD
-        symbols = query.symbol.split(",")
-=======
         symbols = query.symbol.upper().split(",")
         symbols = list(dict.fromkeys(symbols))
->>>>>>> e1af0a7d
         if len(data) != len(symbols):
             data_symbols = [d["symbol"] for d in data]
             missing_symbols = [
