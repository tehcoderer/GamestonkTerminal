--- conflicted
+++ resolved
@@ -1,10 +1,7 @@
 """FMP Price Target Consensus Model."""
 
-<<<<<<< HEAD
-=======
 # pylint: disable=unused-argument
 
->>>>>>> e1af0a7d
 import asyncio
 from typing import Any, Dict, List, Optional
 from warnings import warn
@@ -17,10 +14,7 @@
 from openbb_core.provider.utils.errors import EmptyDataError
 from openbb_core.provider.utils.helpers import amake_request
 from openbb_fmp.utils.helpers import create_url, response_callback
-<<<<<<< HEAD
-=======
 from pydantic import field_validator
->>>>>>> e1af0a7d
 
 
 class FMPPriceTargetConsensusQueryParams(PriceTargetConsensusQueryParams):
@@ -31,8 +25,6 @@
 
     __json_schema_extra__ = {"symbol": ["multiple_items_allowed"]}
 
-<<<<<<< HEAD
-=======
     @field_validator("symbol", mode="before", check_fields=False)
     @classmethod
     def check_symbol(cls, value):
@@ -41,7 +33,6 @@
             raise RuntimeError("Error: Symbol is a required field for FMP.")
         return value
 
->>>>>>> e1af0a7d
 
 class FMPPriceTargetConsensusData(PriceTargetConsensusData):
     """FMP Price Target Consensus Data."""
@@ -69,13 +60,8 @@
         """Return the raw data from the FMP endpoint."""
         api_key = credentials.get("fmp_api_key") if credentials else ""
 
-<<<<<<< HEAD
-        symbols = query.symbol.split(",")
-        results = []
-=======
         symbols = query.symbol.split(",")  # type: ignore
         results: List[Dict] = []
->>>>>>> e1af0a7d
 
         async def get_one(symbol):
             """Get data for one symbol."""
