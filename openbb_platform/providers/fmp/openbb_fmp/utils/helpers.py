--- conflicted
+++ resolved
@@ -1,13 +1,9 @@
 """FMP Helpers Module."""
 
-<<<<<<< HEAD
 from datetime import (
     date as dateType,
     datetime,
 )
-=======
-from datetime import date as dateType
->>>>>>> e1af0a7d
 from typing import Any, Dict, List, Optional, Union
 
 from dateutil import parser
@@ -20,21 +16,13 @@
     get_querystring,
 )
 from pydantic import BaseModel
-<<<<<<< HEAD
 from pytz import timezone
-=======
->>>>>>> e1af0a7d
 
 
 async def response_callback(
     response: ClientResponse, _: ClientSession
 ) -> Union[Dict, List[Dict]]:
-<<<<<<< HEAD
-    """Callback for make_request."""
-
-=======
     """Use callback for make_request."""
->>>>>>> e1af0a7d
     data = await response.json()
     if isinstance(data, dict) and "Error Message" in data:
         raise RuntimeError(f"FMP Error Message -> {data['Error Message']}")
