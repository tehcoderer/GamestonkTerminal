--- conflicted
+++ resolved
@@ -20,19 +20,7 @@
     """Callback for make_request."""
 
     data = await response.json()
-<<<<<<< HEAD
-    if response.status != 200:
-        message = (
-            data.get("message", None)
-            or data.get("Error Message", None)
-            or data.get("error", "unknown error")
-        )
-        raise RuntimeError(f"Error in FMP request -> {message}")
-
-    if "Error Message" in data:
-=======
     if isinstance(data, dict) and "Error Message" in data:
->>>>>>> 83d03bc2
         raise RuntimeError(f"FMP Error Message -> {data['Error Message']}")
 
     if isinstance(data, dict) and "error" in data:
