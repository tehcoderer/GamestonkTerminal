--- conflicted
+++ resolved
@@ -371,10 +371,7 @@
 
 @pytest.mark.record_http
 def test_fmp_analyst_estimates_fetcher(credentials=test_credentials):
-<<<<<<< HEAD
-=======
     """Test FMP analyst estimates fetcher."""
->>>>>>> e1af0a7d
     params = {"symbol": "AAPL", "limit": 30}
 
     fetcher = FMPAnalystEstimatesFetcher()
