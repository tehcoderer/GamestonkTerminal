--- conflicted
+++ resolved
@@ -21,22 +21,15 @@
     Source: https://docs.benzinga.io/benzinga/newsfeed-v2.html
     """
 
-<<<<<<< HEAD
-    __alias_dict__ = {"symbols": "tickers", "limit": "pageSize"}
-=======
-    class Config:
-        """Pydantic alias config using fields dict."""
->>>>>>> 3aac0baa
-
-        fields = {
-            "symbols": "tickers",
-            "display": "displayOutput",
-            "limit": "pageSize",
-            "start_date": "dateFrom",
-            "end_date": "dateTo",
-            "updated_since": "updatedSince",
-            "published_since": "publishedSince",
-        }
+    __alias_dict__ = {
+        "symbols": "tickers",
+        "display": "displayOutput",
+        "limit": "pageSize",
+        "start_date": "dateFrom",
+        "end_date": "dateTo",
+        "updated_since": "updatedSince",
+        "published_since": "publishedSince",
+    }
 
     display: Literal["headline", "abstract", "full"] = Field(
         default="full",
@@ -93,13 +86,7 @@
 class BenzingaStockNewsData(StockNewsData):
     """Benzinga Stock News Data."""
 
-    class Config:
-        """Pydantic alias config using fields dict."""
-
-        fields = {
-            "date": "created",
-            "text": "body",
-        }
+    __alias_dict__ = {"date": "created", "text": "body"}
 
     image: List[Dict[str, str]] = Field(description="Images associated with the news.")
     id: str = Field(description="ID of the news.")
@@ -135,12 +122,6 @@
         token = credentials.get("benzinga_api_key") if credentials else ""
 
         base_url = "https://api.benzinga.com/api/v2/news"
-<<<<<<< HEAD
-        querystring = get_querystring(query.model_dump(by_alias=True), [])
-        request_url = f"{base_url}?{querystring}&token={api_key}"
-        data = get_data(request_url, **kwargs)
-=======
->>>>>>> 3aac0baa
 
         query.sort = f"{query.sort}:{query.order}"
         querystring = get_querystring(query.dict(by_alias=True), ["order"])
