"""Polygon Stock News Fetcher."""


from typing import Any, Dict, List, Literal, Optional

from openbb_polygon.utils.helpers import get_data_many, get_date_condition
from openbb_provider.abstract.fetcher import Fetcher
from openbb_provider.standard_models.stock_news import (
    StockNewsData,
    StockNewsQueryParams,
)
from openbb_provider.utils.helpers import get_querystring
from pydantic import BaseModel, Field, validator


class PolygonStockNewsQueryParams(StockNewsQueryParams):
    """Polygon stock news query.

    Source: https://polygon.io/docs/stocks/get_v2_reference_news
    """

    __alias_dict__ = {"symbols": "ticker"}

    published_utc: Optional[str] = Field(
        description="Date query to fetch articles. Supports operators <, <=, >, >="
    )
    order: Optional[Literal["asc", "desc"]] = Field(
        default="desc", description="Sort order of the articles."
    )

    @validator("limit", pre=True)
    def limit_validator(cls, v: int) -> int:  # pylint: disable=E0213
        """Limit validator."""
        return min(v, 1000)


class PolygonPublisher(BaseModel):
    favicon_url: str = Field(description="Favicon URL.")
    homepage_url: str = Field(description="Homepage URL.")
    logo_url: str = Field(description="Logo URL.")
    name: str = Field(description="Publisher Name.")


class PolygonStockNewsData(StockNewsData):
    """Source: https://polygon.io/docs/stocks/get_v2_reference_news"""

    __alias_dict__ = {
        "url": "article_url",
        "text": "description",
        "date": "published_utc",
    }

    amp_url: Optional[str] = Field(default=None, description="AMP URL.")
    author: Optional[str] = Field(default=None, description="Author of the article.")
    id: str = Field(description="Article ID.")
    image_url: Optional[str] = Field(default=None, description="Image URL.")
    keywords: Optional[List[str]] = Field(
        default=None, description="Keywords in the article"
    )
    publisher: PolygonPublisher = Field(description="Publisher of the article.")
    tickers: List[str] = Field(description="Tickers covered in the article.")


class PolygonStockNewsFetcher(
    Fetcher[
        PolygonStockNewsQueryParams,
        List[PolygonStockNewsData],
    ]
):
    @staticmethod
    def transform_query(params: Dict[str, Any]) -> PolygonStockNewsQueryParams:
        return PolygonStockNewsQueryParams(**params)

    @staticmethod
    def extract_data(
        query: PolygonStockNewsQueryParams,
        credentials: Optional[Dict[str, str]],
        **kwargs: Any,
    ) -> dict:
        api_key = credentials.get("polygon_api_key") if credentials else ""

        base_url = "https://api.polygon.io/v2/reference/news"
<<<<<<< HEAD
        querystring = get_querystring(query.model_dump(by_alias=True), [])
        request_url = f"{base_url}?{querystring}&apiKey={api_key}"
        data = get_data(request_url, **kwargs)["results"]
=======
>>>>>>> 3aac0baa

        if query.published_utc:
            date, condition = get_date_condition(query.published_utc)

            if condition != "eq":
                query_str = get_querystring(
                    query.dict(by_alias=True), ["published_utc"]
                )
                query_str += f"&published_utc.{condition}={date}"

        else:
            query_str = get_querystring(query.dict(by_alias=True), [])

        url = f"{base_url}?{query_str}&apiKey={api_key}"

        return get_data_many(url, "results", **kwargs)

    @staticmethod
    def transform_data(
        data: dict,
    ) -> List[PolygonStockNewsData]:
        return [PolygonStockNewsData(**d) for d in data]<|MERGE_RESOLUTION|>--- conflicted
+++ resolved
@@ -80,12 +80,6 @@
         api_key = credentials.get("polygon_api_key") if credentials else ""
 
         base_url = "https://api.polygon.io/v2/reference/news"
-<<<<<<< HEAD
-        querystring = get_querystring(query.model_dump(by_alias=True), [])
-        request_url = f"{base_url}?{querystring}&apiKey={api_key}"
-        data = get_data(request_url, **kwargs)["results"]
-=======
->>>>>>> 3aac0baa
 
         if query.published_utc:
             date, condition = get_date_condition(query.published_utc)
@@ -97,7 +91,7 @@
                 query_str += f"&published_utc.{condition}={date}"
 
         else:
-            query_str = get_querystring(query.dict(by_alias=True), [])
+            query_str = get_querystring(query.model_dump(by_alias=True), [])
 
         url = f"{base_url}?{query_str}&apiKey={api_key}"
 
