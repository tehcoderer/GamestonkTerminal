--- conflicted
+++ resolved
@@ -3,11 +3,8 @@
 
 from typing import Any, Dict, List, Optional
 
-<<<<<<< HEAD
+from openbb_fmp.utils.helpers import create_url, get_data_many
 from openbb_provider.abstract.data import StrictInt
-=======
-from openbb_fmp.utils.helpers import create_url, get_data_many
->>>>>>> fc9d7522
 from openbb_provider.abstract.fetcher import Fetcher
 from openbb_provider.standard_models.balance_sheet import (
     BalanceSheetData,
