{
    "openbb_core_extension": [
<<<<<<< HEAD
        "crypto@0.1.0a0",
        "econometrics@0.1.0a0",
        "economy@0.1.0a0",
        "fixedincome@0.1.0a0",
        "forex@0.1.0a0",
        "futures@0.1.0a0",
        "news@0.1.0a0",
        "openbb_charting@0.1.0a1",
        "qa@0.1.0a0",
        "stocks@0.1.0a0",
        "ta@0.1.0a0"
    ],
    "openbb_provider_extension": [
        "alpha_vantage@0.1.0a0",
        "benzinga@0.1.0a0",
        "cboe@0.1.0a0",
        "fmp@0.1.0a0",
        "fred@0.1.0a0",
        "intrinio@0.1.0a0",
        "polygon@0.1.0a0",
        "quandl@0.1.0a0",
        "yfinance@0.1.0a0"
=======
        "crypto@0.1.0a2",
        "economy@0.1.0a2",
        "fixedincome@0.1.0a2",
        "forex@0.1.0a2",
        "news@0.1.0a2",
        "stocks@0.1.0a2"
    ],
    "openbb_provider_extension": [
        "benzinga@0.1.0a2",
        "fmp@0.1.0a2",
        "fred@0.1.0a2",
        "intrinio@0.1.0a2",
        "polygon@0.1.0a2"
>>>>>>> 58232f34
    ]
}<|MERGE_RESOLUTION|>--- conflicted
+++ resolved
@@ -1,29 +1,5 @@
 {
     "openbb_core_extension": [
-<<<<<<< HEAD
-        "crypto@0.1.0a0",
-        "econometrics@0.1.0a0",
-        "economy@0.1.0a0",
-        "fixedincome@0.1.0a0",
-        "forex@0.1.0a0",
-        "futures@0.1.0a0",
-        "news@0.1.0a0",
-        "openbb_charting@0.1.0a1",
-        "qa@0.1.0a0",
-        "stocks@0.1.0a0",
-        "ta@0.1.0a0"
-    ],
-    "openbb_provider_extension": [
-        "alpha_vantage@0.1.0a0",
-        "benzinga@0.1.0a0",
-        "cboe@0.1.0a0",
-        "fmp@0.1.0a0",
-        "fred@0.1.0a0",
-        "intrinio@0.1.0a0",
-        "polygon@0.1.0a0",
-        "quandl@0.1.0a0",
-        "yfinance@0.1.0a0"
-=======
         "crypto@0.1.0a2",
         "economy@0.1.0a2",
         "fixedincome@0.1.0a2",
@@ -37,6 +13,5 @@
         "fred@0.1.0a2",
         "intrinio@0.1.0a2",
         "polygon@0.1.0a2"
->>>>>>> 58232f34
     ]
 }