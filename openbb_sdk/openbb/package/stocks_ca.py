### THIS FILE IS AUTO-GENERATED. DO NOT EDIT. ###

from typing import List, Literal, Union

import typing_extensions
from openbb_core.app.model.custom_parameter import OpenBBCustomParameter
from openbb_core.app.model.obbject import OBBject
from openbb_core.app.static.container import Container
from openbb_core.app.static.filters import filter_inputs
from pydantic import BaseModel, validate_arguments


class CLASS_stocks_ca(Container):
    """/stocks/ca
    peers
    """

    def __repr__(self) -> str:
        return self.__doc__ or ""

    @validate_arguments
    def peers(
        self,
        symbol: typing_extensions.Annotated[
            Union[str, List[str]],
            OpenBBCustomParameter(description="Symbol to get data for."),
        ],
<<<<<<< HEAD
        provider: Optional[Literal["fmp"]] = None,
        **kwargs,
=======
        provider: Union[Literal["fmp"], None] = None,
        **kwargs
>>>>>>> 035a398f
    ) -> OBBject[BaseModel]:
        """Company peers.

        Parameters
        ----------
        symbol : Union[str, List[str]]
            Symbol to get data for.
        provider : Union[Literal['fmp'], NoneType]
            The provider to use for the query, by default None.
            If None, the provider specified in defaults is selected or 'fmp' if there is
            no default.

        Returns
        -------
        OBBject
            results : List[StockPeers]
                Serializable results.
            provider : Union[Literal['fmp'], NoneType]
                Provider name.
            warnings : Optional[List[Warning_]]
                List of warnings.
            chart : Optional[Chart]
                Chart object.
            metadata: Optional[Metadata]
                Metadata info about the command execution.

        StockPeers
        ----------
        symbol : Optional[str]
            Symbol representing the entity requested in the data.
        peers_list : Optional[List[str]]
            A list of stock peers based on sector, exchange and market cap."""  # noqa: E501

        inputs = filter_inputs(
            provider_choices={
                "provider": provider,
            },
            standard_params={
                "symbol": ",".join(symbol) if isinstance(symbol, list) else symbol,
            },
            extra_params=kwargs,
        )

        return self._command_runner.run(
            "/stocks/ca/peers",
            **inputs,
        )<|MERGE_RESOLUTION|>--- conflicted
+++ resolved
@@ -25,13 +25,8 @@
             Union[str, List[str]],
             OpenBBCustomParameter(description="Symbol to get data for."),
         ],
-<<<<<<< HEAD
-        provider: Optional[Literal["fmp"]] = None,
+        provider: Union[Literal["fmp"], None] = None,
         **kwargs,
-=======
-        provider: Union[Literal["fmp"], None] = None,
-        **kwargs
->>>>>>> 035a398f
     ) -> OBBject[BaseModel]:
         """Company peers.
 
