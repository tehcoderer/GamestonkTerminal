### THIS FILE IS AUTO-GENERATED. DO NOT EDIT. ###

import datetime
from typing import List, Literal, Optional, Union

from annotated_types import Ge
from openbb_core.app.model.custom_parameter import OpenBBCustomParameter
from openbb_core.app.model.obbject import OBBject
from openbb_core.app.static.container import Container
from openbb_core.app.static.filters import filter_inputs
from openbb_provider.abstract.data import Data
from pydantic import validate_call
from typing_extensions import Annotated


class CLASS_stocks_fa(Container):
    """/stocks/fa
    balance
    balance_growth
    cal
    cash
    cash_growth
    comp
    comsplit
    divs
    earning
    emp
    est
    income
    income_growth
    ins
    ins_own
    metrics
    mgmt
    overview
    own
    pt
    pta
    ratios
    revgeo
    revseg
    sec
    shrs
    split
    transcript
    """

    def __repr__(self) -> str:
        return self.__doc__ or ""

    @validate_call
    def balance(
        self,
        symbol: Annotated[
            Union[str, List[str]],
            OpenBBCustomParameter(description="Symbol to get data for."),
        ],
        period: Annotated[
            Literal["annual", "quarter"],
            OpenBBCustomParameter(description="Period of the data to return."),
        ] = "annual",
<<<<<<< HEAD
        limit: Annotated[
            Optional[Annotated[int, Ge(ge=0)]],
=======
        limit: typing_extensions.Annotated[
            pydantic.types.NonNegativeInt,
>>>>>>> 3aac0baa
            OpenBBCustomParameter(description="The number of data entries to return."),
        ] = 12,
        provider: Optional[Literal["fmp", "intrinio", "polygon", "yfinance"]] = None,
        **kwargs,
    ) -> OBBject[List[Data]]:
        """Balance Sheet.

        Parameters
        ----------
        symbol : str
            Symbol to get data for.
        period : Literal['annual', 'quarter']
            Period of the data to return.
<<<<<<< HEAD
        limit : Optional[Annotated[int, Ge(ge=0)]]
            The number of data entries to return.
        provider : Optional[Literal['fmp', 'intrinio', 'polygon', 'yfinance']]
=======
        limit : NonNegativeInt
            The number of data entries to return.
        provider : Union[Literal['fmp', 'intrinio', 'polygon', 'yfinance'], None]
>>>>>>> 3aac0baa
            The provider to use for the query, by default None.
            If None, the provider specified in defaults is selected or 'fmp' if there is
            no default.
        cik : Optional[str]
            Central Index Key (CIK) of the company. (provider: fmp)
        type : Literal['reported', 'standardized']
            Type of the statement to be fetched. (provider: intrinio)
<<<<<<< HEAD
        year : Optional[int]
            Year of the statement to be fetched. (provider: intrinio)
        company_name : Optional[str]
            Name of the company. (provider: polygon)
        company_name_search : Optional[str]
            Name of the company to search. (provider: polygon)
        sic : Optional[str]
            The Standard Industrial Classification (SIC) of the company. (provider: polygon)
        filing_date : Optional[datetime.date]
            Filing date of the financial statement. (provider: polygon)
        filing_date_lt : Optional[datetime.date]
            Filing date less than the given date. (provider: polygon)
        filing_date_lte : Optional[datetime.date]
            Filing date less than or equal to the given date. (provider: polygon)
        filing_date_gt : Optional[datetime.date]
            Filing date greater than the given date. (provider: polygon)
        filing_date_gte : Optional[datetime.date]
            Filing date greater than or equal to the given date. (provider: polygon)
        period_of_report_date : Optional[datetime.date]
            Period of report date of the financial statement. (provider: polygon)
        period_of_report_date_lt : Optional[datetime.date]
            Period of report date less than the given date. (provider: polygon)
        period_of_report_date_lte : Optional[datetime.date]
            Period of report date less than or equal to the given date. (provider: polygon)
        period_of_report_date_gt : Optional[datetime.date]
            Period of report date greater than the given date. (provider: polygon)
        period_of_report_date_gte : Optional[datetime.date]
            Period of report date greater than or equal to the given date. (provider: polygon)
        include_sources : Optional[bool]
            Whether to include the sources of the financial statement. (provider: polygon)
        order : Optional[Literal['asc', 'desc']]
            Order of the financial statement. (provider: polygon)
        sort : Optional[Literal['filing_date', 'period_of_report_date']]
=======
        year : Union[int, None]
            Year of the statement to be fetched. (provider: intrinio)
        company_name : Union[str, None]
            Name of the company. (provider: polygon)
        company_name_search : Union[str, None]
            Name of the company to search. (provider: polygon)
        sic : Union[str, None]
            The Standard Industrial Classification (SIC) of the company. (provider: polygon)
        filing_date : Union[datetime.date, None]
            Filing date of the financial statement. (provider: polygon)
        filing_date_lt : Union[datetime.date, None]
            Filing date less than the given date. (provider: polygon)
        filing_date_lte : Union[datetime.date, None]
            Filing date less than or equal to the given date. (provider: polygon)
        filing_date_gt : Union[datetime.date, None]
            Filing date greater than the given date. (provider: polygon)
        filing_date_gte : Union[datetime.date, None]
            Filing date greater than or equal to the given date. (provider: polygon)
        period_of_report_date : Union[datetime.date, None]
            Period of report date of the financial statement. (provider: polygon)
        period_of_report_date_lt : Union[datetime.date, None]
            Period of report date less than the given date. (provider: polygon)
        period_of_report_date_lte : Union[datetime.date, None]
            Period of report date less than or equal to the given date. (provider: polygon)
        period_of_report_date_gt : Union[datetime.date, None]
            Period of report date greater than the given date. (provider: polygon)
        period_of_report_date_gte : Union[datetime.date, None]
            Period of report date greater than or equal to the given date. (provider: polygon)
        include_sources : Union[bool, None]
            Whether to include the sources of the financial statement. (provider: polygon)
        order : Union[Literal['asc', 'desc'], None]
            Order of the financial statement. (provider: polygon)
        sort : Union[Literal['filing_date', 'period_of_report_date'], None]
>>>>>>> 3aac0baa
            Sort of the financial statement. (provider: polygon)

        Returns
        -------
        OBBject
            results : List[BalanceSheet]
                Serializable results.
            provider : Optional[Literal['fmp', 'intrinio', 'polygon', 'yfinance']]
                Provider name.
            warnings : Optional[List[Warning_]]
                List of warnings.
            chart : Optional[Chart]
                Chart object.
            metadata: Optional[Metadata]
                Metadata info about the command execution.

        BalanceSheet
        ------------
        symbol : str
            Symbol to get data for.
        date : date
            Date of the fetched statement.
        cik : Optional[int]
            Central Index Key.
        currency : Optional[str]
            Reporting currency.
        filling_date : Optional[date]
            Filling date.
        accepted_date : Optional[datetime]
            Accepted date.
        period : Optional[str]
            Reporting period of the statement.
<<<<<<< HEAD
=======
        cik : Optional[str]
            Central Index Key (CIK) of the company.
>>>>>>> 3aac0baa
        cash_and_cash_equivalents : Optional[int]
            Cash and cash equivalents
        short_term_investments : Optional[int]
            Short-term investments
        long_term_investments : Optional[int]
            Long-term investments
        inventory : Optional[int]
            Inventory
        net_receivables : Optional[int]
            Receivables, net
        marketable_securities : Optional[int]
            Marketable securities
        property_plant_equipment_net : Optional[int]
            Property, plant and equipment, net
        goodwill : Optional[int]
            Goodwill
        assets : Optional[int]
            Total assets
        current_assets : Optional[int]
            Total current assets
        other_current_assets : Optional[int]
            Other current assets
        intangible_assets : Optional[int]
            Intangible assets
        tax_assets : Optional[int]
            Accrued income taxes
        other_assets : Optional[int]
            Other assets
        non_current_assets : Optional[int]
            Total non-current assets
        other_non_current_assets : Optional[int]
            Other non-current assets
        account_payables : Optional[int]
            Accounts payable
        tax_payables : Optional[int]
            Accrued income taxes
        deferred_revenue : Optional[int]
            Accrued income taxes, other deferred revenue
        total_assets : Optional[int]
            Total assets
        long_term_debt : Optional[int]
            Long-term debt, Operating lease obligations, Long-term finance lease obligations
        short_term_debt : Optional[int]
            Short-term borrowings, Long-term debt due within one year, Operating lease obligations due within one year, Finance lease obligations due within one year
        liabilities : Optional[int]
            Total liabilities
        other_current_liabilities : Optional[int]
            Other current liabilities
        current_liabilities : Optional[int]
            Total current liabilities
        total_liabilities_and_total_equity : Optional[int]
            Total liabilities and total equity
        other_liabilities : Optional[int]
            Other liabilities
        other_non_current_liabilities : Optional[int]
            Other non-current liabilities
        non_current_liabilities : Optional[int]
            Total non-current liabilities
        total_liabilities_and_stockholders_equity : Optional[int]
            Total liabilities and stockholders' equity
        other_stockholder_equity : Optional[int]
            Other stockholders equity
        total_stockholders_equity : Optional[int]
            Total stockholders' equity
        total_liabilities : Optional[int]
            Total liabilities
        common_stock : Optional[int]
            Common stock
        preferred_stock : Optional[int]
            Preferred stock
        accumulated_other_comprehensive_income_loss : Optional[int]
            Accumulated other comprehensive income (loss)
        retained_earnings : Optional[int]
            Retained earnings
        minority_interest : Optional[int]
            Minority interest
        total_equity : Optional[int]
            Total equity
        calendar_year : Optional[int]
            Calendar Year (provider: fmp)
        cash_and_short_term_investments : Optional[int]
            Cash and Short Term Investments (provider: fmp)
        goodwill_and_intangible_assets : Optional[int]
            Goodwill and Intangible Assets (provider: fmp)
        deferred_revenue_non_current : Optional[int]
            Deferred Revenue Non Current (provider: fmp)
        total_investments : Optional[int]
            Total investments (provider: fmp)
        capital_lease_obligations : Optional[int]
            Capital lease obligations (provider: fmp)
        deferred_tax_liabilities_non_current : Optional[int]
            Deferred Tax Liabilities Non Current (provider: fmp)
        total_debt : Optional[int]
            Total Debt (provider: fmp)
        net_debt : Optional[int]
            Net Debt (provider: fmp)
        link : Optional[str]
            Link (provider: fmp)
        final_link : Optional[str]
            Final Link (provider: fmp)"""  # noqa: E501

        inputs = filter_inputs(
            provider_choices={
                "provider": provider,
            },
            standard_params={
                "symbol": ",".join(symbol) if isinstance(symbol, list) else symbol,
                "period": period,
                "limit": limit,
            },
            extra_params=kwargs,
        )

        return self._command_runner.run(
            "/stocks/fa/balance",
            **inputs,
        )

    @validate_call
    def balance_growth(
        self,
        symbol: Annotated[
            Union[str, List[str]],
            OpenBBCustomParameter(description="Symbol to get data for."),
        ],
        limit: Annotated[
            int,
            OpenBBCustomParameter(description="The number of data entries to return."),
        ] = 10,
        provider: Optional[Literal["fmp"]] = None,
        **kwargs,
    ) -> OBBject[List[Data]]:
        """Balance Sheet Statement Growth.

        Parameters
        ----------
        symbol : str
            Symbol to get data for.
        limit : int
            The number of data entries to return.
<<<<<<< HEAD
        provider : Optional[Literal['fmp']]
=======
        provider : Union[Literal['fmp'], None]
>>>>>>> 3aac0baa
            The provider to use for the query, by default None.
            If None, the provider specified in defaults is selected or 'fmp' if there is
            no default.

        Returns
        -------
        OBBject
            results : List[BalanceSheetGrowth]
                Serializable results.
            provider : Optional[Literal['fmp']]
                Provider name.
            warnings : Optional[List[Warning_]]
                List of warnings.
            chart : Optional[Chart]
                Chart object.
            metadata: Optional[Metadata]
                Metadata info about the command execution.

        BalanceSheetGrowth
        ------------------
        symbol : str
            Symbol to get data for.
        date : date
            The date of the data.
        period : str
            Reporting period.
        growth_cash_and_cash_equivalents : float
            Growth rate of cash and cash equivalents.
        growth_short_term_investments : float
            Growth rate of short-term investments.
        growth_cash_and_short_term_investments : float
            Growth rate of cash and short-term investments.
        growth_net_receivables : float
            Growth rate of net receivables.
        growth_inventory : float
            Growth rate of inventory.
        growth_other_current_assets : float
            Growth rate of other current assets.
        growth_total_current_assets : float
            Growth rate of total current assets.
        growth_property_plant_equipment_net : float
            Growth rate of net property, plant, and equipment.
        growth_goodwill : float
            Growth rate of goodwill.
        growth_intangible_assets : float
            Growth rate of intangible assets.
        growth_goodwill_and_intangible_assets : float
            Growth rate of goodwill and intangible assets.
        growth_long_term_investments : float
            Growth rate of long-term investments.
        growth_tax_assets : float
            Growth rate of tax assets.
        growth_other_non_current_assets : float
            Growth rate of other non-current assets.
        growth_total_non_current_assets : float
            Growth rate of total non-current assets.
        growth_other_assets : float
            Growth rate of other assets.
        growth_total_assets : float
            Growth rate of total assets.
        growth_account_payables : float
            Growth rate of accounts payable.
        growth_short_term_debt : float
            Growth rate of short-term debt.
        growth_tax_payables : float
            Growth rate of tax payables.
        growth_deferred_revenue : float
            Growth rate of deferred revenue.
        growth_other_current_liabilities : float
            Growth rate of other current liabilities.
        growth_total_current_liabilities : float
            Growth rate of total current liabilities.
        growth_long_term_debt : float
            Growth rate of long-term debt.
        growth_deferred_revenue_non_current : float
            Growth rate of non-current deferred revenue.
        growth_deferrred_tax_liabilities_non_current : float
            Growth rate of non-current deferred tax liabilities.
        growth_other_non_current_liabilities : float
            Growth rate of other non-current liabilities.
        growth_total_non_current_liabilities : float
            Growth rate of total non-current liabilities.
        growth_other_liabilities : float
            Growth rate of other liabilities.
        growth_total_liabilities : float
            Growth rate of total liabilities.
        growth_common_stock : float
            Growth rate of common stock.
        growth_retained_earnings : float
            Growth rate of retained earnings.
        growth_accumulated_other_comprehensive_income_loss : float
            Growth rate of accumulated other comprehensive income/loss.
        growth_othertotal_stockholders_equity : float
            Growth rate of other total stockholders' equity.
        growth_total_stockholders_equity : float
            Growth rate of total stockholders' equity.
        growth_total_liabilities_and_stockholders_equity : float
            Growth rate of total liabilities and stockholders' equity.
        growth_total_investments : float
            Growth rate of total investments.
        growth_total_debt : float
            Growth rate of total debt.
        growth_net_debt : float
            Growth rate of net debt."""  # noqa: E501

        inputs = filter_inputs(
            provider_choices={
                "provider": provider,
            },
            standard_params={
                "symbol": ",".join(symbol) if isinstance(symbol, list) else symbol,
                "limit": limit,
            },
            extra_params=kwargs,
        )

        return self._command_runner.run(
            "/stocks/fa/balance_growth",
            **inputs,
        )

    @validate_call
    def cal(
        self,
        start_date: Annotated[
            Union[datetime.date, str],
            OpenBBCustomParameter(
                description="Start date of the data, in YYYY-MM-DD format."
            ),
        ] = None,
        end_date: Annotated[
            Union[datetime.date, str],
            OpenBBCustomParameter(
                description="End date of the data, in YYYY-MM-DD format."
            ),
        ] = None,
        provider: Optional[Literal["fmp"]] = None,
        **kwargs,
    ) -> OBBject[List[Data]]:
        """Show Dividend Calendar for a given start and end dates.

        Parameters
        ----------
<<<<<<< HEAD
        start_date : date
            Start date of the data, in YYYY-MM-DD format.
        end_date : date
            End date of the data, in YYYY-MM-DD format.
        provider : Optional[Literal['fmp']]
=======
        start_date : Union[datetime.date, None, str]
            Start date of the data, in YYYY-MM-DD format.
        end_date : Union[datetime.date, None, str]
            End date of the data, in YYYY-MM-DD format.
        provider : Union[Literal['fmp'], None]
>>>>>>> 3aac0baa
            The provider to use for the query, by default None.
            If None, the provider specified in defaults is selected or 'fmp' if there is
            no default.

        Returns
        -------
        OBBject
            results : List[DividendCalendar]
                Serializable results.
            provider : Optional[Literal['fmp']]
                Provider name.
            warnings : Optional[List[Warning_]]
                List of warnings.
            chart : Optional[Chart]
                Chart object.
            metadata: Optional[Metadata]
                Metadata info about the command execution.

        DividendCalendar
        ----------------
        symbol : str
            Symbol to get data for.
        date : date
            The date of the data.
        label : str
            Date in human readable form in the calendar.
        adj_dividend : Optional[float]
            Adjusted dividend on a date in the calendar.
        dividend : Optional[float]
            Dividend amount in the calendar.
        record_date : Optional[date]
            Record date of the dividend in the calendar.
        payment_date : Optional[date]
            Payment date of the dividend in the calendar.
        declaration_date : Optional[date]
            Declaration date of the dividend in the calendar."""  # noqa: E501

        inputs = filter_inputs(
            provider_choices={
                "provider": provider,
            },
            standard_params={
                "start_date": start_date,
                "end_date": end_date,
            },
            extra_params=kwargs,
        )

        return self._command_runner.run(
            "/stocks/fa/cal",
            **inputs,
        )

    @validate_call
    def cash(
        self,
        symbol: Annotated[
            Union[str, List[str]],
            OpenBBCustomParameter(description="Symbol to get data for."),
        ],
        period: Annotated[
            Literal["annual", "quarter"],
            OpenBBCustomParameter(description="Period of the data to return."),
        ] = "annual",
<<<<<<< HEAD
        limit: Annotated[
            Optional[Annotated[int, Ge(ge=0)]],
=======
        limit: typing_extensions.Annotated[
            pydantic.types.NonNegativeInt,
>>>>>>> 3aac0baa
            OpenBBCustomParameter(description="The number of data entries to return."),
        ] = 12,
        provider: Optional[Literal["fmp", "intrinio", "polygon", "yfinance"]] = None,
        **kwargs,
    ) -> OBBject[List[Data]]:
        """Cash Flow Statement.

        Parameters
        ----------
        symbol : str
            Symbol to get data for.
        period : Literal['annual', 'quarter']
            Period of the data to return.
<<<<<<< HEAD
        limit : Optional[Annotated[int, Ge(ge=0)]]
            The number of data entries to return.
        provider : Optional[Literal['fmp', 'intrinio', 'polygon', 'yfinance']]
=======
        limit : NonNegativeInt
            The number of data entries to return.
        provider : Union[Literal['fmp', 'intrinio', 'polygon', 'yfinance'], None]
>>>>>>> 3aac0baa
            The provider to use for the query, by default None.
            If None, the provider specified in defaults is selected or 'fmp' if there is
            no default.
        cik : Optional[str]
            Central Index Key (CIK) of the company. (provider: fmp)
        type : Literal['reported', 'standardized']
            Type of the statement to be fetched. (provider: intrinio)
<<<<<<< HEAD
        year : Optional[int]
            Year of the statement to be fetched. (provider: intrinio)
        company_name : Optional[str]
            Name of the company. (provider: polygon)
        company_name_search : Optional[str]
            Name of the company to search. (provider: polygon)
        sic : Optional[str]
            The Standard Industrial Classification (SIC) of the company. (provider: polygon)
        filing_date : Optional[datetime.date]
            Filing date of the financial statement. (provider: polygon)
        filing_date_lt : Optional[datetime.date]
            Filing date less than the given date. (provider: polygon)
        filing_date_lte : Optional[datetime.date]
            Filing date less than or equal to the given date. (provider: polygon)
        filing_date_gt : Optional[datetime.date]
            Filing date greater than the given date. (provider: polygon)
        filing_date_gte : Optional[datetime.date]
            Filing date greater than or equal to the given date. (provider: polygon)
        period_of_report_date : Optional[datetime.date]
            Period of report date of the financial statement. (provider: polygon)
        period_of_report_date_lt : Optional[datetime.date]
            Period of report date less than the given date. (provider: polygon)
        period_of_report_date_lte : Optional[datetime.date]
            Period of report date less than or equal to the given date. (provider: polygon)
        period_of_report_date_gt : Optional[datetime.date]
            Period of report date greater than the given date. (provider: polygon)
        period_of_report_date_gte : Optional[datetime.date]
            Period of report date greater than or equal to the given date. (provider: polygon)
        include_sources : Optional[bool]
            Whether to include the sources of the financial statement. (provider: polygon)
        order : Optional[Literal['asc', 'desc']]
            Order of the financial statement. (provider: polygon)
        sort : Optional[Literal['filing_date', 'period_of_report_date']]
=======
        year : Union[int, None]
            Year of the statement to be fetched. (provider: intrinio)
        company_name : Union[str, None]
            Name of the company. (provider: polygon)
        company_name_search : Union[str, None]
            Name of the company to search. (provider: polygon)
        sic : Union[str, None]
            The Standard Industrial Classification (SIC) of the company. (provider: polygon)
        filing_date : Union[datetime.date, None]
            Filing date of the financial statement. (provider: polygon)
        filing_date_lt : Union[datetime.date, None]
            Filing date less than the given date. (provider: polygon)
        filing_date_lte : Union[datetime.date, None]
            Filing date less than or equal to the given date. (provider: polygon)
        filing_date_gt : Union[datetime.date, None]
            Filing date greater than the given date. (provider: polygon)
        filing_date_gte : Union[datetime.date, None]
            Filing date greater than or equal to the given date. (provider: polygon)
        period_of_report_date : Union[datetime.date, None]
            Period of report date of the financial statement. (provider: polygon)
        period_of_report_date_lt : Union[datetime.date, None]
            Period of report date less than the given date. (provider: polygon)
        period_of_report_date_lte : Union[datetime.date, None]
            Period of report date less than or equal to the given date. (provider: polygon)
        period_of_report_date_gt : Union[datetime.date, None]
            Period of report date greater than the given date. (provider: polygon)
        period_of_report_date_gte : Union[datetime.date, None]
            Period of report date greater than or equal to the given date. (provider: polygon)
        include_sources : Union[bool, None]
            Whether to include the sources of the financial statement. (provider: polygon)
        order : Union[Literal['asc', 'desc'], None]
            Order of the financial statement. (provider: polygon)
        sort : Union[Literal['filing_date', 'period_of_report_date'], None]
>>>>>>> 3aac0baa
            Sort of the financial statement. (provider: polygon)

        Returns
        -------
        OBBject
            results : List[CashFlowStatement]
                Serializable results.
            provider : Optional[Literal['fmp', 'intrinio', 'polygon', 'yfinance']]
                Provider name.
            warnings : Optional[List[Warning_]]
                List of warnings.
            chart : Optional[Chart]
                Chart object.
            metadata: Optional[Metadata]
                Metadata info about the command execution.

        CashFlowStatement
        -----------------
        symbol : str
            Symbol to get data for.
        date : date
            Date of the fetched statement.
        period : Optional[str]
            Reporting period of the statement.
        cik : Optional[str]
            Central Index Key (CIK) of the company.
        net_income : Optional[int]
            Net income.
        depreciation_and_amortization : Optional[int]
            Depreciation and amortization.
        stock_based_compensation : Optional[int]
            Stock based compensation.
        deferred_income_tax : Optional[int]
            Deferred income tax.
        other_non_cash_items : Optional[int]
            Other non-cash items.
        changes_in_operating_assets_and_liabilities : Optional[int]
            Changes in operating assets and liabilities.
        accounts_receivables : Optional[int]
            Accounts receivables.
        inventory : Optional[int]
            Inventory.
        vendor_non_trade_receivables : Optional[int]
            Vendor non-trade receivables.
        other_current_and_non_current_assets : Optional[int]
            Other current and non-current assets.
        accounts_payables : Optional[int]
            Accounts payables.
        deferred_revenue : Optional[int]
            Deferred revenue.
        other_current_and_non_current_liabilities : Optional[int]
            Other current and non-current liabilities.
        net_cash_flow_from_operating_activities : Optional[int]
            Net cash flow from operating activities.
        purchases_of_marketable_securities : Optional[int]
            Purchases of investments.
        sales_from_maturities_of_investments : Optional[int]
            Sales and maturities of investments.
        investments_in_property_plant_and_equipment : Optional[int]
            Investments in property, plant, and equipment.
        payments_from_acquisitions : Optional[int]
            Acquisitions, net of cash acquired, and other
        other_investing_activities : Optional[int]
            Other investing activities
        net_cash_flow_from_investing_activities : Optional[int]
            Net cash used for investing activities.
        taxes_paid_on_net_share_settlement : Optional[int]
            Taxes paid on net share settlement of equity awards.
        dividends_paid : Optional[int]
            Payments for dividends and dividend equivalents
        common_stock_repurchased : Optional[int]
            Payments related to repurchase of common stock
        debt_proceeds : Optional[int]
            Proceeds from issuance of term debt
        debt_repayment : Optional[int]
            Payments of long-term debt
        other_financing_activities : Optional[int]
            Other financing activities, net
        net_cash_flow_from_financing_activities : Optional[int]
            Net cash flow from financing activities.
        net_change_in_cash : Optional[int]
            Net increase (decrease) in cash, cash equivalents, and restricted cash
        reported_currency : Optional[str]
            Reported currency in the statement. (provider: fmp)
        filling_date : Optional[date]
            Filling date. (provider: fmp)
        accepted_date : Optional[datetime]
            Accepted date. (provider: fmp)
        calendar_year : Optional[int]
            Calendar year. (provider: fmp)
        change_in_working_capital : Optional[int]
            Change in working capital. (provider: fmp)
        other_working_capital : Optional[int]
            Other working capital. (provider: fmp)
        common_stock_issued : Optional[int]
            Common stock issued. (provider: fmp)
        effect_of_forex_changes_on_cash : Optional[int]
            Effect of forex changes on cash. (provider: fmp)
        cash_at_beginning_of_period : Optional[int]
            Cash at beginning of period. (provider: fmp)
        cash_at_end_of_period : Optional[int]
            Cash, cash equivalents, and restricted cash at end of period (provider: fmp)
        operating_cash_flow : Optional[int]
            Operating cash flow. (provider: fmp)
        capital_expenditure : Optional[int]
            Capital expenditure. (provider: fmp)
        free_cash_flow : Optional[int]
            Free cash flow. (provider: fmp)
        link : Optional[str]
            Link to the statement. (provider: fmp)
        final_link : Optional[str]
            Link to the final statement. (provider: fmp)"""  # noqa: E501

        inputs = filter_inputs(
            provider_choices={
                "provider": provider,
            },
            standard_params={
                "symbol": ",".join(symbol) if isinstance(symbol, list) else symbol,
                "period": period,
                "limit": limit,
            },
            extra_params=kwargs,
        )

        return self._command_runner.run(
            "/stocks/fa/cash",
            **inputs,
        )

    @validate_call
    def cash_growth(
        self,
        symbol: Annotated[
            Union[str, List[str]],
            OpenBBCustomParameter(description="Symbol to get data for."),
        ],
        limit: Annotated[
            int,
            OpenBBCustomParameter(description="The number of data entries to return."),
        ] = 10,
        provider: Optional[Literal["fmp"]] = None,
        **kwargs,
    ) -> OBBject[List[Data]]:
        """Cash Flow Statement Growth.

        Parameters
        ----------
        symbol : str
            Symbol to get data for.
        limit : int
            The number of data entries to return.
<<<<<<< HEAD
        provider : Optional[Literal['fmp']]
=======
        provider : Union[Literal['fmp'], None]
>>>>>>> 3aac0baa
            The provider to use for the query, by default None.
            If None, the provider specified in defaults is selected or 'fmp' if there is
            no default.

        Returns
        -------
        OBBject
            results : List[CashFlowStatementGrowth]
                Serializable results.
            provider : Optional[Literal['fmp']]
                Provider name.
            warnings : Optional[List[Warning_]]
                List of warnings.
            chart : Optional[Chart]
                Chart object.
            metadata: Optional[Metadata]
                Metadata info about the command execution.

        CashFlowStatementGrowth
        -----------------------
        symbol : str
            Symbol to get data for.
        date : date
            The date of the data.
        period : str
            Period the statement is returned for.
        growth_net_income : float
            Growth rate of net income.
        growth_depreciation_and_amortization : float
            Growth rate of depreciation and amortization.
        growth_deferred_income_tax : float
            Growth rate of deferred income tax.
        growth_stock_based_compensation : float
            Growth rate of stock-based compensation.
        growth_change_in_working_capital : float
            Growth rate of change in working capital.
        growth_accounts_receivables : float
            Growth rate of accounts receivables.
        growth_inventory : float
            Growth rate of inventory.
        growth_accounts_payables : float
            Growth rate of accounts payables.
        growth_other_working_capital : float
            Growth rate of other working capital.
        growth_other_non_cash_items : float
            Growth rate of other non-cash items.
        growth_net_cash_provided_by_operating_activities : float
            Growth rate of net cash provided by operating activities.
        growth_investments_in_property_plant_and_equipment : float
            Growth rate of investments in property, plant, and equipment.
        growth_acquisitions_net : float
            Growth rate of net acquisitions.
        growth_purchases_of_investments : float
            Growth rate of purchases of investments.
        growth_sales_maturities_of_investments : float
            Growth rate of sales maturities of investments.
        growth_other_investing_activities : float
            Growth rate of other investing activities.
        growth_net_cash_used_for_investing_activities : float
            Growth rate of net cash used for investing activities.
        growth_debt_repayment : float
            Growth rate of debt repayment.
        growth_common_stock_issued : float
            Growth rate of common stock issued.
        growth_common_stock_repurchased : float
            Growth rate of common stock repurchased.
        growth_dividends_paid : float
            Growth rate of dividends paid.
        growth_other_financing_activities : float
            Growth rate of other financing activities.
        growth_net_cash_used_provided_by_financing_activities : float
            Growth rate of net cash used/provided by financing activities.
        growth_effect_of_forex_changes_on_cash : float
            Growth rate of the effect of foreign exchange changes on cash.
        growth_net_change_in_cash : float
            Growth rate of net change in cash.
        growth_cash_at_end_of_period : float
            Growth rate of cash at the end of the period.
        growth_cash_at_beginning_of_period : float
            Growth rate of cash at the beginning of the period.
        growth_operating_cash_flow : float
            Growth rate of operating cash flow.
        growth_capital_expenditure : float
            Growth rate of capital expenditure.
        growth_free_cash_flow : float
            Growth rate of free cash flow."""  # noqa: E501

        inputs = filter_inputs(
            provider_choices={
                "provider": provider,
            },
            standard_params={
                "symbol": ",".join(symbol) if isinstance(symbol, list) else symbol,
                "limit": limit,
            },
            extra_params=kwargs,
        )

        return self._command_runner.run(
            "/stocks/fa/cash_growth",
            **inputs,
        )

    @validate_call
    def comp(
        self,
        symbol: Annotated[
            Union[str, List[str]],
            OpenBBCustomParameter(description="Symbol to get data for."),
        ],
        provider: Optional[Literal["fmp"]] = None,
        **kwargs,
    ) -> OBBject[List[Data]]:
        """Executive Compensation.

        Parameters
        ----------
        symbol : str
            Symbol to get data for.
<<<<<<< HEAD
        provider : Optional[Literal['fmp']]
=======
        provider : Union[Literal['fmp'], None]
>>>>>>> 3aac0baa
            The provider to use for the query, by default None.
            If None, the provider specified in defaults is selected or 'fmp' if there is
            no default.

        Returns
        -------
        OBBject
            results : List[ExecutiveCompensation]
                Serializable results.
            provider : Optional[Literal['fmp']]
                Provider name.
            warnings : Optional[List[Warning_]]
                List of warnings.
            chart : Optional[Chart]
                Chart object.
            metadata: Optional[Metadata]
                Metadata info about the command execution.

        ExecutiveCompensation
        ---------------------
        symbol : str
            Symbol to get data for.
        cik : Optional[str]
            Central Index Key (CIK) of the company.
        filing_date : date
            Date of the filing.
        accepted_date : datetime
            Date the filing was accepted.
        name_and_position : str
            Name and position of the executive.
        year : int
            Year of the compensation.
        salary : float
            Salary of the executive.
        bonus : float
            Bonus of the executive.
        stock_award : float
            Stock award of the executive.
        incentive_plan_compensation : float
            Incentive plan compensation of the executive.
        all_other_compensation : float
            All other compensation of the executive.
        total : float
            Total compensation of the executive.
        url : str
            URL of the filing data."""  # noqa: E501

        inputs = filter_inputs(
            provider_choices={
                "provider": provider,
            },
            standard_params={
                "symbol": ",".join(symbol) if isinstance(symbol, list) else symbol,
            },
            extra_params=kwargs,
        )

        return self._command_runner.run(
            "/stocks/fa/comp",
            **inputs,
        )

    @validate_call
    def comsplit(
        self,
        start_date: Annotated[
            Union[datetime.date, None, str],
            OpenBBCustomParameter(
                description="Start date of the data, in YYYY-MM-DD format."
            ),
        ] = None,
        end_date: Annotated[
            Union[datetime.date, None, str],
            OpenBBCustomParameter(
                description="End date of the data, in YYYY-MM-DD format."
            ),
        ] = None,
        provider: Optional[Literal["fmp"]] = None,
        **kwargs,
    ) -> OBBject[List[Data]]:
        """Stock Split Calendar.

        Parameters
        ----------
<<<<<<< HEAD
        start_date : Optional[datetime.date]
            Start date of the data, in YYYY-MM-DD format.
        end_date : Optional[datetime.date]
            End date of the data, in YYYY-MM-DD format.
        provider : Optional[Literal['fmp']]
=======
        start_date : Union[datetime.date, None, str]
            Start date of the data, in YYYY-MM-DD format.
        end_date : Union[datetime.date, None, str]
            End date of the data, in YYYY-MM-DD format.
        provider : Union[Literal['fmp'], None]
>>>>>>> 3aac0baa
            The provider to use for the query, by default None.
            If None, the provider specified in defaults is selected or 'fmp' if there is
            no default.

        Returns
        -------
        OBBject
            results : List[StockSplitCalendar]
                Serializable results.
            provider : Optional[Literal['fmp']]
                Provider name.
            warnings : Optional[List[Warning_]]
                List of warnings.
            chart : Optional[Chart]
                Chart object.
            metadata: Optional[Metadata]
                Metadata info about the command execution.

        StockSplitCalendar
        ------------------
        date : date
            Date of the stock splits.
        label : str
            Label of the stock splits.
        symbol : str
            Symbol of the company.
        numerator : float
            Numerator of the stock splits.
        denominator : float
            Denominator of the stock splits."""  # noqa: E501

        inputs = filter_inputs(
            provider_choices={
                "provider": provider,
            },
            standard_params={
                "start_date": start_date,
                "end_date": end_date,
            },
            extra_params=kwargs,
        )

        return self._command_runner.run(
            "/stocks/fa/comsplit",
            **inputs,
        )

    @validate_call
    def divs(
        self,
        symbol: Annotated[
            Union[str, List[str]],
            OpenBBCustomParameter(description="Symbol to get data for."),
        ],
        provider: Optional[Literal["fmp"]] = None,
        **kwargs,
    ) -> OBBject[List[Data]]:
        """Historical Dividends.

        Parameters
        ----------
        symbol : str
            Symbol to get data for.
<<<<<<< HEAD
        provider : Optional[Literal['fmp']]
=======
        provider : Union[Literal['fmp'], None]
>>>>>>> 3aac0baa
            The provider to use for the query, by default None.
            If None, the provider specified in defaults is selected or 'fmp' if there is
            no default.

        Returns
        -------
        OBBject
            results : List[HistoricalDividends]
                Serializable results.
            provider : Optional[Literal['fmp']]
                Provider name.
            warnings : Optional[List[Warning_]]
                List of warnings.
            chart : Optional[Chart]
                Chart object.
            metadata: Optional[Metadata]
                Metadata info about the command execution.

        HistoricalDividends
        -------------------
        date : date
            Date of the historical dividends.
        label : str
            Label of the historical dividends.
        adj_dividend : float
            Adjusted dividend of the historical dividends.
        dividend : float
            Dividend of the historical dividends.
        record_date : Optional[date]
            Record date of the historical dividends.
        payment_date : Optional[date]
            Payment date of the historical dividends.
        declaration_date : Optional[date]
            Declaration date of the historical dividends."""  # noqa: E501

        inputs = filter_inputs(
            provider_choices={
                "provider": provider,
            },
            standard_params={
                "symbol": ",".join(symbol) if isinstance(symbol, list) else symbol,
            },
            extra_params=kwargs,
        )

        return self._command_runner.run(
            "/stocks/fa/divs",
            **inputs,
        )

    @validate_call
    def earning(
        self,
        symbol: Annotated[
            Union[str, List[str]],
            OpenBBCustomParameter(description="Symbol to get data for."),
        ],
        limit: Annotated[
            Optional[int],
            OpenBBCustomParameter(description="The number of data entries to return."),
        ] = 50,
        provider: Optional[Literal["fmp"]] = None,
        **kwargs,
    ) -> OBBject[List[Data]]:
        """Earnings Calendar.

        Parameters
        ----------
        symbol : str
            Symbol to get data for.
<<<<<<< HEAD
        limit : Optional[int]
            The number of data entries to return.
        provider : Optional[Literal['fmp']]
=======
        limit : Union[int, None]
            The number of data entries to return.
        provider : Union[Literal['fmp'], None]
>>>>>>> 3aac0baa
            The provider to use for the query, by default None.
            If None, the provider specified in defaults is selected or 'fmp' if there is
            no default.

        Returns
        -------
        OBBject
            results : List[EarningsCalendar]
                Serializable results.
            provider : Optional[Literal['fmp']]
                Provider name.
            warnings : Optional[List[Warning_]]
                List of warnings.
            chart : Optional[Chart]
                Chart object.
            metadata: Optional[Metadata]
                Metadata info about the command execution.

        EarningsCalendar
        ----------------
        symbol : str
            Symbol to get data for.
        date : date
            The date of the data.
        eps : Optional[float]
            EPS of the earnings calendar.
        eps_estimated : Optional[float]
            Estimated EPS of the earnings calendar.
        time : str
            Time of the earnings calendar.
        revenue : Optional[float]
            Revenue of the earnings calendar.
        revenue_estimated : Optional[float]
            Estimated revenue of the earnings calendar.
        updated_from_date : Optional[date]
            Updated from date of the earnings calendar.
        fiscal_date_ending : date
            Fiscal date ending of the earnings calendar."""  # noqa: E501

        inputs = filter_inputs(
            provider_choices={
                "provider": provider,
            },
            standard_params={
                "symbol": ",".join(symbol) if isinstance(symbol, list) else symbol,
                "limit": limit,
            },
            extra_params=kwargs,
        )

        return self._command_runner.run(
            "/stocks/fa/earning",
            **inputs,
        )

    @validate_call
    def emp(
        self,
        symbol: Annotated[
            Union[str, List[str]],
            OpenBBCustomParameter(description="Symbol to get data for."),
        ],
        provider: Optional[Literal["fmp"]] = None,
        **kwargs,
    ) -> OBBject[List[Data]]:
        """Number of Employees.

        Parameters
        ----------
        symbol : str
            Symbol to get data for.
<<<<<<< HEAD
        provider : Optional[Literal['fmp']]
=======
        provider : Union[Literal['fmp'], None]
>>>>>>> 3aac0baa
            The provider to use for the query, by default None.
            If None, the provider specified in defaults is selected or 'fmp' if there is
            no default.

        Returns
        -------
        OBBject
            results : List[HistoricalEmployees]
                Serializable results.
            provider : Optional[Literal['fmp']]
                Provider name.
            warnings : Optional[List[Warning_]]
                List of warnings.
            chart : Optional[Chart]
                Chart object.
            metadata: Optional[Metadata]
                Metadata info about the command execution.

        HistoricalEmployees
        -------------------
        symbol : str
            Symbol to get data for.
        cik : int
            CIK of the company to retrieve the historical employees of.
        acceptance_time : datetime
            Time of acceptance of the company employee.
        period_of_report : date
            Date of reporting of the company employee.
        company_name : str
            Registered name of the company to retrieve the historical employees of.
        form_type : str
            Form type of the company employee.
        filing_date : date
            Filing date of the company employee
        employee_count : int
            Count of employees of the company.
        source : str
            Source URL which retrieves this data for the company."""  # noqa: E501

        inputs = filter_inputs(
            provider_choices={
                "provider": provider,
            },
            standard_params={
                "symbol": ",".join(symbol) if isinstance(symbol, list) else symbol,
            },
            extra_params=kwargs,
        )

        return self._command_runner.run(
            "/stocks/fa/emp",
            **inputs,
        )

    @validate_call
    def est(
        self,
        symbol: Annotated[
            Union[str, List[str]],
            OpenBBCustomParameter(description="Symbol to get data for."),
        ],
        period: Annotated[
            Literal["annual", "quarter"],
            OpenBBCustomParameter(description="Period of the data to return."),
        ] = "annual",
        limit: Annotated[
            int,
            OpenBBCustomParameter(description="The number of data entries to return."),
        ] = 30,
        provider: Optional[Literal["fmp"]] = None,
        **kwargs,
    ) -> OBBject[List[Data]]:
        """Analyst Estimates.

        Parameters
        ----------
        symbol : str
            Symbol to get data for.
        period : Literal['quarter', 'annual']
            Period of the data to return.
        limit : int
            The number of data entries to return.
<<<<<<< HEAD
        provider : Optional[Literal['fmp']]
=======
        provider : Union[Literal['fmp'], None]
>>>>>>> 3aac0baa
            The provider to use for the query, by default None.
            If None, the provider specified in defaults is selected or 'fmp' if there is
            no default.

        Returns
        -------
        OBBject
            results : List[AnalystEstimates]
                Serializable results.
            provider : Optional[Literal['fmp']]
                Provider name.
            warnings : Optional[List[Warning_]]
                List of warnings.
            chart : Optional[Chart]
                Chart object.
            metadata: Optional[Metadata]
                Metadata info about the command execution.

        AnalystEstimates
        ----------------
        symbol : str
            Symbol to get data for.
        date : date
            A specific date to get data for.
        estimated_revenue_low : int
            Estimated revenue low.
        estimated_revenue_high : int
            Estimated revenue high.
        estimated_revenue_avg : int
            Estimated revenue average.
        estimated_ebitda_low : int
            Estimated EBITDA low.
        estimated_ebitda_high : int
            Estimated EBITDA high.
        estimated_ebitda_avg : int
            Estimated EBITDA average.
        estimated_ebit_low : int
            Estimated EBIT low.
        estimated_ebit_high : int
            Estimated EBIT high.
        estimated_ebit_avg : int
            Estimated EBIT average.
        estimated_net_income_low : int
            Estimated net income low.
        estimated_net_income_high : int
            Estimated net income high.
        estimated_net_income_avg : int
            Estimated net income average.
        estimated_sga_expense_low : int
            Estimated SGA expense low.
        estimated_sga_expense_high : int
            Estimated SGA expense high.
        estimated_sga_expense_avg : int
            Estimated SGA expense average.
        estimated_eps_avg : float
            Estimated EPS average.
        estimated_eps_high : float
            Estimated EPS high.
        estimated_eps_low : float
            Estimated EPS low.
        number_analyst_estimated_revenue : int
            Number of analysts who estimated revenue.
        number_analysts_estimated_eps : int
            Number of analysts who estimated EPS."""  # noqa: E501

        inputs = filter_inputs(
            provider_choices={
                "provider": provider,
            },
            standard_params={
                "symbol": ",".join(symbol) if isinstance(symbol, list) else symbol,
                "period": period,
                "limit": limit,
            },
            extra_params=kwargs,
        )

        return self._command_runner.run(
            "/stocks/fa/est",
            **inputs,
        )

    @validate_call
    def income(
        self,
        symbol: Annotated[
            Union[str, List[str]],
            OpenBBCustomParameter(description="Symbol to get data for."),
        ],
        period: Annotated[
            Literal["annual", "quarter"],
            OpenBBCustomParameter(description="Period of the data to return."),
        ] = "annual",
<<<<<<< HEAD
        limit: Annotated[
            Optional[Annotated[int, Ge(ge=0)]],
=======
        limit: typing_extensions.Annotated[
            pydantic.types.NonNegativeInt,
>>>>>>> 3aac0baa
            OpenBBCustomParameter(description="The number of data entries to return."),
        ] = 12,
        provider: Optional[Literal["fmp", "intrinio", "polygon", "yfinance"]] = None,
        **kwargs,
    ) -> OBBject[List[Data]]:
        """Income Statement.

        Parameters
        ----------
        symbol : str
            Symbol to get data for.
        period : Literal['annual', 'quarter']
            Period of the data to return.
<<<<<<< HEAD
        limit : Optional[Annotated[int, Ge(ge=0)]]
            The number of data entries to return.
        provider : Optional[Literal['fmp', 'intrinio', 'polygon', 'yfinance']]
=======
        limit : NonNegativeInt
            The number of data entries to return.
        provider : Union[Literal['fmp', 'intrinio', 'polygon', 'yfinance'], None]
>>>>>>> 3aac0baa
            The provider to use for the query, by default None.
            If None, the provider specified in defaults is selected or 'fmp' if there is
            no default.
        cik : Optional[str]
            The CIK of the company if no symbol is provided. (provider: fmp)
        type : Literal['reported', 'standardized']
            Type of the statement to be fetched. (provider: intrinio)
<<<<<<< HEAD
        year : Optional[int]
            Year of the statement to be fetched. (provider: intrinio)
        company_name : Optional[str]
            Name of the company. (provider: polygon)
        company_name_search : Optional[str]
            Name of the company to search. (provider: polygon)
        sic : Optional[str]
            The Standard Industrial Classification (SIC) of the company. (provider: polygon)
        filing_date : Optional[datetime.date]
            Filing date of the financial statement. (provider: polygon)
        filing_date_lt : Optional[datetime.date]
            Filing date less than the given date. (provider: polygon)
        filing_date_lte : Optional[datetime.date]
            Filing date less than or equal to the given date. (provider: polygon)
        filing_date_gt : Optional[datetime.date]
            Filing date greater than the given date. (provider: polygon)
        filing_date_gte : Optional[datetime.date]
            Filing date greater than or equal to the given date. (provider: polygon)
        period_of_report_date : Optional[datetime.date]
            Period of report date of the financial statement. (provider: polygon)
        period_of_report_date_lt : Optional[datetime.date]
            Period of report date less than the given date. (provider: polygon)
        period_of_report_date_lte : Optional[datetime.date]
            Period of report date less than or equal to the given date. (provider: polygon)
        period_of_report_date_gt : Optional[datetime.date]
            Period of report date greater than the given date. (provider: polygon)
        period_of_report_date_gte : Optional[datetime.date]
            Period of report date greater than or equal to the given date. (provider: polygon)
        include_sources : Optional[bool]
            Whether to include the sources of the financial statement. (provider: polygon)
        order : Optional[Literal['asc', 'desc']]
            Order of the financial statement. (provider: polygon)
        sort : Optional[Literal['filing_date', 'period_of_report_date']]
=======
        year : Union[int, None]
            Year of the statement to be fetched. (provider: intrinio)
        company_name : Union[str, None]
            Name of the company. (provider: polygon)
        company_name_search : Union[str, None]
            Name of the company to search. (provider: polygon)
        sic : Union[str, None]
            The Standard Industrial Classification (SIC) of the company. (provider: polygon)
        filing_date : Union[datetime.date, None]
            Filing date of the financial statement. (provider: polygon)
        filing_date_lt : Union[datetime.date, None]
            Filing date less than the given date. (provider: polygon)
        filing_date_lte : Union[datetime.date, None]
            Filing date less than or equal to the given date. (provider: polygon)
        filing_date_gt : Union[datetime.date, None]
            Filing date greater than the given date. (provider: polygon)
        filing_date_gte : Union[datetime.date, None]
            Filing date greater than or equal to the given date. (provider: polygon)
        period_of_report_date : Union[datetime.date, None]
            Period of report date of the financial statement. (provider: polygon)
        period_of_report_date_lt : Union[datetime.date, None]
            Period of report date less than the given date. (provider: polygon)
        period_of_report_date_lte : Union[datetime.date, None]
            Period of report date less than or equal to the given date. (provider: polygon)
        period_of_report_date_gt : Union[datetime.date, None]
            Period of report date greater than the given date. (provider: polygon)
        period_of_report_date_gte : Union[datetime.date, None]
            Period of report date greater than or equal to the given date. (provider: polygon)
        include_sources : Union[bool, None]
            Whether to include the sources of the financial statement. (provider: polygon)
        order : Union[Literal['asc', 'desc'], None]
            Order of the financial statement. (provider: polygon)
        sort : Union[Literal['filing_date', 'period_of_report_date'], None]
>>>>>>> 3aac0baa
            Sort of the financial statement. (provider: polygon)

        Returns
        -------
        OBBject
            results : List[IncomeStatement]
                Serializable results.
            provider : Optional[Literal['fmp', 'intrinio', 'polygon', 'yfinance']]
                Provider name.
            warnings : Optional[List[Warning_]]
                List of warnings.
            chart : Optional[Chart]
                Chart object.
            metadata: Optional[Metadata]
                Metadata info about the command execution.

        IncomeStatement
        ---------------
        symbol : str
            Symbol to get data for.
        date : date
            Date of the income statement.
        period : Optional[str]
            Period of the income statement.
        cik : Optional[str]
            Central Index Key.
        revenue : Optional[int]
            Revenue.
        cost_of_revenue : Optional[int]
            Cost of revenue.
        gross_profit : Optional[int]
            Gross profit.
        cost_and_expenses : Optional[int]
            Cost and expenses.
        gross_profit_ratio : Optional[float]
            Gross profit ratio.
        research_and_development_expenses : Optional[int]
            Research and development expenses.
        general_and_administrative_expenses : Optional[int]
            General and administrative expenses.
        selling_and_marketing_expenses : Optional[float]
            Selling and marketing expenses.
        selling_general_and_administrative_expenses : Optional[int]
            Selling, general and administrative expenses.
        other_expenses : Optional[int]
            Other expenses.
        operating_expenses : Optional[int]
            Operating expenses.
        depreciation_and_amortization : Optional[int]
            Depreciation and amortization.
        ebitda : Optional[int]
            Earnings before interest, taxes, depreciation and amortization.
        ebitda_ratio : Optional[float]
            Earnings before interest, taxes, depreciation and amortization ratio.
        operating_income : Optional[int]
            Operating income.
        operating_income_ratio : Optional[float]
            Operating income ratio.
        interest_income : Optional[int]
            Interest income.
        interest_expense : Optional[int]
            Interest expense.
        total_other_income_expenses_net : Optional[int]
            Total other income expenses net.
        income_before_tax : Optional[int]
            Income before tax.
        income_before_tax_ratio : Optional[float]
            Income before tax ratio.
        income_tax_expense : Optional[int]
            Income tax expense.
        net_income : Optional[int]
            Net income.
        net_income_ratio : Optional[float]
            Net income ratio.
        eps : Optional[float]
            Earnings per share.
        eps_diluted : Optional[float]
            Earnings per share diluted.
        weighted_average_shares_outstanding : Optional[int]
            Weighted average shares outstanding.
        weighted_average_shares_outstanding_dil : Optional[int]
            Weighted average shares outstanding diluted.
        link : Optional[str]
            Link to the income statement.
        final_link : Optional[str]
            Final link to the income statement.
        reported_currency : Optional[str]
            Reporting currency. (provider: fmp)
        filling_date : Optional[date]
            Filling date. (provider: fmp)
        accepted_date : Optional[datetime]
            Accepted date. (provider: fmp)
        calendar_year : Optional[int]
            Calendar year. (provider: fmp)
        income_loss_from_continuing_operations_before_tax : Optional[float]
            Income/Loss From Continuing Operations After Tax (provider: polygon)
        income_loss_from_continuing_operations_after_tax : Optional[float]
            Income (loss) from continuing operations after tax (provider: polygon)
        benefits_costs_expenses : Optional[float]
            Benefits, costs and expenses (provider: polygon)
        net_income_loss_attributable_to_noncontrolling_interest : Optional[int]
            Net income (loss) attributable to noncontrolling interest (provider: polygon)
        net_income_loss_attributable_to_parent : Optional[float]
            Net income (loss) attributable to parent (provider: polygon)
        net_income_loss_available_to_common_stockholders_basic : Optional[float]
            Net Income/Loss Available To Common Stockholders Basic (provider: polygon)
        participating_securities_distributed_and_undistributed_earnings_loss_basic : Optional[float]
            Participating Securities Distributed And Undistributed Earnings Loss Basic (provider: polygon)
        nonoperating_income_loss : Optional[float]
            Nonoperating Income Loss (provider: polygon)
        preferred_stock_dividends_and_other_adjustments : Optional[float]
            Preferred stock dividends and other adjustments (provider: polygon)"""  # noqa: E501

        inputs = filter_inputs(
            provider_choices={
                "provider": provider,
            },
            standard_params={
                "symbol": ",".join(symbol) if isinstance(symbol, list) else symbol,
                "period": period,
                "limit": limit,
            },
            extra_params=kwargs,
        )

        return self._command_runner.run(
            "/stocks/fa/income",
            **inputs,
        )

    @validate_call
    def income_growth(
        self,
        symbol: Annotated[
            Union[str, List[str]],
            OpenBBCustomParameter(description="Symbol to get data for."),
        ],
        limit: Annotated[
            int,
            OpenBBCustomParameter(description="The number of data entries to return."),
        ] = 10,
        period: Annotated[
            Literal["annual", "quarter"],
            OpenBBCustomParameter(description="Period of the data to return."),
        ] = "annual",
        provider: Optional[Literal["fmp"]] = None,
        **kwargs,
    ) -> OBBject[List[Data]]:
        """Income Statement Growth.

        Parameters
        ----------
        symbol : str
            Symbol to get data for.
        limit : int
            The number of data entries to return.
        period : Literal['annual', 'quarter']
            Period of the data to return.
<<<<<<< HEAD
        provider : Optional[Literal['fmp']]
=======
        provider : Union[Literal['fmp'], None]
>>>>>>> 3aac0baa
            The provider to use for the query, by default None.
            If None, the provider specified in defaults is selected or 'fmp' if there is
            no default.

        Returns
        -------
        OBBject
            results : List[IncomeStatementGrowth]
                Serializable results.
            provider : Optional[Literal['fmp']]
                Provider name.
            warnings : Optional[List[Warning_]]
                List of warnings.
            chart : Optional[Chart]
                Chart object.
            metadata: Optional[Metadata]
                Metadata info about the command execution.

        IncomeStatementGrowth
        ---------------------
        symbol : str
            Symbol to get data for.
        date : date
            The date of the data.
        period : str
            Period the statement is returned for.
        growth_revenue : float
            Growth rate of total revenue.
        growth_cost_of_revenue : float
            Growth rate of cost of goods sold.
        growth_gross_profit : float
            Growth rate of gross profit.
        growth_gross_profit_ratio : float
            Growth rate of gross profit as a percentage of revenue.
        growth_research_and_development_expenses : float
            Growth rate of expenses on research and development.
        growth_general_and_administrative_expenses : float
            Growth rate of general and administrative expenses.
        growth_selling_and_marketing_expenses : float
            Growth rate of expenses on selling and marketing activities.
        growth_other_expenses : float
            Growth rate of other operating expenses.
        growth_operating_expenses : float
            Growth rate of total operating expenses.
        growth_cost_and_expenses : float
            Growth rate of total costs and expenses.
        growth_interest_expense : float
            Growth rate of interest expenses.
        growth_depreciation_and_amortization : float
            Growth rate of depreciation and amortization expenses.
        growth_ebitda : float
            Growth rate of Earnings Before Interest, Taxes, Depreciation, and Amortization.
        growth_ebitda_ratio : float
            Growth rate of EBITDA as a percentage of revenue.
        growth_operating_income : float
            Growth rate of operating income.
        growth_operating_income_ratio : float
            Growth rate of operating income as a percentage of revenue.
        growth_total_other_income_expenses_net : float
            Growth rate of net total other income and expenses.
        growth_income_before_tax : float
            Growth rate of income before taxes.
        growth_income_before_tax_ratio : float
            Growth rate of income before taxes as a percentage of revenue.
        growth_income_tax_expense : float
            Growth rate of income tax expenses.
        growth_net_income : float
            Growth rate of net income.
        growth_net_income_ratio : float
            Growth rate of net income as a percentage of revenue.
        growth_eps : float
            Growth rate of Earnings Per Share (EPS).
        growth_eps_diluted : float
            Growth rate of diluted Earnings Per Share (EPS).
        growth_weighted_average_shs_out : float
            Growth rate of weighted average shares outstanding.
        growth_weighted_average_shs_out_dil : float
            Growth rate of diluted weighted average shares outstanding."""  # noqa: E501

        inputs = filter_inputs(
            provider_choices={
                "provider": provider,
            },
            standard_params={
                "symbol": ",".join(symbol) if isinstance(symbol, list) else symbol,
                "limit": limit,
                "period": period,
            },
            extra_params=kwargs,
        )

        return self._command_runner.run(
            "/stocks/fa/income_growth",
            **inputs,
        )

    @validate_call
    def ins(
        self,
        symbol: Annotated[
            Union[str, List[str]],
            OpenBBCustomParameter(description="Symbol to get data for."),
        ],
        transactionType: Annotated[
            Union[
                List[
                    Literal[
                        "A-Award",
                        "C-Conversion",
                        "D-Return",
                        "E-ExpireShort",
                        "F-InKind",
                        "G-Gift",
                        "H-ExpireLong",
                        "I-Discretionary",
                        "J-Other",
                        "L-Small",
                        "M-Exempt",
                        "O-OutOfTheMoney",
                        "P-Purchase",
                        "S-Sale",
                        "U-Tender",
                        "W-Will",
                        "X-InTheMoney",
                        "Z-Trust",
                    ]
                ],
                str,
                None,
            ],
            OpenBBCustomParameter(description="Type of the transaction."),
        ] = ["P-Purchase"],
        reportingCik: Annotated[
            Optional[int],
            OpenBBCustomParameter(description="CIK of the reporting owner."),
        ] = None,
        companyCik: Annotated[
            Optional[int],
            OpenBBCustomParameter(description="CIK of the company owner."),
        ] = None,
        page: Annotated[
            Optional[int],
            OpenBBCustomParameter(description="Page number of the data to fetch."),
        ] = 0,
        provider: Optional[Literal["fmp"]] = None,
        **kwargs,
    ) -> OBBject[List[Data]]:
        """Stock Insider Trading.

        Parameters
        ----------
        symbol : str
            Symbol to get data for.
<<<<<<< HEAD
        transactionType : Union[List[Literal['A-Award', 'C-Conversion', 'D-Return', 'E-ExpireShort', 'F-InKind', 'G-Gift', 'H-ExpireLong', 'I-Discretionary', 'J-Other', 'L-Small', 'M-Exempt', 'O-OutOfTheMoney', 'P-Purchase', 'S-Sale', 'U-Tender', 'W-Will', 'X-InTheMoney', 'Z-Trust']], str, NoneType]
            Type of the transaction.
        reportingCik : Optional[int]
            CIK of the reporting owner.
        companyCik : Optional[int]
            CIK of the company owner.
        page : Optional[int]
            Page number of the data to fetch.
        provider : Optional[Literal['fmp']]
=======
        transactionType : Union[List[Literal['A-Award', 'C-Conversion', 'D-Return', ...
            Type of the transaction.
        reportingCik : Union[int, None]
            CIK of the reporting owner.
        companyCik : Union[int, None]
            CIK of the company owner.
        page : Union[int, None]
            Page number of the data to fetch.
        provider : Union[Literal['fmp'], None]
>>>>>>> 3aac0baa
            The provider to use for the query, by default None.
            If None, the provider specified in defaults is selected or 'fmp' if there is
            no default.

        Returns
        -------
        OBBject
            results : List[StockInsiderTrading]
                Serializable results.
            provider : Optional[Literal['fmp']]
                Provider name.
            warnings : Optional[List[Warning_]]
                List of warnings.
            chart : Optional[Chart]
                Chart object.
            metadata: Optional[Metadata]
                Metadata info about the command execution.

        StockInsiderTrading
        -------------------
        symbol : str
            Symbol to get data for.
        filing_date : datetime
            Filing date of the stock insider trading.
        transaction_date : date
            Transaction date of the stock insider trading.
        reporting_cik : int
            Reporting CIK of the stock insider trading.
        transaction_type : str
            Transaction type of the stock insider trading.
        securities_owned : int
            Securities owned of the stock insider trading.
        company_cik : int
            Company CIK of the stock insider trading.
        reporting_name : str
            Reporting name of the stock insider trading.
        type_of_owner : str
            Type of owner of the stock insider trading.
        acquisition_or_disposition : str
            Acquisition or disposition of the stock insider trading.
        form_type : str
            Form type of the stock insider trading.
        securities_transacted : float
            Securities transacted of the stock insider trading.
        price : float
            Price of the stock insider trading.
        security_name : str
            Security name of the stock insider trading.
        link : str
            Link of the stock insider trading."""  # noqa: E501

        inputs = filter_inputs(
            provider_choices={
                "provider": provider,
            },
            standard_params={
                "symbol": ",".join(symbol) if isinstance(symbol, list) else symbol,
                "transactionType": transactionType,
                "reportingCik": reportingCik,
                "companyCik": companyCik,
                "page": page,
            },
            extra_params=kwargs,
        )

        return self._command_runner.run(
            "/stocks/fa/ins",
            **inputs,
        )

    @validate_call
    def ins_own(
        self,
        symbol: Annotated[
            Union[str, List[str]],
            OpenBBCustomParameter(description="Symbol to get data for."),
        ],
        include_current_quarter: Annotated[
            Optional[bool],
            OpenBBCustomParameter(description="Include current quarter data."),
        ] = False,
        date: Annotated[
            Optional[datetime.date],
            OpenBBCustomParameter(description="A specific date to get data for."),
        ] = None,
        provider: Optional[Literal["fmp"]] = None,
        **kwargs,
    ) -> OBBject[List[Data]]:
        """Institutional Ownership.

        Parameters
        ----------
        symbol : str
            Symbol to get data for.
        include_current_quarter : Optional[bool]
            Include current quarter data.
<<<<<<< HEAD
        date : Optional[datetime.date]
            A specific date to get data for.
        provider : Optional[Literal['fmp']]
=======
        date : Union[datetime.date, None]
            A specific date to get data for.
        provider : Union[Literal['fmp'], None]
>>>>>>> 3aac0baa
            The provider to use for the query, by default None.
            If None, the provider specified in defaults is selected or 'fmp' if there is
            no default.

        Returns
        -------
        OBBject
            results : List[InstitutionalOwnership]
                Serializable results.
            provider : Optional[Literal['fmp']]
                Provider name.
            warnings : Optional[List[Warning_]]
                List of warnings.
            chart : Optional[Chart]
                Chart object.
            metadata: Optional[Metadata]
                Metadata info about the command execution.

        InstitutionalOwnership
        ----------------------
        symbol : str
            Symbol to get data for.
        cik : Optional[str]
            CIK of the company.
        date : date
            The date of the data.
        investors_holding : int
            Number of investors holding the stock.
        last_investors_holding : int
            Number of investors holding the stock in the last quarter.
        investors_holding_change : int
            Change in the number of investors holding the stock.
        number_of_13f_shares : Optional[int]
            Number of 13F shares.
        last_number_of_13f_shares : Optional[int]
            Number of 13F shares in the last quarter.
        number_of_13f_shares_change : Optional[int]
            Change in the number of 13F shares.
        total_invested : float
            Total amount invested.
        last_total_invested : float
            Total amount invested in the last quarter.
        total_invested_change : float
            Change in the total amount invested.
        ownership_percent : float
            Ownership percent.
        last_ownership_percent : float
            Ownership percent in the last quarter.
        ownership_percent_change : float
            Change in the ownership percent.
        new_positions : int
            Number of new positions.
        last_new_positions : int
            Number of new positions in the last quarter.
        new_positions_change : int
            Change in the number of new positions.
        increased_positions : int
            Number of increased positions.
        last_increased_positions : int
            Number of increased positions in the last quarter.
        increased_positions_change : int
            Change in the number of increased positions.
        closed_positions : int
            Number of closed positions.
        last_closed_positions : int
            Number of closed positions in the last quarter.
        closed_positions_change : int
            Change in the number of closed positions.
        reduced_positions : int
            Number of reduced positions.
        last_reduced_positions : int
            Number of reduced positions in the last quarter.
        reduced_positions_change : int
            Change in the number of reduced positions.
        total_calls : int
            Total number of call options contracts traded for Apple Inc. on the specified date.
        last_total_calls : int
            Total number of call options contracts traded for Apple Inc. on the previous reporting date.
        total_calls_change : int
            Change in the total number of call options contracts traded between the current and previous reporting dates.
        total_puts : int
            Total number of put options contracts traded for Apple Inc. on the specified date.
        last_total_puts : int
            Total number of put options contracts traded for Apple Inc. on the previous reporting date.
        total_puts_change : int
            Change in the total number of put options contracts traded between the current and previous reporting dates.
        put_call_ratio : float
            Put-call ratio, which is the ratio of the total number of put options to call options traded on the specified date.
        last_put_call_ratio : float
            Put-call ratio on the previous reporting date.
        put_call_ratio_change : float
            Change in the put-call ratio between the current and previous reporting dates.
        """  # noqa: E501

        inputs = filter_inputs(
            provider_choices={
                "provider": provider,
            },
            standard_params={
                "symbol": ",".join(symbol) if isinstance(symbol, list) else symbol,
                "include_current_quarter": include_current_quarter,
                "date": date,
            },
            extra_params=kwargs,
        )

        return self._command_runner.run(
            "/stocks/fa/ins_own",
            **inputs,
        )

    @validate_call
    def metrics(
        self,
        symbol: Annotated[
            Union[str, List[str]],
            OpenBBCustomParameter(description="Symbol to get data for."),
        ],
        period: Annotated[
            Literal["annual", "quarter"],
            OpenBBCustomParameter(description="Period of the data to return."),
        ] = "annual",
        limit: Annotated[
            Optional[int],
            OpenBBCustomParameter(description="The number of data entries to return."),
        ] = 100,
        provider: Optional[Literal["fmp"]] = None,
        **kwargs,
    ) -> OBBject[List[Data]]:
        """Key Metrics.

        Parameters
        ----------
        symbol : str
            Symbol to get data for.
        period : Literal['annual', 'quarter']
            Period of the data to return.
<<<<<<< HEAD
        limit : Optional[int]
            The number of data entries to return.
        provider : Optional[Literal['fmp']]
=======
        limit : Union[int, None]
            The number of data entries to return.
        provider : Union[Literal['fmp'], None]
>>>>>>> 3aac0baa
            The provider to use for the query, by default None.
            If None, the provider specified in defaults is selected or 'fmp' if there is
            no default.
        with_ttm : Optional[bool]
            Include trailing twelve months (TTM) data. (provider: fmp)

        Returns
        -------
        OBBject
            results : List[KeyMetrics]
                Serializable results.
            provider : Optional[Literal['fmp']]
                Provider name.
            warnings : Optional[List[Warning_]]
                List of warnings.
            chart : Optional[Chart]
                Chart object.
            metadata: Optional[Metadata]
                Metadata info about the command execution.

        KeyMetrics
        ----------
        symbol : str
            Symbol to get data for.
        date : date
            The date of the data.
        period : str
            Period of the data.
        revenue_per_share : Optional[float]
            Revenue per share
        net_income_per_share : Optional[float]
            Net income per share
        operating_cash_flow_per_share : Optional[float]
            Operating cash flow per share
        free_cash_flow_per_share : Optional[float]
            Free cash flow per share
        cash_per_share : Optional[float]
            Cash per share
        book_value_per_share : Optional[float]
            Book value per share
        tangible_book_value_per_share : Optional[float]
            Tangible book value per share
        shareholders_equity_per_share : Optional[float]
            Shareholders equity per share
        interest_debt_per_share : Optional[float]
            Interest debt per share
        market_cap : Optional[float]
            Market capitalization
        enterprise_value : Optional[float]
            Enterprise value
        pe_ratio : Optional[float]
            Price-to-earnings ratio (P/E ratio)
        price_to_sales_ratio : Optional[float]
            Price-to-sales ratio
        pocf_ratio : Optional[float]
            Price-to-operating cash flow ratio
        pfcf_ratio : Optional[float]
            Price-to-free cash flow ratio
        pb_ratio : Optional[float]
            Price-to-book ratio
        ptb_ratio : Optional[float]
            Price-to-tangible book ratio
        ev_to_sales : Optional[float]
            Enterprise value-to-sales ratio
        enterprise_value_over_ebitda : Optional[float]
            Enterprise value-to-EBITDA ratio
        ev_to_operating_cash_flow : Optional[float]
            Enterprise value-to-operating cash flow ratio
        ev_to_free_cash_flow : Optional[float]
            Enterprise value-to-free cash flow ratio
        earnings_yield : Optional[float]
            Earnings yield
        free_cash_flow_yield : Optional[float]
            Free cash flow yield
        debt_to_equity : Optional[float]
            Debt-to-equity ratio
        debt_to_assets : Optional[float]
            Debt-to-assets ratio
        net_debt_to_ebitda : Optional[float]
            Net debt-to-EBITDA ratio
        current_ratio : Optional[float]
            Current ratio
        interest_coverage : Optional[float]
            Interest coverage
        income_quality : Optional[float]
            Income quality
        dividend_yield : Optional[float]
            Dividend yield
        payout_ratio : Optional[float]
            Payout ratio
        sales_general_and_administrative_to_revenue : Optional[float]
            Sales general and administrative expenses-to-revenue ratio
        research_and_development_to_revenue : Optional[float]
            Research and development expenses-to-revenue ratio
        intangibles_to_total_assets : Optional[float]
            Intangibles-to-total assets ratio
        capex_to_operating_cash_flow : Optional[float]
            Capital expenditures-to-operating cash flow ratio
        capex_to_revenue : Optional[float]
            Capital expenditures-to-revenue ratio
        capex_to_depreciation : Optional[float]
            Capital expenditures-to-depreciation ratio
        stock_based_compensation_to_revenue : Optional[float]
            Stock-based compensation-to-revenue ratio
        graham_number : Optional[float]
            Graham number
        roic : Optional[float]
            Return on invested capital
        return_on_tangible_assets : Optional[float]
            Return on tangible assets
        graham_net_net : Optional[float]
            Graham net-net working capital
        working_capital : Optional[float]
            Working capital
        tangible_asset_value : Optional[float]
            Tangible asset value
        net_current_asset_value : Optional[float]
            Net current asset value
        invested_capital : Optional[float]
            Invested capital
        average_receivables : Optional[float]
            Average receivables
        average_payables : Optional[float]
            Average payables
        average_inventory : Optional[float]
            Average inventory
        days_sales_outstanding : Optional[float]
            Days sales outstanding
        days_payables_outstanding : Optional[float]
            Days payables outstanding
        days_of_inventory_on_hand : Optional[float]
            Days of inventory on hand
        receivables_turnover : Optional[float]
            Receivables turnover
        payables_turnover : Optional[float]
            Payables turnover
        inventory_turnover : Optional[float]
            Inventory turnover
        roe : Optional[float]
            Return on equity
        capex_per_share : Optional[float]
            Capital expenditures per share"""  # noqa: E501

        inputs = filter_inputs(
            provider_choices={
                "provider": provider,
            },
            standard_params={
                "symbol": ",".join(symbol) if isinstance(symbol, list) else symbol,
                "period": period,
                "limit": limit,
            },
            extra_params=kwargs,
        )

        return self._command_runner.run(
            "/stocks/fa/metrics",
            **inputs,
        )

    @validate_call
    def mgmt(
        self,
        symbol: Annotated[
            Union[str, List[str]],
            OpenBBCustomParameter(description="Symbol to get data for."),
        ],
        provider: Optional[Literal["fmp"]] = None,
        **kwargs,
    ) -> OBBject[List[Data]]:
        """Key Executives.

        Parameters
        ----------
        symbol : str
            Symbol to get data for.
<<<<<<< HEAD
        provider : Optional[Literal['fmp']]
=======
        provider : Union[Literal['fmp'], None]
>>>>>>> 3aac0baa
            The provider to use for the query, by default None.
            If None, the provider specified in defaults is selected or 'fmp' if there is
            no default.

        Returns
        -------
        OBBject
            results : List[KeyExecutives]
                Serializable results.
            provider : Optional[Literal['fmp']]
                Provider name.
            warnings : Optional[List[Warning_]]
                List of warnings.
            chart : Optional[Chart]
                Chart object.
            metadata: Optional[Metadata]
                Metadata info about the command execution.

        KeyExecutives
        -------------
        title : str
            Designation of the key executive.
        name : str
            Name of the key executive.
        pay : Optional[int]
            Pay of the key executive.
        currency_pay : str
            Currency of the pay.
        gender : Optional[str]
            Gender of the key executive.
        year_born : Optional[int]
            Birth year of the key executive.
        title_since : Optional[int]
            Date the tile was held since."""  # noqa: E501

        inputs = filter_inputs(
            provider_choices={
                "provider": provider,
            },
            standard_params={
                "symbol": ",".join(symbol) if isinstance(symbol, list) else symbol,
            },
            extra_params=kwargs,
        )

        return self._command_runner.run(
            "/stocks/fa/mgmt",
            **inputs,
        )

    @validate_call
    def overview(
        self,
        symbol: Annotated[
            Union[str, List[str]],
            OpenBBCustomParameter(description="Symbol to get data for."),
        ],
        provider: Optional[Literal["fmp"]] = None,
        **kwargs,
    ) -> OBBject[Data]:
        """Company Overview.

        Parameters
        ----------
        symbol : str
            Symbol to get data for.
<<<<<<< HEAD
        provider : Optional[Literal['fmp']]
=======
        provider : Union[Literal['fmp'], None]
>>>>>>> 3aac0baa
            The provider to use for the query, by default None.
            If None, the provider specified in defaults is selected or 'fmp' if there is
            no default.

        Returns
        -------
        OBBject
            results : CompanyOverview
                Serializable results.
            provider : Optional[Literal['fmp']]
                Provider name.
            warnings : Optional[List[Warning_]]
                List of warnings.
            chart : Optional[Chart]
                Chart object.
            metadata: Optional[Metadata]
                Metadata info about the command execution.

        CompanyOverview
        ---------------
        symbol : str
            Symbol to get data for.
        price : Optional[float]
            Price of the company.
        beta : Optional[float]
            Beta of the company.
        vol_avg : Optional[int]
            Volume average of the company.
        mkt_cap : Optional[int]
            Market capitalization of the company.
        last_div : Optional[float]
            Last dividend of the company.
        range : Optional[str]
            Range of the company.
        changes : Optional[float]
            Changes of the company.
        company_name : Optional[str]
            Company name of the company.
        currency : Optional[str]
            Currency of the company.
        cik : Optional[str]
            CIK of the company.
        isin : Optional[str]
            ISIN of the company.
        cusip : Optional[str]
            CUSIP of the company.
        exchange : Optional[str]
            Exchange of the company.
        exchange_short_name : Optional[str]
            Exchange short name of the company.
        industry : Optional[str]
            Industry of the company.
        website : Optional[str]
            Website of the company.
        description : Optional[str]
            Description of the company.
        ceo : Optional[str]
            CEO of the company.
        sector : Optional[str]
            Sector of the company.
        country : Optional[str]
            Country of the company.
        full_time_employees : Optional[str]
            Full time employees of the company.
        phone : Optional[str]
            Phone of the company.
        address : Optional[str]
            Address of the company.
        city : Optional[str]
            City of the company.
        state : Optional[str]
            State of the company.
        zip : Optional[str]
            Zip of the company.
        dcf_diff : Optional[float]
            Discounted cash flow difference of the company.
        dcf : Optional[float]
            Discounted cash flow of the company.
        image : Optional[str]
            Image of the company.
        ipo_date : Optional[date]
            IPO date of the company.
        default_image : bool
            If the image is the default image.
        is_etf : bool
            If the company is an ETF.
        is_actively_trading : bool
            If the company is actively trading.
        is_adr : bool
            If the company is an ADR.
        is_fund : bool
            If the company is a fund."""  # noqa: E501

        inputs = filter_inputs(
            provider_choices={
                "provider": provider,
            },
            standard_params={
                "symbol": ",".join(symbol) if isinstance(symbol, list) else symbol,
            },
            extra_params=kwargs,
        )

        return self._command_runner.run(
            "/stocks/fa/overview",
            **inputs,
        )

    @validate_call
    def own(
        self,
        symbol: Annotated[
            Union[str, List[str]],
            OpenBBCustomParameter(description="Symbol to get data for."),
        ],
        date: Annotated[
            Optional[datetime.date],
            OpenBBCustomParameter(description="A specific date to get data for."),
        ] = None,
        page: Annotated[
            Optional[int],
            OpenBBCustomParameter(description="Page number of the data to fetch."),
        ] = 0,
        provider: Optional[Literal["fmp"]] = None,
        **kwargs,
    ) -> OBBject[List[Data]]:
        """Stock Ownership.

        Parameters
        ----------
        symbol : str
            Symbol to get data for.
<<<<<<< HEAD
        date : Optional[datetime.date]
            A specific date to get data for.
        page : Optional[int]
            Page number of the data to fetch.
        provider : Optional[Literal['fmp']]
=======
        date : Union[datetime.date, None]
            A specific date to get data for.
        page : Union[int, None]
            Page number of the data to fetch.
        provider : Union[Literal['fmp'], None]
>>>>>>> 3aac0baa
            The provider to use for the query, by default None.
            If None, the provider specified in defaults is selected or 'fmp' if there is
            no default.

        Returns
        -------
        OBBject
            results : List[StockOwnership]
                Serializable results.
            provider : Optional[Literal['fmp']]
                Provider name.
            warnings : Optional[List[Warning_]]
                List of warnings.
            chart : Optional[Chart]
                Chart object.
            metadata: Optional[Metadata]
                Metadata info about the command execution.

        StockOwnership
        --------------
        date : date
            The date of the data.
        cik : int
            Cik of the stock ownership.
        filing_date : date
            Filing date of the stock ownership.
        investor_name : str
            Investor name of the stock ownership.
        symbol : str
            Symbol of the stock ownership.
        security_name : str
            Security name of the stock ownership.
        type_of_security : str
            Type of security of the stock ownership.
        security_cusip : str
            Security cusip of the stock ownership.
        shares_type : str
            Shares type of the stock ownership.
        put_call_share : str
            Put call share of the stock ownership.
        investment_discretion : str
            Investment discretion of the stock ownership.
        industry_title : str
            Industry title of the stock ownership.
        weight : float
            Weight of the stock ownership.
        last_weight : float
            Last weight of the stock ownership.
        change_in_weight : float
            Change in weight of the stock ownership.
        change_in_weight_percentage : float
            Change in weight percentage of the stock ownership.
        market_value : int
            Market value of the stock ownership.
        last_market_value : int
            Last market value of the stock ownership.
        change_in_market_value : int
            Change in market value of the stock ownership.
        change_in_market_value_percentage : float
            Change in market value percentage of the stock ownership.
        shares_number : int
            Shares number of the stock ownership.
        last_shares_number : int
            Last shares number of the stock ownership.
        change_in_shares_number : float
            Change in shares number of the stock ownership.
        change_in_shares_number_percentage : float
            Change in shares number percentage of the stock ownership.
        quarter_end_price : float
            Quarter end price of the stock ownership.
        avg_price_paid : float
            Average price paid of the stock ownership.
        is_new : bool
            Is the stock ownership new.
        is_sold_out : bool
            Is the stock ownership sold out.
        ownership : float
            How much is the ownership.
        last_ownership : float
            Last ownership amount.
        change_in_ownership : float
            Change in ownership amount.
        change_in_ownership_percentage : float
            Change in ownership percentage.
        holding_period : int
            Holding period of the stock ownership.
        first_added : date
            First added date of the stock ownership.
        performance : float
            Performance of the stock ownership.
        performance_percentage : float
            Performance percentage of the stock ownership.
        last_performance : float
            Last performance of the stock ownership.
        change_in_performance : float
            Change in performance of the stock ownership.
        is_counted_for_performance : bool
            Is the stock ownership counted for performance."""  # noqa: E501

        inputs = filter_inputs(
            provider_choices={
                "provider": provider,
            },
            standard_params={
                "symbol": ",".join(symbol) if isinstance(symbol, list) else symbol,
                "date": date,
                "page": page,
            },
            extra_params=kwargs,
        )

        return self._command_runner.run(
            "/stocks/fa/own",
            **inputs,
        )

    @validate_call
    def pt(
        self,
        symbol: Annotated[
            Union[str, List[str]],
            OpenBBCustomParameter(description="Symbol to get data for."),
        ],
        provider: Optional[Literal["fmp"]] = None,
        **kwargs,
    ) -> OBBject[Data]:
        """Price Target Consensus.

        Parameters
        ----------
        symbol : str
            Symbol to get data for.
<<<<<<< HEAD
        provider : Optional[Literal['fmp']]
=======
        provider : Union[Literal['fmp'], None]
>>>>>>> 3aac0baa
            The provider to use for the query, by default None.
            If None, the provider specified in defaults is selected or 'fmp' if there is
            no default.

        Returns
        -------
        OBBject
            results : PriceTargetConsensus
                Serializable results.
            provider : Optional[Literal['fmp']]
                Provider name.
            warnings : Optional[List[Warning_]]
                List of warnings.
            chart : Optional[Chart]
                Chart object.
            metadata: Optional[Metadata]
                Metadata info about the command execution.

        PriceTargetConsensus
        --------------------
        symbol : str
            Symbol to get data for.
        target_high : Optional[float]
            High target of the price target consensus.
        target_low : Optional[float]
            Low target of the price target consensus.
        target_consensus : Optional[float]
            Consensus target of the price target consensus.
        target_median : Optional[float]
            Median target of the price target consensus."""  # noqa: E501

        inputs = filter_inputs(
            provider_choices={
                "provider": provider,
            },
            standard_params={
                "symbol": ",".join(symbol) if isinstance(symbol, list) else symbol,
            },
            extra_params=kwargs,
        )

        return self._command_runner.run(
            "/stocks/fa/pt",
            **inputs,
        )

    @validate_call
    def pta(
        self,
        symbol: Annotated[
            Union[str, List[str]],
            OpenBBCustomParameter(description="Symbol to get data for."),
        ],
        provider: Optional[Literal["fmp"]] = None,
        **kwargs,
    ) -> OBBject[List[Data]]:
        """Price Target.

        Parameters
        ----------
        symbol : str
            Symbol to get data for.
<<<<<<< HEAD
        provider : Optional[Literal['fmp']]
=======
        provider : Union[Literal['fmp'], None]
>>>>>>> 3aac0baa
            The provider to use for the query, by default None.
            If None, the provider specified in defaults is selected or 'fmp' if there is
            no default.
        with_grade : bool
            Include upgrades and downgrades in the response. (provider: fmp)

        Returns
        -------
        OBBject
            results : List[PriceTarget]
                Serializable results.
            provider : Optional[Literal['fmp']]
                Provider name.
            warnings : Optional[List[Warning_]]
                List of warnings.
            chart : Optional[Chart]
                Chart object.
            metadata: Optional[Metadata]
                Metadata info about the command execution.

        PriceTarget
        -----------
        symbol : str
            Symbol to get data for.
        published_date : datetime
            Published date of the price target.
        news_url : Optional[str]
            News URL of the price target.
        news_title : Optional[str]
            News title of the price target.
        analyst_name : Optional[str]
            Analyst name.
        analyst_company : Optional[str]
            Analyst company.
        price_target : Optional[float]
            Price target.
        adj_price_target : Optional[float]
            Adjusted price target.
        price_when_posted : Optional[float]
            Price when posted.
        news_publisher : Optional[str]
            News publisher of the price target.
        news_base_url : Optional[str]
            News base URL of the price target.
        new_grade : Optional[str]
            New grade (provider: fmp)
        previous_grade : Optional[str]
            Previous grade (provider: fmp)
        grading_company : Optional[str]
            Grading company (provider: fmp)"""  # noqa: E501

        inputs = filter_inputs(
            provider_choices={
                "provider": provider,
            },
            standard_params={
                "symbol": ",".join(symbol) if isinstance(symbol, list) else symbol,
            },
            extra_params=kwargs,
        )

        return self._command_runner.run(
            "/stocks/fa/pta",
            **inputs,
        )

    @validate_call
    def ratios(
        self,
        symbol: Annotated[
            Union[str, List[str]],
            OpenBBCustomParameter(description="Symbol to get data for."),
        ],
        period: Annotated[
            Literal["annual", "quarter"],
            OpenBBCustomParameter(description="Period of the data to return."),
        ] = "annual",
<<<<<<< HEAD
        limit: Annotated[
            Optional[Annotated[int, Ge(ge=0)]],
=======
        limit: typing_extensions.Annotated[
            pydantic.types.NonNegativeInt,
>>>>>>> 3aac0baa
            OpenBBCustomParameter(description="The number of data entries to return."),
        ] = 12,
        provider: Optional[Literal["fmp"]] = None,
        **kwargs,
    ) -> OBBject[List[Data]]:
        """Extensive set of ratios over time.

        Parameters
        ----------
        symbol : str
            Symbol to get data for.
        period : Literal['annual', 'quarter']
            Period of the data to return.
<<<<<<< HEAD
        limit : Optional[Annotated[int, Ge(ge=0)]]
            The number of data entries to return.
        provider : Optional[Literal['fmp']]
=======
        limit : NonNegativeInt
            The number of data entries to return.
        provider : Union[Literal['fmp'], None]
>>>>>>> 3aac0baa
            The provider to use for the query, by default None.
            If None, the provider specified in defaults is selected or 'fmp' if there is
            no default.
        with_ttm : Optional[bool]
            Include trailing twelve months (TTM) data. (provider: fmp)

        Returns
        -------
        OBBject
            results : List[FinancialRatios]
                Serializable results.
            provider : Optional[Literal['fmp']]
                Provider name.
            warnings : Optional[List[Warning_]]
                List of warnings.
            chart : Optional[Chart]
                Chart object.
            metadata: Optional[Metadata]
                Metadata info about the command execution.

        FinancialRatios
        ---------------
        symbol : str
            Symbol of the company.
        date : str
            Date of the financial ratios.
        period : str
            Period of the financial ratios.
        current_ratio : Optional[float]
            Current ratio.
        quick_ratio : Optional[float]
            Quick ratio.
        cash_ratio : Optional[float]
            Cash ratio.
        days_of_sales_outstanding : Optional[float]
            Days of sales outstanding.
        days_of_inventory_outstanding : Optional[float]
            Days of inventory outstanding.
        operating_cycle : Optional[float]
            Operating cycle.
        days_of_payables_outstanding : Optional[float]
            Days of payables outstanding.
        cash_conversion_cycle : Optional[float]
            Cash conversion cycle.
        gross_profit_margin : Optional[float]
            Gross profit margin.
        operating_profit_margin : Optional[float]
            Operating profit margin.
        pretax_profit_margin : Optional[float]
            Pretax profit margin.
        net_profit_margin : Optional[float]
            Net profit margin.
        effective_tax_rate : Optional[float]
            Effective tax rate.
        return_on_assets : Optional[float]
            Return on assets.
        return_on_equity : Optional[float]
            Return on equity.
        return_on_capital_employed : Optional[float]
            Return on capital employed.
        net_income_per_ebt : Optional[float]
            Net income per EBT.
        ebt_per_ebit : Optional[float]
            EBT per EBIT.
        ebit_per_revenue : Optional[float]
            EBIT per revenue.
        debt_ratio : Optional[float]
            Debt ratio.
        debt_equity_ratio : Optional[float]
            Debt equity ratio.
        long_term_debt_to_capitalization : Optional[float]
            Long term debt to capitalization.
        total_debt_to_capitalization : Optional[float]
            Total debt to capitalization.
        interest_coverage : Optional[float]
            Interest coverage.
        cash_flow_to_debt_ratio : Optional[float]
            Cash flow to debt ratio.
        company_equity_multiplier : Optional[float]
            Company equity multiplier.
        receivables_turnover : Optional[float]
            Receivables turnover.
        payables_turnover : Optional[float]
            Payables turnover.
        inventory_turnover : Optional[float]
            Inventory turnover.
        fixed_asset_turnover : Optional[float]
            Fixed asset turnover.
        asset_turnover : Optional[float]
            Asset turnover.
        operating_cash_flow_per_share : Optional[float]
            Operating cash flow per share.
        free_cash_flow_per_share : Optional[float]
            Free cash flow per share.
        cash_per_share : Optional[float]
            Cash per share.
        payout_ratio : Optional[float]
            Payout ratio.
        operating_cash_flow_sales_ratio : Optional[float]
            Operating cash flow sales ratio.
        free_cash_flow_operating_cash_flow_ratio : Optional[float]
            Free cash flow operating cash flow ratio.
        cash_flow_coverage_ratios : Optional[float]
            Cash flow coverage ratios.
        short_term_coverage_ratios : Optional[float]
            Short term coverage ratios.
        capital_expenditure_coverage_ratio : Optional[float]
            Capital expenditure coverage ratio.
        dividend_paid_and_capex_coverage_ratio : Optional[float]
            Dividend paid and capex coverage ratio.
        dividend_payout_ratio : Optional[float]
            Dividend payout ratio.
        price_book_value_ratio : Optional[float]
            Price book value ratio.
        price_to_book_ratio : Optional[float]
            Price to book ratio.
        price_to_sales_ratio : Optional[float]
            Price to sales ratio.
        price_earnings_ratio : Optional[float]
            Price earnings ratio.
        price_to_free_cash_flows_ratio : Optional[float]
            Price to free cash flows ratio.
        price_to_operating_cash_flows_ratio : Optional[float]
            Price to operating cash flows ratio.
        price_cash_flow_ratio : Optional[float]
            Price cash flow ratio.
        price_earnings_to_growth_ratio : Optional[float]
            Price earnings to growth ratio.
        price_sales_ratio : Optional[float]
            Price sales ratio.
        dividend_yield : Optional[float]
            Dividend yield.
        enterprise_value_multiple : Optional[float]
            Enterprise value multiple.
        price_fair_value : Optional[float]
            Price fair value."""  # noqa: E501

        inputs = filter_inputs(
            provider_choices={
                "provider": provider,
            },
            standard_params={
                "symbol": ",".join(symbol) if isinstance(symbol, list) else symbol,
                "period": period,
                "limit": limit,
            },
            extra_params=kwargs,
        )

        return self._command_runner.run(
            "/stocks/fa/ratios",
            **inputs,
        )

    @validate_call
    def revgeo(
        self,
        symbol: Annotated[
            Union[str, List[str]],
            OpenBBCustomParameter(description="Symbol to get data for."),
        ],
        period: Annotated[
            Literal["annual", "quarter"],
            OpenBBCustomParameter(description="Period of the data to return."),
        ] = "annual",
        structure: Annotated[
            Literal["hierarchical", "flat"],
            OpenBBCustomParameter(description="Structure of the returned data."),
        ] = "flat",
        provider: Optional[Literal["fmp"]] = None,
        **kwargs,
    ) -> OBBject[List[Data]]:
        """Revenue Geographic.

        Parameters
        ----------
        symbol : str
            Symbol to get data for.
        period : Literal['quarter', 'annual']
            Period of the data to return.
        structure : Literal['hierarchical', 'flat']
            Structure of the returned data.
<<<<<<< HEAD
        provider : Optional[Literal['fmp']]
=======
        provider : Union[Literal['fmp'], None]
>>>>>>> 3aac0baa
            The provider to use for the query, by default None.
            If None, the provider specified in defaults is selected or 'fmp' if there is
            no default.

        Returns
        -------
        OBBject
            results : List[RevenueGeographic]
                Serializable results.
            provider : Optional[Literal['fmp']]
                Provider name.
            warnings : Optional[List[Warning_]]
                List of warnings.
            chart : Optional[Chart]
                Chart object.
            metadata: Optional[Metadata]
                Metadata info about the command execution.

        RevenueGeographic
        -----------------
        date : date
            The date of the data.
        geographic_segment : Dict[str, int]
            Day level data containing the revenue of the geographic segment.
        americas : Optional[int]
            Revenue from the the American segment.
        europe : Optional[int]
            Revenue from the the European segment.
        greater_china : Optional[int]
            Revenue from the the Greater China segment.
        japan : Optional[int]
            Revenue from the the Japan segment.
        rest_of_asia_pacific : Optional[int]
            Revenue from the the Rest of Asia Pacific segment."""  # noqa: E501

        inputs = filter_inputs(
            provider_choices={
                "provider": provider,
            },
            standard_params={
                "symbol": ",".join(symbol) if isinstance(symbol, list) else symbol,
                "period": period,
                "structure": structure,
            },
            extra_params=kwargs,
        )

        return self._command_runner.run(
            "/stocks/fa/revgeo",
            **inputs,
        )

    @validate_call
    def revseg(
        self,
        symbol: Annotated[
            Union[str, List[str]],
            OpenBBCustomParameter(description="Symbol to get data for."),
        ],
        period: Annotated[
            Literal["annual", "quarter"],
            OpenBBCustomParameter(description="Period of the data to return."),
        ] = "annual",
        structure: Annotated[
            Literal["hierarchical", "flat"],
            OpenBBCustomParameter(description="Structure of the returned data."),
        ] = "flat",
        provider: Optional[Literal["fmp"]] = None,
        **kwargs,
    ) -> OBBject[List[Data]]:
        """Revenue Business Line.

        Parameters
        ----------
        symbol : str
            Symbol to get data for.
        period : Literal['quarter', 'annual']
            Period of the data to return.
        structure : Literal['hierarchical', 'flat']
            Structure of the returned data.
<<<<<<< HEAD
        provider : Optional[Literal['fmp']]
=======
        provider : Union[Literal['fmp'], None]
>>>>>>> 3aac0baa
            The provider to use for the query, by default None.
            If None, the provider specified in defaults is selected or 'fmp' if there is
            no default.

        Returns
        -------
        OBBject
            results : List[RevenueBusinessLine]
                Serializable results.
            provider : Optional[Literal['fmp']]
                Provider name.
            warnings : Optional[List[Warning_]]
                List of warnings.
            chart : Optional[Chart]
                Chart object.
            metadata: Optional[Metadata]
                Metadata info about the command execution.

        RevenueBusinessLine
        -------------------
        date : date
            The date of the data.
        business_line : Dict[str, int]
            Day level data containing the revenue of the business line."""  # noqa: E501

        inputs = filter_inputs(
            provider_choices={
                "provider": provider,
            },
            standard_params={
                "symbol": ",".join(symbol) if isinstance(symbol, list) else symbol,
                "period": period,
                "structure": structure,
            },
            extra_params=kwargs,
        )

        return self._command_runner.run(
            "/stocks/fa/revseg",
            **inputs,
        )

<<<<<<< HEAD
    @validate_call
=======
    @validate_arguments
    def sec(
        self,
        symbol: typing_extensions.Annotated[
            Union[str, List[str]],
            OpenBBCustomParameter(description="Symbol to get data for."),
        ],
        type: typing_extensions.Annotated[
            Union[
                Literal[
                    "1",
                    "1-A",
                    "1-E",
                    "1-K",
                    "1-N",
                    "1-SA",
                    "1-U",
                    "1-Z",
                    "10",
                    "10-D",
                    "10-K",
                    "10-M",
                    "10-Q",
                    "11-K",
                    "12b-25",
                    "13F",
                    "13H",
                    "144",
                    "15",
                    "15F",
                    "17-H",
                    "18",
                    "18-K",
                    "19b-4",
                    "19b-4(e)",
                    "19b-7",
                    "2-E",
                    "20-F",
                    "24F-2",
                    "25",
                    "3",
                    "4",
                    "40-F",
                    "5",
                    "6-K",
                    "7-M",
                    "8-A",
                    "8-K",
                    "8-M",
                    "9-M",
                    "ABS-15G",
                    "ABS-EE",
                    "ABS DD-15E",
                    "ADV",
                    "ADV-E",
                    "ADV-H",
                    "ADV-NR",
                    "ADV-W",
                    "ATS",
                    "ATS-N",
                    "ATS-R",
                    "BD",
                    "BD-N",
                    "BDW",
                    "C",
                    "CA-1",
                    "CB",
                    "CFPORTAL",
                    "CRS",
                    "CUSTODY",
                    "D",
                    "F-1",
                    "F-10",
                    "F-3",
                    "F-4",
                    "F-6",
                    "F-7",
                    "F-8",
                    "F-80",
                    "F-N",
                    "F-X",
                    "ID",
                    "MA",
                    "MA-I",
                    "MA-NR",
                    "MA-W",
                    "MSD",
                    "MSDW",
                    "N-14",
                    "N-17D-1",
                    "N-17f-1",
                    "N-17f-2",
                    "N-18f-1",
                    "N-1A",
                    "N-2",
                    "N-23c-3",
                    "N-27D-1",
                    "N-3",
                    "N-4",
                    "N-5",
                    "N-54A",
                    "N-54C",
                    "N-6",
                    "N-6EI-1",
                    "N-6F",
                    "N-8A",
                    "N-8B-2",
                    "N-8B-4",
                    "N-8F",
                    "N-CEN",
                ],
                None,
            ],
            OpenBBCustomParameter(description="Type of the SEC filing form."),
        ] = None,
        page: typing_extensions.Annotated[
            Union[int, None],
            OpenBBCustomParameter(description="Page number of the results."),
        ] = 0,
        limit: typing_extensions.Annotated[
            Union[int, None],
            OpenBBCustomParameter(description="The number of data entries to return."),
        ] = 100,
        provider: Union[Literal["fmp"], None] = None,
        **kwargs
    ) -> OBBject[List]:
        """SEC Filings.

        Parameters
        ----------
        symbol : Union[str, List[str]]
            Symbol to get data for.
        type : Union[Literal['1', '1-A', '1-E', '1-K', '1-N', '1-SA', '1-U', '1-...
            Type of the SEC filing form.
        page : Union[int, None]
            Page number of the results.
        limit : Union[int, None]
            The number of data entries to return.
        provider : Union[Literal['fmp'], None]
            The provider to use for the query, by default None.
            If None, the provider specified in defaults is selected or 'fmp' if there is
            no default.

        Returns
        -------
        OBBject
            results : List[SECFilings]
                Serializable results.
            provider : Union[Literal['fmp'], NoneType]
                Provider name.
            warnings : Optional[List[Warning_]]
                List of warnings.
            chart : Optional[Chart]
                Chart object.
            metadata: Optional[Metadata]
                Metadata info about the command execution.

        SECFilings
        ----------
        symbol : Optional[str]
            Symbol to get data for.
        filling_date : Optional[datetime]
            Filling date of the SEC filing.
        accepted_date : Optional[datetime]
            Accepted date of the SEC filing.
        cik : Optional[str]
            CIK of the SEC filing.
        type : Optional[str]
            Type of the SEC filing.
        link : Optional[str]
            Link of the SEC filing.
        final_link : Optional[str]
            Final link of the SEC filing."""  # noqa: E501

        inputs = filter_inputs(
            provider_choices={
                "provider": provider,
            },
            standard_params={
                "symbol": ",".join(symbol) if isinstance(symbol, list) else symbol,
                "type": type,
                "page": page,
                "limit": limit,
            },
            extra_params=kwargs,
        )

        return self._command_runner.run(
            "/stocks/fa/sec",
            **inputs,
        )

    @validate_arguments
>>>>>>> 3aac0baa
    def shrs(
        self,
        symbol: Annotated[
            Union[str, List[str]],
            OpenBBCustomParameter(description="Symbol to get data for."),
        ],
        provider: Optional[Literal["fmp"]] = None,
        **kwargs,
    ) -> OBBject[List[Data]]:
        """Share Statistics.

        Parameters
        ----------
        symbol : str
            Symbol to get data for.
<<<<<<< HEAD
        provider : Optional[Literal['fmp']]
=======
        provider : Union[Literal['fmp'], None]
>>>>>>> 3aac0baa
            The provider to use for the query, by default None.
            If None, the provider specified in defaults is selected or 'fmp' if there is
            no default.

        Returns
        -------
        OBBject
            results : List[ShareStatistics]
                Serializable results.
            provider : Optional[Literal['fmp']]
                Provider name.
            warnings : Optional[List[Warning_]]
                List of warnings.
            chart : Optional[Chart]
                Chart object.
            metadata: Optional[Metadata]
                Metadata info about the command execution.

        ShareStatistics
        ---------------
        symbol : str
            Symbol to get data for.
        date : Optional[date]
            A specific date to get data for.
        free_float : Optional[float]
            Percentage of unrestricted shares of a publicly-traded company.
        float_shares : Optional[float]
            Number of shares available for trading by the general public.
        outstanding_shares : Optional[float]
            Total number of shares of a publicly-traded company.
        source : Optional[str]
            Source of the received data."""  # noqa: E501

        inputs = filter_inputs(
            provider_choices={
                "provider": provider,
            },
            standard_params={
                "symbol": ",".join(symbol) if isinstance(symbol, list) else symbol,
            },
            extra_params=kwargs,
        )

        return self._command_runner.run(
            "/stocks/fa/shrs",
            **inputs,
        )

    @validate_call
    def split(
        self,
        symbol: Annotated[
            Union[str, List[str]],
            OpenBBCustomParameter(description="Symbol to get data for."),
        ],
        provider: Optional[Literal["fmp"]] = None,
        **kwargs,
    ) -> OBBject[List[Data]]:
        """Historical Stock Splits.

        Parameters
        ----------
        symbol : str
            Symbol to get data for.
<<<<<<< HEAD
        provider : Optional[Literal['fmp']]
=======
        provider : Union[Literal['fmp'], None]
>>>>>>> 3aac0baa
            The provider to use for the query, by default None.
            If None, the provider specified in defaults is selected or 'fmp' if there is
            no default.

        Returns
        -------
        OBBject
            results : List[HistoricalStockSplits]
                Serializable results.
            provider : Optional[Literal['fmp']]
                Provider name.
            warnings : Optional[List[Warning_]]
                List of warnings.
            chart : Optional[Chart]
                Chart object.
            metadata: Optional[Metadata]
                Metadata info about the command execution.

        HistoricalStockSplits
        ---------------------
        date : date
            The date of the data.
        label : str
            Label of the historical stock splits.
        numerator : float
            Numerator of the historical stock splits.
        denominator : float
            Denominator of the historical stock splits."""  # noqa: E501

        inputs = filter_inputs(
            provider_choices={
                "provider": provider,
            },
            standard_params={
                "symbol": ",".join(symbol) if isinstance(symbol, list) else symbol,
            },
            extra_params=kwargs,
        )

        return self._command_runner.run(
            "/stocks/fa/split",
            **inputs,
        )

    @validate_call
    def transcript(
        self,
        symbol: Annotated[
            Union[str, List[str]],
            OpenBBCustomParameter(description="Symbol to get data for."),
        ],
        year: Annotated[
            int,
            OpenBBCustomParameter(description="Year of the earnings call transcript."),
        ],
        quarter: Annotated[
            Literal[1, 2, 3, 4],
            OpenBBCustomParameter(
                description="Quarter of the earnings call transcript."
            ),
        ] = 1,
        provider: Optional[Literal["fmp"]] = None,
        **kwargs,
    ) -> OBBject[List[Data]]:
        """Earnings Call Transcript.

        Parameters
        ----------
        symbol : str
            Symbol to get data for.
        year : int
            Year of the earnings call transcript.
        quarter : Literal[1, 2, 3, 4]
            Quarter of the earnings call transcript.
<<<<<<< HEAD
        provider : Optional[Literal['fmp']]
=======
        provider : Union[Literal['fmp'], None]
>>>>>>> 3aac0baa
            The provider to use for the query, by default None.
            If None, the provider specified in defaults is selected or 'fmp' if there is
            no default.

        Returns
        -------
        OBBject
            results : List[EarningsCallTranscript]
                Serializable results.
            provider : Optional[Literal['fmp']]
                Provider name.
            warnings : Optional[List[Warning_]]
                List of warnings.
            chart : Optional[Chart]
                Chart object.
            metadata: Optional[Metadata]
                Metadata info about the command execution.

        EarningsCallTranscript
        ----------------------
        symbol : str
            Symbol to get data for.
        quarter : int
            Quarter of the earnings call transcript.
        year : int
            Year of the earnings call transcript.
        date : datetime
            The date of the data.
        content : str
            Content of the earnings call transcript."""  # noqa: E501

        inputs = filter_inputs(
            provider_choices={
                "provider": provider,
            },
            standard_params={
                "symbol": ",".join(symbol) if isinstance(symbol, list) else symbol,
                "year": year,
                "quarter": quarter,
            },
            extra_params=kwargs,
        )

        return self._command_runner.run(
            "/stocks/fa/transcript",
            **inputs,
        )<|MERGE_RESOLUTION|>--- conflicted
+++ resolved
@@ -59,13 +59,8 @@
             Literal["annual", "quarter"],
             OpenBBCustomParameter(description="Period of the data to return."),
         ] = "annual",
-<<<<<<< HEAD
         limit: Annotated[
             Optional[Annotated[int, Ge(ge=0)]],
-=======
-        limit: typing_extensions.Annotated[
-            pydantic.types.NonNegativeInt,
->>>>>>> 3aac0baa
             OpenBBCustomParameter(description="The number of data entries to return."),
         ] = 12,
         provider: Optional[Literal["fmp", "intrinio", "polygon", "yfinance"]] = None,
@@ -79,15 +74,9 @@
             Symbol to get data for.
         period : Literal['annual', 'quarter']
             Period of the data to return.
-<<<<<<< HEAD
         limit : Optional[Annotated[int, Ge(ge=0)]]
             The number of data entries to return.
         provider : Optional[Literal['fmp', 'intrinio', 'polygon', 'yfinance']]
-=======
-        limit : NonNegativeInt
-            The number of data entries to return.
-        provider : Union[Literal['fmp', 'intrinio', 'polygon', 'yfinance'], None]
->>>>>>> 3aac0baa
             The provider to use for the query, by default None.
             If None, the provider specified in defaults is selected or 'fmp' if there is
             no default.
@@ -95,7 +84,6 @@
             Central Index Key (CIK) of the company. (provider: fmp)
         type : Literal['reported', 'standardized']
             Type of the statement to be fetched. (provider: intrinio)
-<<<<<<< HEAD
         year : Optional[int]
             Year of the statement to be fetched. (provider: intrinio)
         company_name : Optional[str]
@@ -129,41 +117,6 @@
         order : Optional[Literal['asc', 'desc']]
             Order of the financial statement. (provider: polygon)
         sort : Optional[Literal['filing_date', 'period_of_report_date']]
-=======
-        year : Union[int, None]
-            Year of the statement to be fetched. (provider: intrinio)
-        company_name : Union[str, None]
-            Name of the company. (provider: polygon)
-        company_name_search : Union[str, None]
-            Name of the company to search. (provider: polygon)
-        sic : Union[str, None]
-            The Standard Industrial Classification (SIC) of the company. (provider: polygon)
-        filing_date : Union[datetime.date, None]
-            Filing date of the financial statement. (provider: polygon)
-        filing_date_lt : Union[datetime.date, None]
-            Filing date less than the given date. (provider: polygon)
-        filing_date_lte : Union[datetime.date, None]
-            Filing date less than or equal to the given date. (provider: polygon)
-        filing_date_gt : Union[datetime.date, None]
-            Filing date greater than the given date. (provider: polygon)
-        filing_date_gte : Union[datetime.date, None]
-            Filing date greater than or equal to the given date. (provider: polygon)
-        period_of_report_date : Union[datetime.date, None]
-            Period of report date of the financial statement. (provider: polygon)
-        period_of_report_date_lt : Union[datetime.date, None]
-            Period of report date less than the given date. (provider: polygon)
-        period_of_report_date_lte : Union[datetime.date, None]
-            Period of report date less than or equal to the given date. (provider: polygon)
-        period_of_report_date_gt : Union[datetime.date, None]
-            Period of report date greater than the given date. (provider: polygon)
-        period_of_report_date_gte : Union[datetime.date, None]
-            Period of report date greater than or equal to the given date. (provider: polygon)
-        include_sources : Union[bool, None]
-            Whether to include the sources of the financial statement. (provider: polygon)
-        order : Union[Literal['asc', 'desc'], None]
-            Order of the financial statement. (provider: polygon)
-        sort : Union[Literal['filing_date', 'period_of_report_date'], None]
->>>>>>> 3aac0baa
             Sort of the financial statement. (provider: polygon)
 
         Returns
@@ -196,11 +149,6 @@
             Accepted date.
         period : Optional[str]
             Reporting period of the statement.
-<<<<<<< HEAD
-=======
-        cik : Optional[str]
-            Central Index Key (CIK) of the company.
->>>>>>> 3aac0baa
         cash_and_cash_equivalents : Optional[int]
             Cash and cash equivalents
         short_term_investments : Optional[int]
@@ -341,11 +289,7 @@
             Symbol to get data for.
         limit : int
             The number of data entries to return.
-<<<<<<< HEAD
         provider : Optional[Literal['fmp']]
-=======
-        provider : Union[Literal['fmp'], None]
->>>>>>> 3aac0baa
             The provider to use for the query, by default None.
             If None, the provider specified in defaults is selected or 'fmp' if there is
             no default.
@@ -489,19 +433,11 @@
 
         Parameters
         ----------
-<<<<<<< HEAD
         start_date : date
             Start date of the data, in YYYY-MM-DD format.
         end_date : date
             End date of the data, in YYYY-MM-DD format.
         provider : Optional[Literal['fmp']]
-=======
-        start_date : Union[datetime.date, None, str]
-            Start date of the data, in YYYY-MM-DD format.
-        end_date : Union[datetime.date, None, str]
-            End date of the data, in YYYY-MM-DD format.
-        provider : Union[Literal['fmp'], None]
->>>>>>> 3aac0baa
             The provider to use for the query, by default None.
             If None, the provider specified in defaults is selected or 'fmp' if there is
             no default.
@@ -566,13 +502,8 @@
             Literal["annual", "quarter"],
             OpenBBCustomParameter(description="Period of the data to return."),
         ] = "annual",
-<<<<<<< HEAD
         limit: Annotated[
             Optional[Annotated[int, Ge(ge=0)]],
-=======
-        limit: typing_extensions.Annotated[
-            pydantic.types.NonNegativeInt,
->>>>>>> 3aac0baa
             OpenBBCustomParameter(description="The number of data entries to return."),
         ] = 12,
         provider: Optional[Literal["fmp", "intrinio", "polygon", "yfinance"]] = None,
@@ -586,15 +517,9 @@
             Symbol to get data for.
         period : Literal['annual', 'quarter']
             Period of the data to return.
-<<<<<<< HEAD
         limit : Optional[Annotated[int, Ge(ge=0)]]
             The number of data entries to return.
         provider : Optional[Literal['fmp', 'intrinio', 'polygon', 'yfinance']]
-=======
-        limit : NonNegativeInt
-            The number of data entries to return.
-        provider : Union[Literal['fmp', 'intrinio', 'polygon', 'yfinance'], None]
->>>>>>> 3aac0baa
             The provider to use for the query, by default None.
             If None, the provider specified in defaults is selected or 'fmp' if there is
             no default.
@@ -602,7 +527,6 @@
             Central Index Key (CIK) of the company. (provider: fmp)
         type : Literal['reported', 'standardized']
             Type of the statement to be fetched. (provider: intrinio)
-<<<<<<< HEAD
         year : Optional[int]
             Year of the statement to be fetched. (provider: intrinio)
         company_name : Optional[str]
@@ -636,41 +560,6 @@
         order : Optional[Literal['asc', 'desc']]
             Order of the financial statement. (provider: polygon)
         sort : Optional[Literal['filing_date', 'period_of_report_date']]
-=======
-        year : Union[int, None]
-            Year of the statement to be fetched. (provider: intrinio)
-        company_name : Union[str, None]
-            Name of the company. (provider: polygon)
-        company_name_search : Union[str, None]
-            Name of the company to search. (provider: polygon)
-        sic : Union[str, None]
-            The Standard Industrial Classification (SIC) of the company. (provider: polygon)
-        filing_date : Union[datetime.date, None]
-            Filing date of the financial statement. (provider: polygon)
-        filing_date_lt : Union[datetime.date, None]
-            Filing date less than the given date. (provider: polygon)
-        filing_date_lte : Union[datetime.date, None]
-            Filing date less than or equal to the given date. (provider: polygon)
-        filing_date_gt : Union[datetime.date, None]
-            Filing date greater than the given date. (provider: polygon)
-        filing_date_gte : Union[datetime.date, None]
-            Filing date greater than or equal to the given date. (provider: polygon)
-        period_of_report_date : Union[datetime.date, None]
-            Period of report date of the financial statement. (provider: polygon)
-        period_of_report_date_lt : Union[datetime.date, None]
-            Period of report date less than the given date. (provider: polygon)
-        period_of_report_date_lte : Union[datetime.date, None]
-            Period of report date less than or equal to the given date. (provider: polygon)
-        period_of_report_date_gt : Union[datetime.date, None]
-            Period of report date greater than the given date. (provider: polygon)
-        period_of_report_date_gte : Union[datetime.date, None]
-            Period of report date greater than or equal to the given date. (provider: polygon)
-        include_sources : Union[bool, None]
-            Whether to include the sources of the financial statement. (provider: polygon)
-        order : Union[Literal['asc', 'desc'], None]
-            Order of the financial statement. (provider: polygon)
-        sort : Union[Literal['filing_date', 'period_of_report_date'], None]
->>>>>>> 3aac0baa
             Sort of the financial statement. (provider: polygon)
 
         Returns
@@ -823,11 +712,7 @@
             Symbol to get data for.
         limit : int
             The number of data entries to return.
-<<<<<<< HEAD
         provider : Optional[Literal['fmp']]
-=======
-        provider : Union[Literal['fmp'], None]
->>>>>>> 3aac0baa
             The provider to use for the query, by default None.
             If None, the provider specified in defaults is selected or 'fmp' if there is
             no default.
@@ -947,11 +832,7 @@
         ----------
         symbol : str
             Symbol to get data for.
-<<<<<<< HEAD
         provider : Optional[Literal['fmp']]
-=======
-        provider : Union[Literal['fmp'], None]
->>>>>>> 3aac0baa
             The provider to use for the query, by default None.
             If None, the provider specified in defaults is selected or 'fmp' if there is
             no default.
@@ -1036,19 +917,11 @@
 
         Parameters
         ----------
-<<<<<<< HEAD
         start_date : Optional[datetime.date]
             Start date of the data, in YYYY-MM-DD format.
         end_date : Optional[datetime.date]
             End date of the data, in YYYY-MM-DD format.
         provider : Optional[Literal['fmp']]
-=======
-        start_date : Union[datetime.date, None, str]
-            Start date of the data, in YYYY-MM-DD format.
-        end_date : Union[datetime.date, None, str]
-            End date of the data, in YYYY-MM-DD format.
-        provider : Union[Literal['fmp'], None]
->>>>>>> 3aac0baa
             The provider to use for the query, by default None.
             If None, the provider specified in defaults is selected or 'fmp' if there is
             no default.
@@ -1112,11 +985,7 @@
         ----------
         symbol : str
             Symbol to get data for.
-<<<<<<< HEAD
         provider : Optional[Literal['fmp']]
-=======
-        provider : Union[Literal['fmp'], None]
->>>>>>> 3aac0baa
             The provider to use for the query, by default None.
             If None, the provider specified in defaults is selected or 'fmp' if there is
             no default.
@@ -1187,15 +1056,9 @@
         ----------
         symbol : str
             Symbol to get data for.
-<<<<<<< HEAD
         limit : Optional[int]
             The number of data entries to return.
         provider : Optional[Literal['fmp']]
-=======
-        limit : Union[int, None]
-            The number of data entries to return.
-        provider : Union[Literal['fmp'], None]
->>>>>>> 3aac0baa
             The provider to use for the query, by default None.
             If None, the provider specified in defaults is selected or 'fmp' if there is
             no default.
@@ -1267,11 +1130,7 @@
         ----------
         symbol : str
             Symbol to get data for.
-<<<<<<< HEAD
         provider : Optional[Literal['fmp']]
-=======
-        provider : Union[Literal['fmp'], None]
->>>>>>> 3aac0baa
             The provider to use for the query, by default None.
             If None, the provider specified in defaults is selected or 'fmp' if there is
             no default.
@@ -1354,11 +1213,7 @@
             Period of the data to return.
         limit : int
             The number of data entries to return.
-<<<<<<< HEAD
         provider : Optional[Literal['fmp']]
-=======
-        provider : Union[Literal['fmp'], None]
->>>>>>> 3aac0baa
             The provider to use for the query, by default None.
             If None, the provider specified in defaults is selected or 'fmp' if there is
             no default.
@@ -1452,13 +1307,8 @@
             Literal["annual", "quarter"],
             OpenBBCustomParameter(description="Period of the data to return."),
         ] = "annual",
-<<<<<<< HEAD
         limit: Annotated[
             Optional[Annotated[int, Ge(ge=0)]],
-=======
-        limit: typing_extensions.Annotated[
-            pydantic.types.NonNegativeInt,
->>>>>>> 3aac0baa
             OpenBBCustomParameter(description="The number of data entries to return."),
         ] = 12,
         provider: Optional[Literal["fmp", "intrinio", "polygon", "yfinance"]] = None,
@@ -1472,15 +1322,9 @@
             Symbol to get data for.
         period : Literal['annual', 'quarter']
             Period of the data to return.
-<<<<<<< HEAD
         limit : Optional[Annotated[int, Ge(ge=0)]]
             The number of data entries to return.
         provider : Optional[Literal['fmp', 'intrinio', 'polygon', 'yfinance']]
-=======
-        limit : NonNegativeInt
-            The number of data entries to return.
-        provider : Union[Literal['fmp', 'intrinio', 'polygon', 'yfinance'], None]
->>>>>>> 3aac0baa
             The provider to use for the query, by default None.
             If None, the provider specified in defaults is selected or 'fmp' if there is
             no default.
@@ -1488,7 +1332,6 @@
             The CIK of the company if no symbol is provided. (provider: fmp)
         type : Literal['reported', 'standardized']
             Type of the statement to be fetched. (provider: intrinio)
-<<<<<<< HEAD
         year : Optional[int]
             Year of the statement to be fetched. (provider: intrinio)
         company_name : Optional[str]
@@ -1522,41 +1365,6 @@
         order : Optional[Literal['asc', 'desc']]
             Order of the financial statement. (provider: polygon)
         sort : Optional[Literal['filing_date', 'period_of_report_date']]
-=======
-        year : Union[int, None]
-            Year of the statement to be fetched. (provider: intrinio)
-        company_name : Union[str, None]
-            Name of the company. (provider: polygon)
-        company_name_search : Union[str, None]
-            Name of the company to search. (provider: polygon)
-        sic : Union[str, None]
-            The Standard Industrial Classification (SIC) of the company. (provider: polygon)
-        filing_date : Union[datetime.date, None]
-            Filing date of the financial statement. (provider: polygon)
-        filing_date_lt : Union[datetime.date, None]
-            Filing date less than the given date. (provider: polygon)
-        filing_date_lte : Union[datetime.date, None]
-            Filing date less than or equal to the given date. (provider: polygon)
-        filing_date_gt : Union[datetime.date, None]
-            Filing date greater than the given date. (provider: polygon)
-        filing_date_gte : Union[datetime.date, None]
-            Filing date greater than or equal to the given date. (provider: polygon)
-        period_of_report_date : Union[datetime.date, None]
-            Period of report date of the financial statement. (provider: polygon)
-        period_of_report_date_lt : Union[datetime.date, None]
-            Period of report date less than the given date. (provider: polygon)
-        period_of_report_date_lte : Union[datetime.date, None]
-            Period of report date less than or equal to the given date. (provider: polygon)
-        period_of_report_date_gt : Union[datetime.date, None]
-            Period of report date greater than the given date. (provider: polygon)
-        period_of_report_date_gte : Union[datetime.date, None]
-            Period of report date greater than or equal to the given date. (provider: polygon)
-        include_sources : Union[bool, None]
-            Whether to include the sources of the financial statement. (provider: polygon)
-        order : Union[Literal['asc', 'desc'], None]
-            Order of the financial statement. (provider: polygon)
-        sort : Union[Literal['filing_date', 'period_of_report_date'], None]
->>>>>>> 3aac0baa
             Sort of the financial statement. (provider: polygon)
 
         Returns
@@ -1715,11 +1523,7 @@
             The number of data entries to return.
         period : Literal['annual', 'quarter']
             Period of the data to return.
-<<<<<<< HEAD
         provider : Optional[Literal['fmp']]
-=======
-        provider : Union[Literal['fmp'], None]
->>>>>>> 3aac0baa
             The provider to use for the query, by default None.
             If None, the provider specified in defaults is selected or 'fmp' if there is
             no default.
@@ -1873,7 +1677,6 @@
         ----------
         symbol : str
             Symbol to get data for.
-<<<<<<< HEAD
         transactionType : Union[List[Literal['A-Award', 'C-Conversion', 'D-Return', 'E-ExpireShort', 'F-InKind', 'G-Gift', 'H-ExpireLong', 'I-Discretionary', 'J-Other', 'L-Small', 'M-Exempt', 'O-OutOfTheMoney', 'P-Purchase', 'S-Sale', 'U-Tender', 'W-Will', 'X-InTheMoney', 'Z-Trust']], str, NoneType]
             Type of the transaction.
         reportingCik : Optional[int]
@@ -1883,17 +1686,6 @@
         page : Optional[int]
             Page number of the data to fetch.
         provider : Optional[Literal['fmp']]
-=======
-        transactionType : Union[List[Literal['A-Award', 'C-Conversion', 'D-Return', ...
-            Type of the transaction.
-        reportingCik : Union[int, None]
-            CIK of the reporting owner.
-        companyCik : Union[int, None]
-            CIK of the company owner.
-        page : Union[int, None]
-            Page number of the data to fetch.
-        provider : Union[Literal['fmp'], None]
->>>>>>> 3aac0baa
             The provider to use for the query, by default None.
             If None, the provider specified in defaults is selected or 'fmp' if there is
             no default.
@@ -1990,15 +1782,9 @@
             Symbol to get data for.
         include_current_quarter : Optional[bool]
             Include current quarter data.
-<<<<<<< HEAD
         date : Optional[datetime.date]
             A specific date to get data for.
         provider : Optional[Literal['fmp']]
-=======
-        date : Union[datetime.date, None]
-            A specific date to get data for.
-        provider : Union[Literal['fmp'], None]
->>>>>>> 3aac0baa
             The provider to use for the query, by default None.
             If None, the provider specified in defaults is selected or 'fmp' if there is
             no default.
@@ -2136,15 +1922,9 @@
             Symbol to get data for.
         period : Literal['annual', 'quarter']
             Period of the data to return.
-<<<<<<< HEAD
         limit : Optional[int]
             The number of data entries to return.
         provider : Optional[Literal['fmp']]
-=======
-        limit : Union[int, None]
-            The number of data entries to return.
-        provider : Union[Literal['fmp'], None]
->>>>>>> 3aac0baa
             The provider to use for the query, by default None.
             If None, the provider specified in defaults is selected or 'fmp' if there is
             no default.
@@ -2321,11 +2101,7 @@
         ----------
         symbol : str
             Symbol to get data for.
-<<<<<<< HEAD
         provider : Optional[Literal['fmp']]
-=======
-        provider : Union[Literal['fmp'], None]
->>>>>>> 3aac0baa
             The provider to use for the query, by default None.
             If None, the provider specified in defaults is selected or 'fmp' if there is
             no default.
@@ -2392,11 +2168,7 @@
         ----------
         symbol : str
             Symbol to get data for.
-<<<<<<< HEAD
         provider : Optional[Literal['fmp']]
-=======
-        provider : Union[Literal['fmp'], None]
->>>>>>> 3aac0baa
             The provider to use for the query, by default None.
             If None, the provider specified in defaults is selected or 'fmp' if there is
             no default.
@@ -2529,19 +2301,11 @@
         ----------
         symbol : str
             Symbol to get data for.
-<<<<<<< HEAD
         date : Optional[datetime.date]
             A specific date to get data for.
         page : Optional[int]
             Page number of the data to fetch.
         provider : Optional[Literal['fmp']]
-=======
-        date : Union[datetime.date, None]
-            A specific date to get data for.
-        page : Union[int, None]
-            Page number of the data to fetch.
-        provider : Union[Literal['fmp'], None]
->>>>>>> 3aac0baa
             The provider to use for the query, by default None.
             If None, the provider specified in defaults is selected or 'fmp' if there is
             no default.
@@ -2674,11 +2438,7 @@
         ----------
         symbol : str
             Symbol to get data for.
-<<<<<<< HEAD
         provider : Optional[Literal['fmp']]
-=======
-        provider : Union[Literal['fmp'], None]
->>>>>>> 3aac0baa
             The provider to use for the query, by default None.
             If None, the provider specified in defaults is selected or 'fmp' if there is
             no default.
@@ -2741,11 +2501,7 @@
         ----------
         symbol : str
             Symbol to get data for.
-<<<<<<< HEAD
         provider : Optional[Literal['fmp']]
-=======
-        provider : Union[Literal['fmp'], None]
->>>>>>> 3aac0baa
             The provider to use for the query, by default None.
             If None, the provider specified in defaults is selected or 'fmp' if there is
             no default.
@@ -2823,13 +2579,8 @@
             Literal["annual", "quarter"],
             OpenBBCustomParameter(description="Period of the data to return."),
         ] = "annual",
-<<<<<<< HEAD
         limit: Annotated[
             Optional[Annotated[int, Ge(ge=0)]],
-=======
-        limit: typing_extensions.Annotated[
-            pydantic.types.NonNegativeInt,
->>>>>>> 3aac0baa
             OpenBBCustomParameter(description="The number of data entries to return."),
         ] = 12,
         provider: Optional[Literal["fmp"]] = None,
@@ -2843,15 +2594,9 @@
             Symbol to get data for.
         period : Literal['annual', 'quarter']
             Period of the data to return.
-<<<<<<< HEAD
         limit : Optional[Annotated[int, Ge(ge=0)]]
             The number of data entries to return.
         provider : Optional[Literal['fmp']]
-=======
-        limit : NonNegativeInt
-            The number of data entries to return.
-        provider : Union[Literal['fmp'], None]
->>>>>>> 3aac0baa
             The provider to use for the query, by default None.
             If None, the provider specified in defaults is selected or 'fmp' if there is
             no default.
@@ -3034,11 +2779,7 @@
             Period of the data to return.
         structure : Literal['hierarchical', 'flat']
             Structure of the returned data.
-<<<<<<< HEAD
         provider : Optional[Literal['fmp']]
-=======
-        provider : Union[Literal['fmp'], None]
->>>>>>> 3aac0baa
             The provider to use for the query, by default None.
             If None, the provider specified in defaults is selected or 'fmp' if there is
             no default.
@@ -3119,11 +2860,7 @@
             Period of the data to return.
         structure : Literal['hierarchical', 'flat']
             Structure of the returned data.
-<<<<<<< HEAD
         provider : Optional[Literal['fmp']]
-=======
-        provider : Union[Literal['fmp'], None]
->>>>>>> 3aac0baa
             The provider to use for the query, by default None.
             If None, the provider specified in defaults is selected or 'fmp' if there is
             no default.
@@ -3166,203 +2903,7 @@
             **inputs,
         )
 
-<<<<<<< HEAD
     @validate_call
-=======
-    @validate_arguments
-    def sec(
-        self,
-        symbol: typing_extensions.Annotated[
-            Union[str, List[str]],
-            OpenBBCustomParameter(description="Symbol to get data for."),
-        ],
-        type: typing_extensions.Annotated[
-            Union[
-                Literal[
-                    "1",
-                    "1-A",
-                    "1-E",
-                    "1-K",
-                    "1-N",
-                    "1-SA",
-                    "1-U",
-                    "1-Z",
-                    "10",
-                    "10-D",
-                    "10-K",
-                    "10-M",
-                    "10-Q",
-                    "11-K",
-                    "12b-25",
-                    "13F",
-                    "13H",
-                    "144",
-                    "15",
-                    "15F",
-                    "17-H",
-                    "18",
-                    "18-K",
-                    "19b-4",
-                    "19b-4(e)",
-                    "19b-7",
-                    "2-E",
-                    "20-F",
-                    "24F-2",
-                    "25",
-                    "3",
-                    "4",
-                    "40-F",
-                    "5",
-                    "6-K",
-                    "7-M",
-                    "8-A",
-                    "8-K",
-                    "8-M",
-                    "9-M",
-                    "ABS-15G",
-                    "ABS-EE",
-                    "ABS DD-15E",
-                    "ADV",
-                    "ADV-E",
-                    "ADV-H",
-                    "ADV-NR",
-                    "ADV-W",
-                    "ATS",
-                    "ATS-N",
-                    "ATS-R",
-                    "BD",
-                    "BD-N",
-                    "BDW",
-                    "C",
-                    "CA-1",
-                    "CB",
-                    "CFPORTAL",
-                    "CRS",
-                    "CUSTODY",
-                    "D",
-                    "F-1",
-                    "F-10",
-                    "F-3",
-                    "F-4",
-                    "F-6",
-                    "F-7",
-                    "F-8",
-                    "F-80",
-                    "F-N",
-                    "F-X",
-                    "ID",
-                    "MA",
-                    "MA-I",
-                    "MA-NR",
-                    "MA-W",
-                    "MSD",
-                    "MSDW",
-                    "N-14",
-                    "N-17D-1",
-                    "N-17f-1",
-                    "N-17f-2",
-                    "N-18f-1",
-                    "N-1A",
-                    "N-2",
-                    "N-23c-3",
-                    "N-27D-1",
-                    "N-3",
-                    "N-4",
-                    "N-5",
-                    "N-54A",
-                    "N-54C",
-                    "N-6",
-                    "N-6EI-1",
-                    "N-6F",
-                    "N-8A",
-                    "N-8B-2",
-                    "N-8B-4",
-                    "N-8F",
-                    "N-CEN",
-                ],
-                None,
-            ],
-            OpenBBCustomParameter(description="Type of the SEC filing form."),
-        ] = None,
-        page: typing_extensions.Annotated[
-            Union[int, None],
-            OpenBBCustomParameter(description="Page number of the results."),
-        ] = 0,
-        limit: typing_extensions.Annotated[
-            Union[int, None],
-            OpenBBCustomParameter(description="The number of data entries to return."),
-        ] = 100,
-        provider: Union[Literal["fmp"], None] = None,
-        **kwargs
-    ) -> OBBject[List]:
-        """SEC Filings.
-
-        Parameters
-        ----------
-        symbol : Union[str, List[str]]
-            Symbol to get data for.
-        type : Union[Literal['1', '1-A', '1-E', '1-K', '1-N', '1-SA', '1-U', '1-...
-            Type of the SEC filing form.
-        page : Union[int, None]
-            Page number of the results.
-        limit : Union[int, None]
-            The number of data entries to return.
-        provider : Union[Literal['fmp'], None]
-            The provider to use for the query, by default None.
-            If None, the provider specified in defaults is selected or 'fmp' if there is
-            no default.
-
-        Returns
-        -------
-        OBBject
-            results : List[SECFilings]
-                Serializable results.
-            provider : Union[Literal['fmp'], NoneType]
-                Provider name.
-            warnings : Optional[List[Warning_]]
-                List of warnings.
-            chart : Optional[Chart]
-                Chart object.
-            metadata: Optional[Metadata]
-                Metadata info about the command execution.
-
-        SECFilings
-        ----------
-        symbol : Optional[str]
-            Symbol to get data for.
-        filling_date : Optional[datetime]
-            Filling date of the SEC filing.
-        accepted_date : Optional[datetime]
-            Accepted date of the SEC filing.
-        cik : Optional[str]
-            CIK of the SEC filing.
-        type : Optional[str]
-            Type of the SEC filing.
-        link : Optional[str]
-            Link of the SEC filing.
-        final_link : Optional[str]
-            Final link of the SEC filing."""  # noqa: E501
-
-        inputs = filter_inputs(
-            provider_choices={
-                "provider": provider,
-            },
-            standard_params={
-                "symbol": ",".join(symbol) if isinstance(symbol, list) else symbol,
-                "type": type,
-                "page": page,
-                "limit": limit,
-            },
-            extra_params=kwargs,
-        )
-
-        return self._command_runner.run(
-            "/stocks/fa/sec",
-            **inputs,
-        )
-
-    @validate_arguments
->>>>>>> 3aac0baa
     def shrs(
         self,
         symbol: Annotated[
@@ -3378,11 +2919,7 @@
         ----------
         symbol : str
             Symbol to get data for.
-<<<<<<< HEAD
         provider : Optional[Literal['fmp']]
-=======
-        provider : Union[Literal['fmp'], None]
->>>>>>> 3aac0baa
             The provider to use for the query, by default None.
             If None, the provider specified in defaults is selected or 'fmp' if there is
             no default.
@@ -3447,11 +2984,7 @@
         ----------
         symbol : str
             Symbol to get data for.
-<<<<<<< HEAD
         provider : Optional[Literal['fmp']]
-=======
-        provider : Union[Literal['fmp'], None]
->>>>>>> 3aac0baa
             The provider to use for the query, by default None.
             If None, the provider specified in defaults is selected or 'fmp' if there is
             no default.
@@ -3526,11 +3059,7 @@
             Year of the earnings call transcript.
         quarter : Literal[1, 2, 3, 4]
             Quarter of the earnings call transcript.
-<<<<<<< HEAD
         provider : Optional[Literal['fmp']]
-=======
-        provider : Union[Literal['fmp'], None]
->>>>>>> 3aac0baa
             The provider to use for the query, by default None.
             If None, the provider specified in defaults is selected or 'fmp' if there is
             no default.
