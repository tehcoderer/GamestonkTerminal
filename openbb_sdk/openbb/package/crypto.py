--- conflicted
+++ resolved
@@ -38,13 +38,8 @@
                 description="End date of the data, in YYYY-MM-DD format."
             ),
         ] = None,
-<<<<<<< HEAD
-        provider: Optional[Literal["fmp", "polygon", "yfinance"]] = None,
+        provider: Union[Literal["fmp", "polygon", "yfinance"], None] = None,
         **kwargs,
-=======
-        provider: Union[Literal["fmp", "polygon", "yfinance"], None] = None,
-        **kwargs
->>>>>>> 035a398f
     ) -> OBBject[List]:
         """Crypto Historical Price.
 
