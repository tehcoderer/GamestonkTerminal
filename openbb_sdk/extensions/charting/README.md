--- conflicted
+++ resolved
@@ -43,11 +43,7 @@
 stock_data = obb.stocks.load(symbol="TSLA", chart=True)
 ```
 
-<<<<<<< HEAD
-Which would result in an `Obbject` object containing a `chart` attribute, which contains plotly json data.
-=======
 This results in a `Obbject` object containing a `chart` attribute, which contains Plotly JSON data.
->>>>>>> a058e91b
 
 In order to display the chart, you need to call the `show()` method:
 
