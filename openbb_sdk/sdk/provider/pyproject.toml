--- conflicted
+++ resolved
@@ -13,11 +13,8 @@
 requests = "^2.31.0"
 urllib3 = "<2.0.0"
 importlib-metadata = "^6.8.0"
-<<<<<<< HEAD
 python-dotenv = "^1.0.0"
-=======
 pytest-recorder = "^0.2.3"
->>>>>>> fc9d7522
 
 [build-system]
 requires = ["poetry-core"]
