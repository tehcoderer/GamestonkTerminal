--- conflicted
+++ resolved
@@ -73,11 +73,7 @@
     new_schema: Type[DataType],
     processors: Optional[Dict[str, Callable]] = None,
 ) -> Union[List[DataType], DataType]:
-<<<<<<< HEAD
-    """Converts a specific data into the standardised version
-=======
     """Convert a specific data into the standardised version.
->>>>>>> f7f03d7e
 
     Parameters
     ----------
