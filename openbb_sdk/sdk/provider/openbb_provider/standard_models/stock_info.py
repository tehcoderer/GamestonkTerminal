--- conflicted
+++ resolved
@@ -1,11 +1,7 @@
 """Stock Info data model."""
 
-<<<<<<< HEAD
 
-from typing import Optional
-=======
 from typing import List, Optional, Set, Union
->>>>>>> 3aac0baa
 
 from pydantic import Field, validator
 
@@ -32,12 +28,18 @@
 
     symbol: str = Field(description=QUERY_DESCRIPTIONS.get("symbol", ""))
     name: str = Field(description="Name associated with the ticker symbol.")
-    price: float = Field(description="Last transaction price.")
-    open: Optional[float] = Field(description="Opening price of the stock.")
-    high: Optional[float] = Field(description="High price of the current trading day.")
-    low: Optional[float] = Field(description="Low price of the current trading day.")
+    price: Optional[float] = Field(default=None, description="Last transaction price.")
+    open: Optional[float] = Field(
+        default=None, description="Opening price of the stock."
+    )
+    high: Optional[float] = Field(
+        default=None, description="High price of the current trading day."
+    )
+    low: Optional[float] = Field(
+        default=None, description="Low price of the current trading day."
+    )
     close: Optional[float] = Field(
-        description="Closing price of the most recent trading day."
+        default=None, description="Closing price of the most recent trading day."
     )
     change: Optional[float] = Field(
         default=None, description="Change in price over the current trading period."
@@ -46,17 +48,13 @@
         default=None,
         description="Percent change in price over the current trading period.",
     )
-<<<<<<< HEAD
     prev_close: Optional[float] = Field(
         default=None, description="Previous closing price."
     )
-=======
-    prev_close: Optional[float] = Field(description="Previous closing price.")
 
     @validator("symbol", pre=True, check_fields=False, always=True)
     def upper_symbol(cls, v: Union[str, List[str], Set[str]]):
         """Convert symbol to uppercase."""
         if isinstance(v, str):
             return v.upper()
-        return ",".join([symbol.upper() for symbol in list(v)])
->>>>>>> 3aac0baa
+        return ",".join([symbol.upper() for symbol in list(v)])