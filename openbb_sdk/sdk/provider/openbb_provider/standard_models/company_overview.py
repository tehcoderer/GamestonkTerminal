"""Company Overview Data Model."""


from datetime import date
from typing import List, Optional, Set, Union

from pydantic import Field, validator

from openbb_provider.abstract.data import Data, StrictInt
from openbb_provider.abstract.query_params import QueryParams
from openbb_provider.utils.descriptions import QUERY_DESCRIPTIONS


class CompanyOverviewQueryParams(QueryParams):
    """Company overview Query."""

    symbol: str = Field(description=QUERY_DESCRIPTIONS.get("symbol", ""))

    @validator("symbol", pre=True, check_fields=False, always=True)
    def upper_symbol(cls, v: Union[str, List[str], Set[str]]):
        """Convert symbol to uppercase."""
        if isinstance(v, str):
            return v.upper()
        return ",".join([symbol.upper() for symbol in list(v)])


class CompanyOverviewData(Data):
    """Company Overview Data.

    Returns the profile of a given company.
    """

<<<<<<< HEAD
    price: Optional[float] = Field(default=None, description="Price of the company.")
    beta: Optional[float] = Field(default=None, description="Beta of the company.")
    vol_avg: Optional[StrictInt] = Field(
        default=None, description="Volume average of the company."
    )
    mkt_cap: Optional[StrictInt] = Field(
        default=None, description="Market capitalization of the company."
    )
    last_div: Optional[float] = Field(
        default=None, description="Last dividend of the company."
    )
    range: Optional[str] = Field(default=None, description="Range of the company.")
    changes: Optional[float] = Field(
        default=None, description="Changes of the company."
    )
    company_name: Optional[str] = Field(
        default=None, description="Company name of the company."
    )
    currency: Optional[str] = Field(
        default=None, description="Currency of the company."
    )
    cik: Optional[str] = Field(default=None, description="CIK of the company.")
    isin: Optional[str] = Field(default=None, description="ISIN of the company.")
    cusip: Optional[str] = Field(default=None, description="CUSIP of the company.")
    exchange: Optional[str] = Field(
        default=None, description="Exchange of the company."
    )
    exchange_short_name: Optional[str] = Field(
        default=None, description="Exchange short name of the company."
    )
    industry: Optional[str] = Field(
        default=None, description="Industry of the company."
    )
    website: Optional[str] = Field(default=None, description="Website of the company.")
=======
    symbol: str = Field(description=QUERY_DESCRIPTIONS.get("symbol", ""))
    price: float = Field(description="Price of the company.")
    beta: float = Field(description="Beta of the company.")
    vol_avg: int = Field(description="Volume average of the company.")
    mkt_cap: int = Field(description="Market capitalization of the company.")
    last_div: float = Field(description="Last dividend of the company.")
    range: str = Field(description="Range of the company.")
    changes: float = Field(description="Changes of the company.")
    company_name: str = Field(description="Company name of the company.")
    currency: str = Field(description="Currency of the company.")
    cik: Optional[str] = Field(description="CIK of the company.")
    isin: Optional[str] = Field(description="ISIN of the company.")
    cusip: Optional[str] = Field(description="CUSIP of the company.")
    exchange: str = Field(description="Exchange of the company.")
    exchange_short_name: str = Field(description="Exchange short name of the company.")
    industry: str = Field(description="Industry of the company.")
    website: str = Field(description="Website of the company.")
>>>>>>> 3aac0baa
    description: Optional[str] = Field(description="Description of the company.")
    ceo: Optional[str] = Field(default=None, description="CEO of the company.")
    sector: Optional[str] = Field(default=None, description="Sector of the company.")
    country: Optional[str] = Field(default=None, description="Country of the company.")
    full_time_employees: Optional[str] = Field(
        default=None, description="Full time employees of the company."
    )
    phone: Optional[str] = Field(default=None, description="Phone of the company.")
    address: Optional[str] = Field(default=None, description="Address of the company.")
    city: Optional[str] = Field(default=None, description="City of the company.")
    state: Optional[str] = Field(default=None, description="State of the company.")
    zip: Optional[str] = Field(default=None, description="Zip of the company.")
    dcf_diff: Optional[float] = Field(
        default=None, description="Discounted cash flow difference of the company."
    )
    dcf: Optional[float] = Field(
        default=None, description="Discounted cash flow of the company."
    )
    image: Optional[str] = Field(default=None, description="Image of the company.")
    ipo_date: Optional[date] = Field(
        default=None, description="IPO date of the company."
    )
    default_image: bool = Field(description="If the image is the default image.")
    is_etf: bool = Field(description="If the company is an ETF.")
    is_actively_trading: bool = Field(description="If the company is actively trading.")
    is_adr: bool = Field(description="If the company is an ADR.")
    is_fund: bool = Field(description="If the company is a fund.")

    @validator("symbol", pre=True, check_fields=False, always=True)
    def upper_symbol(cls, v: Union[str, List[str], Set[str]]):
        """Convert symbol to uppercase."""
        if isinstance(v, str):
            return v.upper()
        return ",".join([symbol.upper() for symbol in list(v)])<|MERGE_RESOLUTION|>--- conflicted
+++ resolved
@@ -30,7 +30,7 @@
     Returns the profile of a given company.
     """
 
-<<<<<<< HEAD
+    symbol: str = Field(description=QUERY_DESCRIPTIONS.get("symbol", ""))
     price: Optional[float] = Field(default=None, description="Price of the company.")
     beta: Optional[float] = Field(default=None, description="Beta of the company.")
     vol_avg: Optional[StrictInt] = Field(
@@ -65,26 +65,9 @@
         default=None, description="Industry of the company."
     )
     website: Optional[str] = Field(default=None, description="Website of the company.")
-=======
-    symbol: str = Field(description=QUERY_DESCRIPTIONS.get("symbol", ""))
-    price: float = Field(description="Price of the company.")
-    beta: float = Field(description="Beta of the company.")
-    vol_avg: int = Field(description="Volume average of the company.")
-    mkt_cap: int = Field(description="Market capitalization of the company.")
-    last_div: float = Field(description="Last dividend of the company.")
-    range: str = Field(description="Range of the company.")
-    changes: float = Field(description="Changes of the company.")
-    company_name: str = Field(description="Company name of the company.")
-    currency: str = Field(description="Currency of the company.")
-    cik: Optional[str] = Field(description="CIK of the company.")
-    isin: Optional[str] = Field(description="ISIN of the company.")
-    cusip: Optional[str] = Field(description="CUSIP of the company.")
-    exchange: str = Field(description="Exchange of the company.")
-    exchange_short_name: str = Field(description="Exchange short name of the company.")
-    industry: str = Field(description="Industry of the company.")
-    website: str = Field(description="Website of the company.")
->>>>>>> 3aac0baa
-    description: Optional[str] = Field(description="Description of the company.")
+    description: Optional[str] = Field(
+        default=None, description="Description of the company."
+    )
     ceo: Optional[str] = Field(default=None, description="CEO of the company.")
     sector: Optional[str] = Field(default=None, description="Sector of the company.")
     country: Optional[str] = Field(default=None, description="Country of the company.")
