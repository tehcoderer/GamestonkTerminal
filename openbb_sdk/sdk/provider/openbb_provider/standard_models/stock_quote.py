"""Stock Quote data model."""

from datetime import datetime
from typing import Optional

from pydantic import Field

from openbb_provider.abstract.data import Data
from openbb_provider.abstract.query_params import QueryParams
from openbb_provider.standard_models.base import BaseSymbol


class StockQuoteQueryParams(QueryParams, BaseSymbol):
    """Stock Quote query model.

    Parameter
    ---------
    symbol: str
        The symbol of the company.
    symbols: str
        Comma separated list of symbols.
    """

    symbol: str = Field(default=None, description="Comma separated list of symbols.")


class StockQuoteData(Data):
    """Stock Quote data."""

    day_low: Optional[float] = Field(
        default=None,
        description="Lowest price of the stock in the current trading day.",
    )
    day_high: Optional[float] = Field(
        default=None,
        description="Highest price of the stock in the current trading day.",
    )
<<<<<<< HEAD
    year_high: Optional[float] = Field(
        description="Highest price of the stock in the last 52 weeks."
    )
    year_low: Optional[float] = Field(
        description="Lowest price of the stock in the last 52 weeks."
    )
    market_cap: Optional[float] = Field(description="Market cap of the company.")
    price_avg50: Optional[float] = Field(
        description="50 days average price of the stock."
    )
    price_avg200: Optional[float] = Field(
        description="200 days average price of the stock."
    )
    volume: Optional[int] = Field(
        description="Volume of the stock in the current trading day."
    )
    avg_volume: Optional[int] = Field(
        default=None,
        description="Average volume of the stock in the last 10 trading days.",
    )
    exchange: Optional[str] = Field(description="Exchange the stock is traded on.")
    open: Optional[float] = Field(
        default=None,
        description="Opening price of the stock in the current trading day.",
    )
    previous_close: Optional[float] = Field(
        description="Previous closing price of the stock."
    )
    eps: Optional[float] = Field(description="Earnings per share of the stock.")
    pe: Optional[float] = Field(description="Price earnings ratio of the stock.")
    earnings_announcement: Optional[str] = Field(
        description="Earnings announcement date of the stock."
    )
    shares_outstanding: Optional[int] = Field(
        description="Number of shares outstanding of the stock."
    )
    date: Optional[datetime] = Field(description="Date of the stock quote.")
=======
    date: Optional[datetime] = Field(
        description="Timestamp of the stock quote.", alias="timestamp"
    )
>>>>>>> 83728254
<|MERGE_RESOLUTION|>--- conflicted
+++ resolved
@@ -35,46 +35,6 @@
         default=None,
         description="Highest price of the stock in the current trading day.",
     )
-<<<<<<< HEAD
-    year_high: Optional[float] = Field(
-        description="Highest price of the stock in the last 52 weeks."
-    )
-    year_low: Optional[float] = Field(
-        description="Lowest price of the stock in the last 52 weeks."
-    )
-    market_cap: Optional[float] = Field(description="Market cap of the company.")
-    price_avg50: Optional[float] = Field(
-        description="50 days average price of the stock."
-    )
-    price_avg200: Optional[float] = Field(
-        description="200 days average price of the stock."
-    )
-    volume: Optional[int] = Field(
-        description="Volume of the stock in the current trading day."
-    )
-    avg_volume: Optional[int] = Field(
-        default=None,
-        description="Average volume of the stock in the last 10 trading days.",
-    )
-    exchange: Optional[str] = Field(description="Exchange the stock is traded on.")
-    open: Optional[float] = Field(
-        default=None,
-        description="Opening price of the stock in the current trading day.",
-    )
-    previous_close: Optional[float] = Field(
-        description="Previous closing price of the stock."
-    )
-    eps: Optional[float] = Field(description="Earnings per share of the stock.")
-    pe: Optional[float] = Field(description="Price earnings ratio of the stock.")
-    earnings_announcement: Optional[str] = Field(
-        description="Earnings announcement date of the stock."
-    )
-    shares_outstanding: Optional[int] = Field(
-        description="Number of shares outstanding of the stock."
-    )
-    date: Optional[datetime] = Field(description="Date of the stock quote.")
-=======
     date: Optional[datetime] = Field(
         description="Timestamp of the stock quote.", alias="timestamp"
-    )
->>>>>>> 83728254
+    )