"""Stock aggregate end of day price data model."""


from datetime import (
    date as dateType,
    datetime,
)
<<<<<<< HEAD
from typing import Optional, Union

from pydantic import Field, PositiveFloat
=======
from typing import List, Optional, Set, Union

from dateutil import parser
from pydantic import Field, NonNegativeInt, PositiveFloat, validator
>>>>>>> 3aac0baa

from openbb_provider.abstract.data import Data
from openbb_provider.abstract.query_params import QueryParams
from openbb_provider.utils.descriptions import DATA_DESCRIPTIONS, QUERY_DESCRIPTIONS


class StockHistoricalQueryParams(QueryParams):
    """Stock end of day Query."""

    symbol: str = Field(description=QUERY_DESCRIPTIONS.get("symbol", ""))
    start_date: Optional[dateType] = Field(
        description=QUERY_DESCRIPTIONS.get("start_date", ""), default=None
    )
    end_date: Optional[dateType] = Field(
        description=QUERY_DESCRIPTIONS.get("end_date", ""), default=None
    )

    @validator("symbol", pre=True, check_fields=False, always=True)
    def upper_symbol(cls, v: Union[str, List[str], Set[str]]):
        """Convert symbol to uppercase."""
        if isinstance(v, str):
            return v.upper()
        return ",".join([symbol.upper() for symbol in list(v)])


class StockHistoricalData(Data):
    """Stock end of day price Data."""

    date: datetime = Field(description=DATA_DESCRIPTIONS.get("date", ""))
    open: PositiveFloat = Field(description=DATA_DESCRIPTIONS.get("open", ""))
    high: PositiveFloat = Field(description=DATA_DESCRIPTIONS.get("high", ""))
    low: PositiveFloat = Field(description=DATA_DESCRIPTIONS.get("low", ""))
    close: PositiveFloat = Field(description=DATA_DESCRIPTIONS.get("close", ""))
<<<<<<< HEAD
    volume: Union[float, int] = Field(description=DATA_DESCRIPTIONS.get("volume", ""))
    vwap: Optional[PositiveFloat] = Field(
        default=None, description=DATA_DESCRIPTIONS.get("vwap", "")
    )
=======
    volume: NonNegativeInt = Field(description=DATA_DESCRIPTIONS.get("volume", ""))
    vwap: Optional[PositiveFloat] = Field(description=DATA_DESCRIPTIONS.get("vwap", ""))

    @validator("date", pre=True, check_fields=False)
    def date_validate(cls, v):  # pylint: disable=E0213
        """Return formatted datetime."""
        return parser.isoparse(str(v))
>>>>>>> 3aac0baa
<|MERGE_RESOLUTION|>--- conflicted
+++ resolved
@@ -5,16 +5,10 @@
     date as dateType,
     datetime,
 )
-<<<<<<< HEAD
-from typing import Optional, Union
-
-from pydantic import Field, PositiveFloat
-=======
 from typing import List, Optional, Set, Union
 
 from dateutil import parser
-from pydantic import Field, NonNegativeInt, PositiveFloat, validator
->>>>>>> 3aac0baa
+from pydantic import Field, PositiveFloat, validator
 
 from openbb_provider.abstract.data import Data
 from openbb_provider.abstract.query_params import QueryParams
@@ -48,17 +42,12 @@
     high: PositiveFloat = Field(description=DATA_DESCRIPTIONS.get("high", ""))
     low: PositiveFloat = Field(description=DATA_DESCRIPTIONS.get("low", ""))
     close: PositiveFloat = Field(description=DATA_DESCRIPTIONS.get("close", ""))
-<<<<<<< HEAD
     volume: Union[float, int] = Field(description=DATA_DESCRIPTIONS.get("volume", ""))
     vwap: Optional[PositiveFloat] = Field(
         default=None, description=DATA_DESCRIPTIONS.get("vwap", "")
     )
-=======
-    volume: NonNegativeInt = Field(description=DATA_DESCRIPTIONS.get("volume", ""))
-    vwap: Optional[PositiveFloat] = Field(description=DATA_DESCRIPTIONS.get("vwap", ""))
 
     @validator("date", pre=True, check_fields=False)
     def date_validate(cls, v):  # pylint: disable=E0213
         """Return formatted datetime."""
-        return parser.isoparse(str(v))
->>>>>>> 3aac0baa
+        return parser.isoparse(str(v))