"""SEC Filings data model."""


from datetime import datetime
from typing import List, Literal, Optional, Set, Union

from pydantic import Field, validator

from openbb_provider.abstract.data import Data
from openbb_provider.abstract.query_params import QueryParams
from openbb_provider.utils.descriptions import QUERY_DESCRIPTIONS

FORM_TYPES = Literal[
    "1",
    "1-A",
    "1-E",
    "1-K",
    "1-N",
    "1-SA",
    "1-U",
    "1-Z",
    "10",
    "10-D",
    "10-K",
    "10-M",
    "10-Q",
    "11-K",
    "12b-25",
    "13F",
    "13H",
    "144",
    "15",
    "15F",
    "17-H",
    "18",
    "18-K",
    "19b-4",
    "19b-4(e)",
    "19b-7",
    "2-E",
    "20-F",
    "24F-2",
    "25",
    "3",
    "4",
    "40-F",
    "5",
    "6-K",
    "7-M",
    "8-A",
    "8-K",
    "8-M",
    "9-M",
    "ABS-15G",
    "ABS-EE",
    "ABS DD-15E",
    "ADV",
    "ADV-E",
    "ADV-H",
    "ADV-NR",
    "ADV-W",
    "ATS",
    "ATS-N",
    "ATS-R",
    "BD",
    "BD-N",
    "BDW",
    "C",
    "CA-1",
    "CB",
    "CFPORTAL",
    "CRS",
    "CUSTODY",
    "D",
    "F-1",
    "F-10",
    "F-3",
    "F-4",
    "F-6",
    "F-7",
    "F-8",
    "F-80",
    "F-N",
    "F-X",
    "ID",
    "MA",
    "MA-I",
    "MA-NR",
    "MA-W",
    "MSD",
    "MSDW",
    "N-14",
    "N-17D-1",
    "N-17f-1",
    "N-17f-2",
    "N-18f-1",
    "N-1A",
    "N-2",
    "N-23c-3",
    "N-27D-1",
    "N-3",
    "N-4",
    "N-5",
    "N-54A",
    "N-54C",
    "N-6",
    "N-6EI-1",
    "N-6F",
    "N-8A",
    "N-8B-2",
    "N-8B-4",
    "N-8F",
    "N-CEN",
]


class SECFilingsQueryParams(QueryParams):
    """SEC Filings Query."""

<<<<<<< HEAD
    type: Optional[FORM_TYPES] = Field(
        default=None, description="Type of the SEC filing form."
    )
=======
    symbol: str = Field(description=QUERY_DESCRIPTIONS.get("symbol", ""))
    type: Optional[FORM_TYPES] = Field(description="Type of the SEC filing form.")
>>>>>>> 3aac0baa
    page: Optional[int] = Field(default=0, description="Page number of the results.")
    limit: Optional[int] = Field(
        default=100, description=QUERY_DESCRIPTIONS.get("limit", "")
    )

    @validator("symbol", pre=True, check_fields=False, always=True)
    def upper_symbol(cls, v: Union[str, List[str], Set[str]]):
        """Convert symbol to uppercase."""
        if isinstance(v, str):
            return v.upper()
        return ",".join([symbol.upper() for symbol in list(v)])


class SECFilingsData(Data):
    """SEC Filings Data."""

    symbol: str = Field(description=QUERY_DESCRIPTIONS.get("symbol", ""))
    filling_date: datetime = Field(description="Filling date of the SEC filing.")
    accepted_date: datetime = Field(description="Accepted date of the SEC filing.")
    cik: str = Field(description="CIK of the SEC filing.")
    type: str = Field(description="Type of the SEC filing.")
    link: str = Field(description="Link of the SEC filing.")
    final_link: str = Field(description="Final link of the SEC filing.")

    @validator("symbol", pre=True, check_fields=False, always=True)
    def upper_symbol(cls, v: Union[str, List[str], Set[str]]):
        """Convert symbol to uppercase."""
        if isinstance(v, str):
            return v.upper()
        return ",".join([symbol.upper() for symbol in list(v)])<|MERGE_RESOLUTION|>--- conflicted
+++ resolved
@@ -117,14 +117,10 @@
 class SECFilingsQueryParams(QueryParams):
     """SEC Filings Query."""
 
-<<<<<<< HEAD
+    symbol: str = Field(description=QUERY_DESCRIPTIONS.get("symbol", ""))
     type: Optional[FORM_TYPES] = Field(
         default=None, description="Type of the SEC filing form."
     )
-=======
-    symbol: str = Field(description=QUERY_DESCRIPTIONS.get("symbol", ""))
-    type: Optional[FORM_TYPES] = Field(description="Type of the SEC filing form.")
->>>>>>> 3aac0baa
     page: Optional[int] = Field(default=0, description="Page number of the results.")
     limit: Optional[int] = Field(
         default=100, description=QUERY_DESCRIPTIONS.get("limit", "")
