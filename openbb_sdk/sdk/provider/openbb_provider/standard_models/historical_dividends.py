"""Historical dividends data model."""


from datetime import date as dateType
from typing import Optional

from pydantic import Field, validator

from openbb_provider.abstract.data import Data
from openbb_provider.abstract.query_params import QueryParams
from openbb_provider.standard_models.base import BaseSymbol


class HistoricalDividendsQueryParams(QueryParams, BaseSymbol):
    """Historical dividends query."""


class HistoricalDividendsData(Data):
    """Historical dividends data."""

    date: dateType = Field(description="The date of the historical dividends.")
    label: str = Field(description="The label of the historical dividends.")
    adj_dividend: float = Field(
        description="The adjusted dividend of the historical dividends."
    )
    dividend: float = Field(description="The dividend of the historical dividends.")
    record_date: Optional[dateType] = Field(
        description="The record date of the historical dividends.", default=None
    )
    payment_date: Optional[dateType] = Field(
        description="The payment date of the historical dividends.", default=None
    )
    declaration_date: Optional[dateType] = Field(
        description="The declaration date of the historical dividends.", default=None
    )

    @validator("declaration_date", pre=True, check_fields=False)
    def declaration_date_validate(cls, v: str):  # pylint: disable=E0213
<<<<<<< HEAD
=======
        """Validate declaration date."""
        if not isinstance(v, str):
            return v
>>>>>>> f7f03d7e
        return dateType.fromisoformat(v) if v else None

    @validator("record_date", pre=True, check_fields=False)
    def record_date_validate(cls, v: str):  # pylint: disable=E0213
<<<<<<< HEAD
=======
        """Record date validator."""
        if not isinstance(v, str):
            return v
>>>>>>> f7f03d7e
        return dateType.fromisoformat(v) if v else None

    @validator("payment_date", pre=True, check_fields=False)
    def payment_date_validate(cls, v: str):  # pylint: disable=E0213
<<<<<<< HEAD
=======
        """Payment date validator."""
        if not isinstance(v, str):
            return v
>>>>>>> f7f03d7e
        return dateType.fromisoformat(v) if v else None<|MERGE_RESOLUTION|>--- conflicted
+++ resolved
@@ -36,30 +36,21 @@
 
     @validator("declaration_date", pre=True, check_fields=False)
     def declaration_date_validate(cls, v: str):  # pylint: disable=E0213
-<<<<<<< HEAD
-=======
         """Validate declaration date."""
         if not isinstance(v, str):
             return v
->>>>>>> f7f03d7e
         return dateType.fromisoformat(v) if v else None
 
     @validator("record_date", pre=True, check_fields=False)
     def record_date_validate(cls, v: str):  # pylint: disable=E0213
-<<<<<<< HEAD
-=======
         """Record date validator."""
         if not isinstance(v, str):
             return v
->>>>>>> f7f03d7e
         return dateType.fromisoformat(v) if v else None
 
     @validator("payment_date", pre=True, check_fields=False)
     def payment_date_validate(cls, v: str):  # pylint: disable=E0213
-<<<<<<< HEAD
-=======
         """Payment date validator."""
         if not isinstance(v, str):
             return v
->>>>>>> f7f03d7e
         return dateType.fromisoformat(v) if v else None