--- conflicted
+++ resolved
@@ -595,16 +595,7 @@
                     if hasattr(item_type, "__name__")
                     else item_type._name
                 )
-<<<<<<< HEAD
-                result_type = f"{item_type.__module__}.{inner_type_name}"
-
-                if "pydantic.main" in result_type:
-                    result_type = "BaseModel"
-
-                func_returns = f"Obbject[{result_type}]"
-=======
                 func_returns = f"Obbject[{item_type.__module__}.{inner_type_name}]"
->>>>>>> a058e91b
 
         return func_returns
 
