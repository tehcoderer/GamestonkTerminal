### THIS FILE IS AUTO-GENERATED. DO NOT EDIT. ###

from typing import List, Literal, Optional

import pydantic
from pydantic import validate_arguments
from typing_extensions import Annotated

import openbb_core.app.model.command_context
import openbb_core.app.model.results.empty
from openbb_core.app.model.custom_parameter import OpenBBCustomParameter
from openbb_core.app.model.obbject import OBBject
from openbb_core.app.static.container import Container
from openbb_core.app.static.filters import filter_inputs


class CLASS_news(Container):
    """/news
    globalnews
    sectornews
    """

    def __repr__(self) -> str:
        return self.__doc__ or ""

    @validate_arguments
    def globalnews(
        self,
        page: Annotated[
            pydantic.types.NonNegativeInt,
            OpenBBCustomParameter(description="Page of the global news."),
        ] = 0,
        chart: bool = False,
<<<<<<< HEAD
        provider: Union[Literal["benzinga", "fmp"], None] = None,
        **kwargs,
=======
        provider: Optional[Literal["benzinga", "fmp"]] = None,
        **kwargs
>>>>>>> 76450675
    ) -> OBBject[List]:
        """Global News.

        Parameters
        ----------
        page : NonNegativeInt
            Page of the global news.
        chart : bool
            Whether to create a chart or not, by default False.
        provider : Optional[Literal['benzinga', 'fmp']]
            The provider to use for the query, by default None.
            If None, the provider specified in defaults is selected or 'benzinga' if there is
            no default.
        page_size : int
            Number of results to return per page. (provider: benzinga)
        display_output : Literal['headline', 'summary', 'full', 'all']
            Type of data to return. (provider: benzinga)
        date : Optional[datetime.datetime]
            Date of the news to retrieve. (provider: benzinga)
        date_from : Optional[datetime.datetime]
            Start date of the news to retrieve. (provider: benzinga)
        date_to : Optional[datetime.datetime]
            End date of the news to retrieve. (provider: benzinga)
        updated_since : Optional[int]
            Number of seconds since the news was updated. (provider: benzinga)
        published_since : Optional[int]
            Number of seconds since the news was published. (provider: benzinga)
        sort : Optional[Literal['published_at', 'updated_at', 'title', 'author', 'channel', 'ticker', 'topic', 'content_type']]
            Order in which to sort the news.  (provider: benzinga)
        isin : Optional[str]
            The ISIN of the news to retrieve. (provider: benzinga)
        cusip : Optional[str]
            The CUSIP of the news to retrieve. (provider: benzinga)
        tickers : Optional[str]
            Tickers of the news to retrieve. (provider: benzinga)
        channels : Optional[str]
            Channels of the news to retrieve. (provider: benzinga)
        topics : Optional[str]
            Topics of the news to retrieve. (provider: benzinga)
        authors : Optional[str]
            Authors of the news to retrieve. (provider: benzinga)
        content_types : Optional[str]
            Content types of the news to retrieve. (provider: benzinga)

        Returns
        -------
        OBBject
            results : List[GlobalNews]
                Serializable results.
            provider : Optional[Literal['benzinga', 'fmp']]
                Provider name.
            warnings : Optional[List[Warning_]]
                List of warnings.
            chart : Optional[Chart]
                Chart object.
            metadata: Optional[Metadata]
                Metadata info about the command execution.

        GlobalNews
        ----------
        date : Optional[datetime]
            Published date of the news.
        title : Optional[str]
            Title of the news.
        text : Optional[str]
            Text/body of the news.
        url : Optional[str]
            URL of the news.
        images : Optional[List[BenzingaImage]]
            Images associated with the news. (provider: benzinga)
        channels : Optional[List[str]]
            Channels associated with the news. (provider: benzinga)
        stocks : Optional[List[str]]
            Stocks associated with the news. (provider: benzinga)
        tags : Optional[List[str]]
            Tags associated with the news. (provider: benzinga)
        teaser : Optional[str]
            Teaser of the news. (provider: benzinga)
        site : Optional[str]
            Site of the news. (provider: fmp)"""  # noqa: E501

        inputs = filter_inputs(
            provider_choices={
                "provider": provider,
            },
            standard_params={
                "page": page,
            },
            extra_params=kwargs,
            chart=chart,
        )

        return self._command_runner.run(
            "/news/globalnews",
            **inputs,
        )

    @validate_arguments
    def sectornews(
        self, chart: bool = False
    ) -> OBBject[openbb_core.app.model.results.empty.Empty]:
        """Sector news."""  # noqa: E501

        inputs = filter_inputs(
            chart=chart,
        )

        return self._command_runner.run(
            "/news/sectornews",
            **inputs,
        )<|MERGE_RESOLUTION|>--- conflicted
+++ resolved
@@ -31,13 +31,8 @@
             OpenBBCustomParameter(description="Page of the global news."),
         ] = 0,
         chart: bool = False,
-<<<<<<< HEAD
-        provider: Union[Literal["benzinga", "fmp"], None] = None,
+        provider: Optional[Literal["benzinga", "fmp"]] = None,
         **kwargs,
-=======
-        provider: Optional[Literal["benzinga", "fmp"]] = None,
-        **kwargs
->>>>>>> 76450675
     ) -> OBBject[List]:
         """Global News.
 
