### THIS FILE IS AUTO-GENERATED. DO NOT EDIT. ###

from typing import List, Literal, Optional, Union

import openbb_provider
import pandas
import pydantic
import pydantic.types
from pydantic import validate_arguments

import openbb_core.app.model.results.empty
from openbb_core.app.model.obbject import OBBject
from openbb_core.app.static.container import Container
from openbb_core.app.static.filters import filter_inputs


class CLASS_ta(Container):
    """/ta
    ad
    adosc
    adx
    aroon
    atr
    bbands
    cci
    cg
    clenow
    cones
    demark
    donchian
    ema
    fib
    fisher
    hma
    ichimoku
    kc
    macd
    multi
    obv
    recom
    rsi
    rsp
    sma
    stoch
    summary
    tv
    vwap
    wma
    zlma
    """

    def __repr__(self) -> str:
        return self.__doc__ or ""

    @validate_arguments(config=dict(arbitrary_types_allowed=True))
    def ad(
        self,
        data: Union[List[openbb_provider.abstract.data.Data], pandas.DataFrame],
        index: str = "date",
        offset: int = 0,
        chart: bool = False,
    ) -> OBBject[List]:
        """
        The Accumulation/Distribution Line is similar to the On Balance
        Volume (OBV), which sums the volume times +1/-1 based on whether the close is
        higher than the previous close. The Accumulation/Distribution indicator, however
        multiplies the volume by the close location value (CLV). The CLV is based on the
        movement of the issue within a single bar and can be +1, -1 or zero.


        The Accumulation/Distribution Line is interpreted by looking for a divergence in
        the direction of the indicator relative to price. If the Accumulation/Distribution
        Line is trending upward it indicates that the price may follow. Also, if the
        Accumulation/Distribution Line becomes flat while the price is still rising (or falling)
        then it signals an impending flattening of the price.

        Parameters
        ----------
        data : List[Data]
            List of data to be used for the calculation.
        index : str, optional
            Index column name to use with `data`, by default "date".
        offset : int, optional
            Offset of the AD, by default 0.

        Returns
        -------
        OBBject[List[Data]]

        Examples
        --------
        >>> from openbb import obb
        >>> stock_data = obb.stocks.load(symbol="TSLA", start_date="2023-01-01", provider="fmp")
        >>> ad_data = obb.ta.ad(data=stock_data.results,offset=0)
        """  # noqa: E501

        inputs = filter_inputs(
            data=data,
            index=index,
            offset=offset,
            chart=chart,
        )

        return self._command_runner.run(
            "/ta/ad",
            **inputs,
        )

    @validate_arguments(config=dict(arbitrary_types_allowed=True))
    def adosc(
        self,
        data: Union[List[openbb_provider.abstract.data.Data], pandas.DataFrame],
        index: str = "date",
        fast: pydantic.types.PositiveInt = 3,
        slow: pydantic.types.PositiveInt = 10,
        offset: int = 0,
        chart: bool = False,
    ) -> OBBject[List]:
        """
        Accumulation/Distribution Oscillator, also known as the Chaikin Oscillator
        is essentially a momentum indicator, but of the Accumulation-Distribution line
        rather than merely price. It looks at both the strength of price moves and the
        underlying buying and selling pressure during a given time period. The oscillator
        reading above zero indicates net buying pressure, while one below zero registers
        net selling pressure. Divergence between the indicator and pure price moves are
        the most common signals from the indicator, and often flag market turning points.

        Parameters
        ----------
        data : List[Data]
            List of data to be used for the calculation.
        fast : PositiveInt, optional
            Number of periods to be used for the fast calculation, by default 3.
        slow : PositiveInt, optional
            Number of periods to be used for the slow calculation, by default 10.
        offset : int, optional
            Offset to be used for the calculation, by default 0.

        Returns
        -------
        OBBject[List[Data]]

        Examples
        --------
        >>> from openbb import obb
        >>> stock_data = obb.stocks.load(symbol="TSLA", start_date="2023-01-01", provider="fmp")
        >>> adosc_data = obb.ta.adosc(data=stock_data.results, fast=3, slow=10, offset=0)
        """  # noqa: E501

        inputs = filter_inputs(
            data=data,
            index=index,
            fast=fast,
            slow=slow,
            offset=offset,
            chart=chart,
        )

        return self._command_runner.run(
            "/ta/adosc",
            **inputs,
        )

    @validate_arguments(config=dict(arbitrary_types_allowed=True))
    def adx(
        self,
        data: Union[List[openbb_provider.abstract.data.Data], pandas.DataFrame],
        index: str = "date",
        length: int = 50,
        scalar: float = 100.0,
        drift: int = 1,
        chart: bool = False,
    ) -> OBBject[List]:
        """
        The ADX is a Welles Wilder style moving average of the Directional Movement Index (DX).
        The values range from 0 to 100, but rarely get above 60. To interpret the ADX, consider
        a high number to be a strong trend, and a low number, a weak trend.

        Parameters
        ----------
        data : List[Data]
            List of data to be used for the calculation.
        index : str, optional
            Index column name to use with `data`, by default "date".
        length : int, optional
            Number of periods for the ADX, by default 50.
        scalar : float, optional
            Scalar value for the ADX, by default 100.0.
        drift : int, optional
            Drift value for the ADX, by default 1.

        Returns
        -------
        OBBject[List[Data]]
            The calculated data.

        Examples
        --------
        >>> from openbb import obb
        >>> stock_data = obb.stocks.load(symbol="TSLA", start_date="2023-01-01", provider="fmp")
        >>> adx_data = obb.ta.adx(data=stock_data.results,length=50,scalar=100.0,drift=1)
        """  # noqa: E501

        inputs = filter_inputs(
            data=data,
            index=index,
            length=length,
            scalar=scalar,
            drift=drift,
            chart=chart,
        )

        return self._command_runner.run(
            "/ta/adx",
            **inputs,
        )

    @validate_arguments(config=dict(arbitrary_types_allowed=True))
    def aroon(
        self,
        data: Union[List[openbb_provider.abstract.data.Data], pandas.DataFrame],
        index: str = "date",
        length: int = 25,
        scalar: int = 100,
        chart: bool = False,
    ) -> OBBject[List]:
        """
<<<<<<< HEAD
        The word aroon is Sanskrit for "dawn's early light." The Aroon
        indicator attempts to show when a new trend is dawning. The indicator consists
        of two lines (Up and Down) that measure how long it has been since the highest
        high/lowest low has occurred within an n period range.

        When the Aroon Up is staying between 70 and 100 then it indicates an upward trend.
        When the Aroon Down is staying between 70 and 100 then it indicates an downward trend.
        A strong upward trend is indicated when the Aroon Up is above 70 while the Aroon Down is below 30.
        Likewise, a strong downward trend is indicated when the Aroon Down is above 70 while
        the Aroon Up is below 30. Also look for crossovers. When the Aroon Down crosses above
        the Aroon Up, it indicates a weakening of the upward trend (and vice versa).

        Parameters
        ----------
        data : List[Data]
            List of data to be used for the calculation.
        index: str, optional
            Index column name to use with `data`, by default "date".
        length : int, optional
            Number of periods to be used for the calculation, by default 25.
        scalar : int, optional
            Scalar to be used for the calculation, by default 100.

        Returns
        -------
        OBBject[List[Data]]
            The calculated data.

        Examples
        --------
        >>> from openbb import obb
        >>> stock_data = obb.stocks.load(symbol="TSLA", start_date="2023-01-01", provider="fmp")
        >>> aroon_data = obb.ta.aroon(data=stock_data.results, length=25, scalar=100)
        """
=======
           The word aroon is Sanskrit for "dawn's early light." The Aroon
           indicator attempts to show when a new trend is dawning. The indicator consists
           of two lines (Up and Down) that measure how long it has been since the highest
           high/lowest low has occurred within an n period range.

        When the Aroon Up is
           staying between 70 and 100 then it indicates an upward trend. When the Aroon Down
           is staying between 70 and 100 then it indicates an downward trend. A strong upward
           trend is indicated when the Aroon Up is above 70 while the Aroon Down is below 30.
           Likewise, a strong downward trend is indicated when the Aroon Down is above 70 while
           the Aroon Up is below 30. Also look for crossovers. When the Aroon Down crosses above
           the Aroon Up, it indicates a weakening of the upward trend (and vice versa).

           Parameters
           ----------
           data : List[Data]
               List of data to be used for the calculation.
           index: str, optional
               Index column name to use with `data`, by default "date".
           length : int, optional
               Number of periods to be used for the calculation, by default 25.
           scalar : int, optional
               Scalar to be used for the calculation, by default 100.

           Returns
           -------
           OBBject[List[Data]]
               The calculated data.

           Examples
           --------
           >>> from openbb import obb
           >>> stock_data = obb.stocks.load(symbol="TSLA", start_date="2023-01-01", provider="fmp")
           >>> aroon_data = obb.ta.aroon(data=stock_data.results, length=25, scalar=100)
        """  # noqa: E501
>>>>>>> 76450675

        inputs = filter_inputs(
            data=data,
            index=index,
            length=length,
            scalar=scalar,
            chart=chart,
        )

        return self._command_runner.run(
            "/ta/aroon",
            **inputs,
        )

    @validate_arguments(config=dict(arbitrary_types_allowed=True))
    def atr(
        self,
        data: Union[List[openbb_provider.abstract.data.Data], pandas.DataFrame],
        index: str = "date",
        length: pydantic.types.PositiveInt = 14,
        mamode: Literal["rma", "ema", "sma", "wma"] = "rma",
        drift: pydantic.types.NonNegativeInt = 1,
        offset: int = 0,
        chart: bool = False,
    ) -> OBBject[List]:
        """
        Average True Range is used to measure volatility, especially volatility caused by
        gaps or limit moves.

        Parameters
        ----------
        data : List[Data]
            List of data to apply the indicator to.
        index : str, optional
            Index column name, by default "date"
        length : PositiveInt, optional
            It's period, by default 14
        mamode : Literal["rma", "ema", "sma", "wma"], optional
            Moving average mode, by default "rma"
        drift : NonNegativeInt, optional
            The difference period, by default 1
        offset : int, optional
            How many periods to offset the result, by default 0

        Returns
        -------
        OBBject[List[Data]]
            List of data with the indicator applied.

        Examples
        --------
        >>> from openbb import obb
        >>> stock_data = obb.stocks.load(symbol="TSLA", start_date="2023-01-01", provider="fmp")
        >>> atr_data = obb.ta.atr(data=stock_data.results)
        """  # noqa: E501

        inputs = filter_inputs(
            data=data,
            index=index,
            length=length,
            mamode=mamode,
            drift=drift,
            offset=offset,
            chart=chart,
        )

        return self._command_runner.run(
            "/ta/atr",
            **inputs,
        )

    @validate_arguments(config=dict(arbitrary_types_allowed=True))
    def bbands(
        self,
        data: Union[List[openbb_provider.abstract.data.Data], pandas.DataFrame],
        target: str = "close",
        index: str = "date",
        length: int = 50,
        std: pydantic.types.NonNegativeFloat = 2,
        mamode: Literal["sma", "ema", "wma", "rma"] = "sma",
        offset: int = 0,
        chart: bool = False,
    ) -> OBBject[List]:
        """
        Bollinger Bands consist of three lines. The middle band is a simple
        moving average (generally 20 periods) of the typical price (TP). The upper and lower
        bands are F standard deviations (generally 2) above and below the middle band.
        The bands widen and narrow when the volatility of the price is higher or lower,
        respectively.

        Bollinger Bands do not, in themselves, generate buy or sell signals;
<<<<<<< HEAD
        they are an indicator of overbought or oversold conditions. When the price is near the
        upper or lower band it indicates that a reversal may be imminent. The middle band
        becomes a support or resistance level. The upper and lower bands can also be
        interpreted as price targets. When the price bounces off of the lower band and crosses
        the middle band, then the upper band becomes the price target.

        Parameters
        ----------
        data : List[Data]
            List of data to be used for the calculation.
        target : str
            Target column name.
        index : str, optional
            Index column name to use with `data`, by default "date".
        length : int, optional
            Number of periods to be used for the calculation, by default 50.
        std : NonNegativeFloat, optional
            Standard deviation to be used for the calculation, by default 2.
        mamode : Literal["sma", "ema", "wma", "rma"], optional
            Moving average mode to be used for the calculation, by default "sma".
        offset : int, optional
            Offset to be used for the calculation, by default 0.

        Returns
        -------
        OBBject[List[Data]]
            The calculated data.

        Examples
        --------
        >>> from openbb import obb
        >>> stock_data = obb.stocks.load(symbol="TSLA", start_date="2023-01-01", provider="fmp")
        >>> bbands = obb.ta.bbands(
        >>>     data=stock_data.results, target="close", length=50, std=2, mamode="sma", offset=0
        >>> )
        """
=======
            they are an indicator of overbought or oversold conditions. When the price is near the
            upper or lower band it indicates that a reversal may be imminent. The middle band
            becomes a support or resistance level. The upper and lower bands can also be
            interpreted as price targets. When the price bounces off of the lower band and crosses
            the middle band, then the upper band becomes the price target.

            Parameters
            ----------
            data : List[Data]
                List of data to be used for the calculation.
            target : str
                Target column name.
            index : str, optional
                Index column name to use with `data`, by default "date".
            length : int, optional
                Number of periods to be used for the calculation, by default 50.
            std : NonNegativeFloat, optional
                Standard deviation to be used for the calculation, by default 2.
            mamode : Literal["sma", "ema", "wma", "rma"], optional
                Moving average mode to be used for the calculation, by default "sma".
            offset : int, optional
                Offset to be used for the calculation, by default 0.

            Returns
            -------
            OBBject[List[Data]]
                The calculated data.

            Examples
            --------
            >>> from openbb import obb
            >>> stock_data = obb.stocks.load(symbol="TSLA", start_date="2023-01-01", provider="fmp")
            >>> bbands = obb.ta.bbands(
            >>>     data=stock_data.results, target="close", length=50, std=2, mamode="sma", offset=0
            >>> )
        """  # noqa: E501
>>>>>>> 76450675

        inputs = filter_inputs(
            data=data,
            target=target,
            index=index,
            length=length,
            std=std,
            mamode=mamode,
            offset=offset,
            chart=chart,
        )

        return self._command_runner.run(
            "/ta/bbands",
            **inputs,
        )

    @validate_arguments(config=dict(arbitrary_types_allowed=True))
    def cci(
        self,
        data: Union[List[openbb_provider.abstract.data.Data], pandas.DataFrame],
        index: str = "date",
        length: pydantic.types.PositiveInt = 14,
        scalar: pydantic.types.PositiveFloat = 0.015,
        chart: bool = False,
    ) -> OBBject[List]:
        """
        The CCI is designed to detect beginning and ending market trends.
        The range of 100 to -100 is the normal trading range. CCI values outside of this
        range indicate overbought or oversold conditions. You can also look for price
        divergence in the CCI. If the price is making new highs, and the CCI is not,
        then a price correction is likely.

        Parameters
        ----------
        data : List[Data]
            The data to use for the CCI calculation.
        index : str, optional
            Index column name to use with `data`, by default "date".
        length : PositiveInt, optional
            The length of the CCI, by default 14.
        scalar : PositiveFloat, optional
            The scalar of the CCI, by default 0.015.

        Returns
        -------
        OBBject[List[Data]]
            The CCI data.
        """  # noqa: E501

        inputs = filter_inputs(
            data=data,
            index=index,
            length=length,
            scalar=scalar,
            chart=chart,
        )

        return self._command_runner.run(
            "/ta/cci",
            **inputs,
        )

    @validate_arguments(config=dict(arbitrary_types_allowed=True))
    def cg(
        self,
        data: Union[List[openbb_provider.abstract.data.Data], pandas.DataFrame],
        index: str = "date",
        length: pydantic.types.PositiveInt = 14,
        chart: bool = False,
    ) -> OBBject[List]:
        """
        The Center of Gravity indicator, in short, is used to anticipate future price movements
        and to trade on price reversals as soon as they happen. However, just like other oscillators,
        the COG indicator returns the best results in range-bound markets and should be avoided when
        the price is trending. Traders who use it will be able to closely speculate the upcoming
        price change of the asset.

        Parameters
        ----------
        data : List[Data]
            The data to use for the COG calculation.
        index : str, optional
            Index column name to use with `data`, by default "date"
        length : PositiveInt, optional
            The length of the COG, by default 14

        Returns
        -------
        OBBject[List[Data]]
            The COG data.

        Examples
        --------
        >>> from openbb import obb
        >>> stock_data = obb.stocks.load(symbol="TSLA", start_date="2023-01-01", provider="fmp")
        >>> cg_data = obb.ta.cg(data=stock_data.results, length=14)
        """  # noqa: E501

        inputs = filter_inputs(
            data=data,
            index=index,
            length=length,
            chart=chart,
        )

        return self._command_runner.run(
            "/ta/cg",
            **inputs,
        )

    @validate_arguments(config=dict(arbitrary_types_allowed=True))
    def clenow(
        self,
        data: Union[List[openbb_provider.abstract.data.Data], pandas.DataFrame],
        index: str = "date",
        target: str = "adj_close",
        period: pydantic.types.PositiveInt = 90,
        chart: bool = False,
    ) -> OBBject[List]:
        """
        Clenow Volatility Adjusted Momentum.

        Parameters
        ----------
        data : List[Data]
            List of data to be used for the calculation.
        index : str, optional
            Index column name to use with `data`, by default "date".
        target : str, optional
            Target column name, by default "adj_close".
        period : PositiveInt, optional
            Number of periods for the momentum, by default 90.

        Returns
        -------
        OBBject[List[Data]]
            The calculated data.

        Examples
        --------
        >>> from openbb import obb
        >>> stock_data = obb.stocks.load(symbol="TSLA", start_date="2023-01-01", provider="fmp")
        >>> clenow_data = obb.ta.clenow(data=stock_data.results,period=90)
        """  # noqa: E501

        inputs = filter_inputs(
            data=data,
            index=index,
            target=target,
            period=period,
            chart=chart,
        )

        return self._command_runner.run(
            "/ta/clenow",
            **inputs,
        )

    @validate_arguments(config=dict(arbitrary_types_allowed=True))
    def cones(
        self,
        data: Union[List[openbb_provider.abstract.data.Data], pandas.DataFrame],
        index: str = "date",
        lower_q: float = 0.25,
        upper_q: float = 0.75,
        model: Literal[
            "STD",
            "Parkinson",
            "Garman-Klass",
            "Hodges-Tompkins",
            "Rogers-Satchell",
            "Yang-Zhang",
        ] = "STD",
        is_crypto: bool = False,
        chart: bool = False,
    ) -> OBBject[List]:
        """Calculate the realized volatility quantiles over rolling windows of time.

        The model for calculating volatility is selectable.

        Parameters
        ----------
        data : List[Data]
            The data to use for the calculation.
        index : str, optional
            Index column name to use with `data`, by default "date"
        lower_q : float, optional
            The lower quantile value for calculations
        upper_q : float, optional
            The upper quantile value for calculations
        model : Literal["STD", "Parkinson", "Garman-Klass", "Hodges-Tompkins", "Rogers-Satchell", "Yang-Zhang"], optional
            The model used to calculate realized volatility

                Standard deviation measures how widely returns are dispersed from the average return.
                It is the most common (and biased) estimator of volatility.

                Parkinson volatility uses the high and low price of the day rather than just close to close prices.
                It is useful for capturing large price movements during the day.

                Garman-Klass volatility extends Parkinson volatility by taking into account the opening and closing price.
                As markets are most active during the opening and closing of a trading session;
                it makes volatility estimation more accurate.

                Hodges-Tompkins volatility is a bias correction for estimation using an overlapping data sample.
                It produces unbiased estimates and a substantial gain in efficiency.

                Rogers-Satchell is an estimator for measuring the volatility with an average return not equal to zero.
                Unlike Parkinson and Garman-Klass estimators, Rogers-Satchell incorporates a drift term,
                mean return not equal to zero.

                Yang-Zhang volatility is the combination of the overnight (close-to-open volatility).
                It is a weighted average of the Rogers-Satchell volatility and the open-to-close volatility.
        is_crypto : bool, optional
            Whether the data is crypto or not. If True, volatility is calculated for 365 days instead of 252

        Returns
        -------
        OBBject[List[Data]]
            The cones data.

        Examples
        --------
        >>> from openbb import obb
        >>> stock_data = obb.stocks.load(symbol="TSLA", start_date="2023-01-01", provider="fmp")
        >>> cones_data = obb.ta.cones(data=stock_data.results, lower_q=0.25, upper_q=0.75, model="STD")
        """  # noqa: E501

        inputs = filter_inputs(
            data=data,
            index=index,
            lower_q=lower_q,
            upper_q=upper_q,
            model=model,
            is_crypto=is_crypto,
            chart=chart,
        )

        return self._command_runner.run(
            "/ta/cones",
            **inputs,
        )

    @validate_arguments(config=dict(arbitrary_types_allowed=True))
    def demark(
        self,
        data: Union[List[openbb_provider.abstract.data.Data], pandas.DataFrame],
        index: str = "date",
        target: str = "close",
        show_all: bool = False,
        asint: bool = False,
        offset: int = 0,
        chart: bool = False,
    ) -> OBBject[List]:
        """
        Demark sequential indicator

        Parameters
        ----------
        data : List[Data]
            List of data to be used for the calculation.
        index : str, optional
            Index column name to use with `data`, by default "date".
        target : str, optional
            Target column name, by default "close".
        show_all : bool, optional
            Show 1 - 13. If set to False, show 6 - 9
        asint : bool, optional
            If True, fill NAs with 0 and change type to int, by default False
        offset : int, optional
            How many periods to offset the result

        Returns
        -------
        OBBject[List[Data]]
            The calculated data.

        Examples
        --------
        >>> from openbb import obb
        >>> stock_data = obb.stocks.load(symbol="TSLA", start_date="2023-01-01", provider="fmp")
        >>> demark_data = obb.ta.demark(data=stock_data.results,offset=0)
        """  # noqa: E501

        inputs = filter_inputs(
            data=data,
            index=index,
            target=target,
            show_all=show_all,
            asint=asint,
            offset=offset,
            chart=chart,
        )

        return self._command_runner.run(
            "/ta/demark",
            **inputs,
        )

    @validate_arguments(config=dict(arbitrary_types_allowed=True))
    def donchian(
        self,
        data: Union[List[openbb_provider.abstract.data.Data], pandas.DataFrame],
        index: str = "date",
        lower_length: pydantic.types.PositiveInt = 20,
        upper_length: pydantic.types.PositiveInt = 20,
        offset: int = 0,
        chart: bool = False,
    ) -> OBBject[List]:
        """
        Donchian Channels are three lines generated by moving average
        calculations that comprise an indicator formed by upper and lower
        bands around a midrange or median band. The upper band marks the
        highest price of a security over N periods while the lower band
        marks the lowest price of a security over N periods. The area
        between the upper and lower bands represents the Donchian Channel.

        Parameters
        ----------
        data : List[Data]
            List of data to be used for the calculation.
        index : str, optional
            Index column name to use with `data`, by default "date".
        lower_length : PositiveInt, optional
            Number of periods for the lower band, by default 20.
        upper_length : PositiveInt, optional
            Number of periods for the upper band, by default 20.
        offset : int, optional
            Offset of the Donchian Channel, by default 0.

        Returns
        -------
        OBBject[List[Data]]
            The calculated data.

        Examples
        --------
        >>> from openbb import obb
        >>> stock_data = obb.stocks.load(symbol="TSLA", start_date="2023-01-01", provider="fmp")
        >>> donchian_data = obb.ta.donchian(data=stock_data.results,lower_length=20,upper_length=20,offset=0)
        """  # noqa: E501

        inputs = filter_inputs(
            data=data,
            index=index,
            lower_length=lower_length,
            upper_length=upper_length,
            offset=offset,
            chart=chart,
        )

        return self._command_runner.run(
            "/ta/donchian",
            **inputs,
        )

    @validate_arguments(config=dict(arbitrary_types_allowed=True))
    def ema(
        self,
        data: Union[List[openbb_provider.abstract.data.Data], pandas.DataFrame],
        target: str = "close",
        index: str = "date",
        length: int = 50,
        offset: int = 0,
        chart: bool = False,
    ) -> OBBject[List]:
        """
        The Exponential Moving Average is a staple of technical
        analysis and is used in countless technical indicators. In a Simple Moving
        Average, each value in the time period carries equal weight, and values outside
        of the time period are not included in the average. However, the Exponential
        Moving Average is a cumulative calculation, including all data. Past values have
        a diminishing contribution to the average, while more recent values have a greater
        contribution. This method allows the moving average to be more responsive to changes
        in the data.

        Parameters
        ----------
        data : List[Data]
            The data to use for the calculation.
        target : str
            Target column name.
        index : str, optional
            Index column name to use with `data`, by default "date"
        length : int, optional
            The length of the calculation, by default 50.
        offset : int, optional
            The offset of the calculation, by default 0.

        Returns
        -------
        OBBject[List[Data]]
            The calculated data.

        Examples
        --------
        >>> from openbb import obb
        >>> stock_data = obb.stocks.load(symbol="TSLA", start_date="2023-01-01", provider="fmp")
        >>> ema_data = obb.ta.ema(data=stock_data.results,target="close",length=50,offset=0)

        """  # noqa: E501

        inputs = filter_inputs(
            data=data,
            target=target,
            index=index,
            length=length,
            offset=offset,
            chart=chart,
        )

        return self._command_runner.run(
            "/ta/ema",
            **inputs,
        )

    @validate_arguments(config=dict(arbitrary_types_allowed=True))
    def fib(
        self,
        data: Union[List[openbb_provider.abstract.data.Data], pandas.DataFrame],
        index: str = "date",
        close_column: Literal["close", "adj_close"] = "close",
        period: pydantic.types.PositiveInt = 120,
        start_date: Optional[str] = None,
        end_date: Optional[str] = None,
        chart: bool = False,
    ) -> OBBject[List]:
        """Create Fibonacci Retracement Levels.

        Parameters
        ----------
        data : List[Data]
            List of data to apply the indicator to.
        index : str, optional
            Index column name, by default "date"
        period : PositiveInt, optional
            Period to calculate the indicator, by default 120

        Returns
        -------
        OBBject[List[Data]]
            List of data with the indicator applied.

        Examples
        --------
        >>> from openbb import obb
        >>> stock_data = obb.stocks.load(symbol="TSLA", start_date="2023-01-01", provider="fmp")
        >>> fib_data = obb.ta.fib(data=stock_data.results, period=120)
        """  # noqa: E501

        inputs = filter_inputs(
            data=data,
            index=index,
            close_column=close_column,
            period=period,
            start_date=start_date,
            end_date=end_date,
            chart=chart,
        )

        return self._command_runner.run(
            "/ta/fib",
            **inputs,
        )

    @validate_arguments(config=dict(arbitrary_types_allowed=True))
    def fisher(
        self,
        data: Union[List[openbb_provider.abstract.data.Data], pandas.DataFrame],
        index: str = "date",
        length: pydantic.types.PositiveInt = 14,
        signal: pydantic.types.PositiveInt = 1,
        chart: bool = False,
    ) -> OBBject[List]:
        """
        The Fisher Transform is a technical indicator created by John F. Ehlers
        that converts prices into a Gaussian normal distribution.1 The indicator
        highlights when prices have   moved to an extreme, based on recent prices.
        This may help in spotting turning points in the price of an asset. It also
        helps show the trend and isolate the price waves within a trend.

        Parameters
        ----------
        data : List[Data]
            List of data to apply the indicator to.
        index : str, optional
            Index column name, by default "date"
        length : PositiveInt, optional
            Fisher period, by default 14
        signal : PositiveInt, optional
            Fisher Signal period, by default 1

        Returns
        -------
        OBBject[List[Data]]
            List of data with the indicator applied.

        Examples
        --------
        >>> from openbb import obb
        >>> stock_data = obb.stocks.load(symbol="TSLA", start_date="2023-01-01", provider="fmp")
        >>> fisher_data = obb.ta.fisher(data=stock_data.results, length=14, signal=1)
        """  # noqa: E501

        inputs = filter_inputs(
            data=data,
            index=index,
            length=length,
            signal=signal,
            chart=chart,
        )

        return self._command_runner.run(
            "/ta/fisher",
            **inputs,
        )

    @validate_arguments(config=dict(arbitrary_types_allowed=True))
    def hma(
        self,
        data: Union[List[openbb_provider.abstract.data.Data], pandas.DataFrame],
        target: str = "close",
        index: str = "date",
        length: int = 50,
        offset: int = 0,
        chart: bool = False,
    ) -> OBBject[List]:
        """
        The Hull Moving Average solves the age old dilemma of making a moving average
        more responsive to current price activity whilst maintaining curve smoothness.
        In fact the HMA almost eliminates lag altogether and manages to improve smoothing
        at the same time.

        Parameters
        ----------
        data : List[Data]
            List of data to be used for the calculation.
        target : str
            Target column name.
        index : str, optional
            Index column name to use with `data`, by default "date".
        length : int, optional
            Number of periods for the HMA, by default 50.
        offset : int, optional
            Offset of the HMA, by default 0.

        Returns
        -------
        OBBject[List[Data]]
            The calculated data.

        Examples
        --------
        >>> from openbb import obb
        >>> stock_data = obb.stocks.load(symbol="TSLA", start_date="2023-01-01", provider="fmp")
        >>> hma_data = obb.ta.hma(data=stock_data.results,target="close",length=50,offset=0)
        """  # noqa: E501

        inputs = filter_inputs(
            data=data,
            target=target,
            index=index,
            length=length,
            offset=offset,
            chart=chart,
        )

        return self._command_runner.run(
            "/ta/hma",
            **inputs,
        )

    @validate_arguments(config=dict(arbitrary_types_allowed=True))
    def ichimoku(
        self,
        data: Union[List[openbb_provider.abstract.data.Data], pandas.DataFrame],
        index: str = "date",
        conversion: pydantic.types.PositiveInt = 9,
        base: pydantic.types.PositiveInt = 26,
        lagging: pydantic.types.PositiveInt = 52,
        offset: pydantic.types.PositiveInt = 26,
        lookahead: bool = False,
        chart: bool = False,
    ) -> OBBject[List]:
        """
        The Ichimoku Cloud, also known as Ichimoku Kinko Hyo, is a versatile indicator that
        defines support and resistance, identifies trend direction, gauges momentum and provides
        trading signals. Ichimoku Kinko Hyo translates into "one look equilibrium chart". With
        one look, chartists can identify the trend and look for potential signals within that trend.

        Parameters
        ----------
        data : List[Data]
            List of data to be used for the calculation.
        index : str, optional
            Index column name to use with `data`, by default "date".
        conversion : PositiveInt, optional
            Number of periods for the conversion line, by default 9.
        base : PositiveInt, optional
            Number of periods for the base line, by default 26.
        lagging : PositiveInt, optional
            Number of periods for the lagging span, by default 52.
        offset : PositiveInt, optional
            Number of periods for the offset, by default 26.
        lookahead : bool, optional
            drops the Chikou Span Column to prevent potential data leak
        """  # noqa: E501

        inputs = filter_inputs(
            data=data,
            index=index,
            conversion=conversion,
            base=base,
            lagging=lagging,
            offset=offset,
            lookahead=lookahead,
            chart=chart,
        )

        return self._command_runner.run(
            "/ta/ichimoku",
            **inputs,
        )

    @validate_arguments(config=dict(arbitrary_types_allowed=True))
    def kc(
        self,
        data: Union[List[openbb_provider.abstract.data.Data], pandas.DataFrame],
        index: str = "date",
        length: pydantic.types.PositiveInt = 20,
        scalar: pydantic.types.PositiveFloat = 20,
        mamode: Literal["ema", "sma", "wma", "hma", "zlma"] = "ema",
        offset: pydantic.types.NonNegativeInt = 0,
        chart: bool = False,
    ) -> OBBject[List]:
        """
        Keltner Channels are volatility-based bands that are placed
        on either side of an asset's price and can aid in determining
        the direction of a trend.The Keltner channel uses the average
        true range (ATR) or volatility, with breaks above or below the top
        and bottom barriers signaling a continuation.

        Parameters
        ----------
        data : List[Data]
            The data to use for the Keltner Channels calculation.
        index : str, optional
            Index column name to use with `data`, by default "date"
        length : PositiveInt, optional
            The length of the Keltner Channels, by default 20
        scalar : PositiveFloat, optional
            The scalar to use for the Keltner Channels, by default 20
        mamode : Literal["ema", "sma", "wma", "hma", "zlma"], optional
            The moving average mode to use for the Keltner Channels, by default "ema"
        offset : NonNegativeInt, optional
            The offset to use for the Keltner Channels, by default 0

        Returns
        -------
        OBBject[List[Data]]
            The Keltner Channels data.

        Examples
        --------
        >>> from openbb import obb
        >>> stock_data = obb.stocks.load(symbol="TSLA", start_date="2023-01-01", provider="fmp")
        >>> kc_data = obb.ta.kc(data=stock_data.results, length=20, scalar=20, ma_mode="ema", offset=0)
        """  # noqa: E501

        inputs = filter_inputs(
            data=data,
            index=index,
            length=length,
            scalar=scalar,
            mamode=mamode,
            offset=offset,
            chart=chart,
        )

        return self._command_runner.run(
            "/ta/kc",
            **inputs,
        )

    @validate_arguments(config=dict(arbitrary_types_allowed=True))
    def macd(
        self,
        data: Union[List[openbb_provider.abstract.data.Data], pandas.DataFrame],
        target: str = "close",
        index: str = "date",
        fast: int = 12,
        slow: int = 26,
        signal: int = 9,
        chart: bool = False,
    ) -> OBBject[List]:
        """
<<<<<<< HEAD
        The Moving Average Convergence Divergence (MACD) is the difference
        between two Exponential Moving Averages. The Signal line is an Exponential Moving
        Average of the MACD.

        The MACD signals trend changes and indicates the start of new trend direction.
        High values indicate overbought conditions, low values indicate oversold conditions.
        Divergence with the price indicates an end to the current trend, especially if the
        MACD is at extreme high or low values. When the MACD line crosses above the
        signal line a buy signal is generated. When the MACD crosses below the signal line a
        sell signal is generated. To confirm the signal, the MACD should be above zero for a buy,
        and below zero for a sell.

        Parameters
        ----------
        data : List[Data]
            List of data to be used for the calculation.
        target : str
            Target column name.
        fast : int, optional
            Number of periods for the fast EMA, by default 12.
        slow : int, optional
            Number of periods for the slow EMA, by default 26.
        signal : int, optional
            Number of periods for the signal EMA, by default 9.

        Returns
        -------
        OBBject[List[Data]]
            The calculated data.

        Examples
        --------
        >>> from openbb import obb
        >>> stock_data = obb.stocks.load(symbol="TSLA", start_date="2023-01-01", provider="fmp")
        >>> macd_data = obb.ta.macd(data=stock_data.results,target="close",fast=12,slow=26,signal=9)
        """
=======
           The Moving Average Convergence Divergence (MACD) is the difference
           between two Exponential Moving Averages. The Signal line is an Exponential Moving
           Average of the MACD.

        The MACD signals trend changes and indicates the start
           of new trend direction. High values indicate overbought conditions, low values
           indicate oversold conditions. Divergence with the price indicates an end to the
           current trend, especially if the MACD is at extreme high or low values. When the MACD
           line crosses above the signal line a buy signal is generated. When the MACD crosses
           below the signal line a sell signal is generated. To confirm the signal, the MACD
           should be above zero for a buy, and below zero for a sell.

           Parameters
           ----------
           data : List[Data]
               List of data to be used for the calculation.
           target : str
               Target column name.
           fast : int, optional
               Number of periods for the fast EMA, by default 12.
           slow : int, optional
               Number of periods for the slow EMA, by default 26.
           signal : int, optional
               Number of periods for the signal EMA, by default 9.

           Returns
           -------
           OBBject[List[Data]]
               The calculated data.

           Examples
           --------
           >>> from openbb import obb
           >>> stock_data = obb.stocks.load(symbol="TSLA", start_date="2023-01-01", provider="fmp")
           >>> macd_data = obb.ta.macd(data=stock_data.results,target="close",fast=12,slow=26,signal=9)
        """  # noqa: E501
>>>>>>> 76450675

        inputs = filter_inputs(
            data=data,
            target=target,
            index=index,
            fast=fast,
            slow=slow,
            signal=signal,
            chart=chart,
        )

        return self._command_runner.run(
            "/ta/macd",
            **inputs,
        )

    @validate_arguments
    def multi(
        self, chart: bool = False
    ) -> OBBject[openbb_core.app.model.results.empty.Empty]:
        """Plot multiple indicators on the same chart."""  # noqa: E501

        inputs = filter_inputs(
            chart=chart,
        )

        return self._command_runner.run(
            "/ta/multi",
            **inputs,
        )

    @validate_arguments(config=dict(arbitrary_types_allowed=True))
    def obv(
        self,
        data: Union[List[openbb_provider.abstract.data.Data], pandas.DataFrame],
        index: str = "date",
        offset: int = 0,
        chart: bool = False,
    ) -> OBBject[List]:
        """
<<<<<<< HEAD
        The On Balance Volume (OBV) is a cumulative total of the up and
        down volume. When the close is higher than the previous close, the volume is added
        to the running total, and when the close is lower than the previous close, the volume
        is subtracted from the running total.

        To interpret the OBV, look for the OBV to move with the price or precede price moves.
        If the price moves before the OBV, then it is a non-confirmed move. A series of rising peaks,
        or falling troughs, in the OBV indicates a strong trend. If the OBV is flat, then the market
        is not trending.

        Parameters
        ----------
        data : List[Data]
            List of data to apply the indicator to.
        index : str, optional
            Index column name, by default "date"
        offset : int, optional
            How many periods to offset the result, by default 0.

        Returns
        -------
        OBBject[List[Data]]
            List of data with the indicator applied.

        Examples
        --------
        >>> from openbb import obb
        >>> stock_data = obb.stocks.load(symbol="TSLA", start_date="2023-01-01", provider="fmp")
        >>> obv_data = obb.ta.obv(data=stock_data.results, offset=0)
        """
=======
           The On Balance Volume (OBV) is a cumulative total of the up and
           down volume. When the close is higher than the previous close, the volume is added
           to the running total, and when the close is lower than the previous close, the volume
           is subtracted from the running total.

        To interpret the OBV, look for the OBV
           to move with the price or precede price moves. If the price moves before the OBV,
           then it is a non-confirmed move. A series of rising peaks, or falling troughs, in the
           OBV indicates a strong trend. If the OBV is flat, then the market is not trending.

           Parameters
           ----------
           data : List[Data]
               List of data to apply the indicator to.
           index : str, optional
               Index column name, by default "date"
           offset : int, optional
               How many periods to offset the result, by default 0.

           Returns
           -------
           OBBject[List[Data]]
               List of data with the indicator applied.

           Examples
           --------
           >>> from openbb import obb
           >>> stock_data = obb.stocks.load(symbol="TSLA", start_date="2023-01-01", provider="fmp")
           >>> obv_data = obb.ta.obv(data=stock_data.results, offset=0)
        """  # noqa: E501
>>>>>>> 76450675

        inputs = filter_inputs(
            data=data,
            index=index,
            offset=offset,
            chart=chart,
        )

        return self._command_runner.run(
            "/ta/obv",
            **inputs,
        )

    @validate_arguments
    def recom(
        self, chart: bool = False
    ) -> OBBject[openbb_core.app.model.results.empty.Empty]:
        """Recommendation."""  # noqa: E501

        inputs = filter_inputs(
            chart=chart,
        )

        return self._command_runner.run(
            "/ta/recom",
            **inputs,
        )

    @validate_arguments(config=dict(arbitrary_types_allowed=True))
    def rsi(
        self,
        data: Union[List[openbb_provider.abstract.data.Data], pandas.DataFrame],
        target: str = "close",
        index: str = "date",
        length: int = 14,
        scalar: float = 100.0,
        drift: int = 1,
        chart: bool = False,
    ) -> OBBject[List]:
        """
        The Relative Strength Index (RSI) calculates a ratio of the
        recent upward price movements to the absolute price movement. The RSI ranges
        from 0 to 100. The RSI is interpreted as an overbought/oversold indicator when
        the value is over 70/below 30. You can also look for divergence with price. If
        the price is making new highs/lows, and the RSI is not, it indicates a reversal.

        Parameters
        ----------
        data : List[Data]
            The data to use for the RSI calculation.
        target : str
            Target column name.
        index : str, optional
            Index column name to use with `data`, by default "date"
        length : int, optional
            The length of the RSI, by default 14
        scalar : float, optional
            The scalar to use for the RSI, by default 100.0
        drift : int, optional
            The drift to use for the RSI, by default 1

        Returns
        -------
        OBBject[List[Data]]
            The RSI data.

        Examples
        --------
        >>> from openbb import obb
        >>> stock_data = obb.stocks.load(symbol="TSLA", start_date="2023-01-01", provider="fmp")
        >>> rsi_data = obb.ta.rsi(data=stock_data.results, target="close", length=14, scalar=100.0, drift=1)
        """  # noqa: E501

        inputs = filter_inputs(
            data=data,
            target=target,
            index=index,
            length=length,
            scalar=scalar,
            drift=drift,
            chart=chart,
        )

        return self._command_runner.run(
            "/ta/rsi",
            **inputs,
        )

    @validate_arguments
    def rsp(
        self, chart: bool = False
    ) -> OBBject[openbb_core.app.model.results.empty.Empty]:
        """Relative Strength Performance."""  # noqa: E501

        inputs = filter_inputs(
            chart=chart,
        )

        return self._command_runner.run(
            "/ta/rsp",
            **inputs,
        )

    @validate_arguments(config=dict(arbitrary_types_allowed=True))
    def sma(
        self,
        data: Union[List[openbb_provider.abstract.data.Data], pandas.DataFrame],
        target: str = "close",
        index: str = "date",
        length: int = 50,
        offset: int = 0,
        chart: bool = False,
    ) -> OBBject[List]:
        """
        Moving Averages are used to smooth the data in an array to
        help eliminate noise and identify trends. The Simple Moving Average is literally
        the simplest form of a moving average. Each output value is the average of the
        previous n values. In a Simple Moving Average, each value in the time period carries
        equal weight, and values outside of the time period are not included in the average.
        This makes it less responsive to recent changes in the data, which can be useful for
        filtering out those changes.

        Parameters
        ----------
        data : List[Data]
            List of data to be used for the calculation.
        target : str
            Target column name.
        index : str, optional
            Index column name to use with `data`, by default "date".
        length : int, optional
            Number of periods to be used for the calculation, by default 50.
        offset : int, optional
            Offset from the current period, by default 0.

        Returns
        -------
        OBBject[List[Data]]
            The calculated data.

        Examples
        --------
        >>> from openbb import obb
        >>> stock_data = obb.stocks.load(symbol="TSLA", start_date="2023-01-01", provider="fmp")
        >>> sma_data = obb.ta.sma(data=stock_data.results,target="close",length=50,offset=0)
        """  # noqa: E501

        inputs = filter_inputs(
            data=data,
            target=target,
            index=index,
            length=length,
            offset=offset,
            chart=chart,
        )

        return self._command_runner.run(
            "/ta/sma",
            **inputs,
        )

    @validate_arguments(config=dict(arbitrary_types_allowed=True))
    def stoch(
        self,
        data: Union[List[openbb_provider.abstract.data.Data], pandas.DataFrame],
        index: str = "date",
        fast_k_period: pydantic.types.NonNegativeInt = 14,
        slow_d_period: pydantic.types.NonNegativeInt = 3,
        slow_k_period: pydantic.types.NonNegativeInt = 3,
        chart: bool = False,
    ) -> OBBject[List]:
        """
        The Stochastic Oscillator measures where the close is in relation
        to the recent trading range. The values range from zero to 100. %D values over 75
        indicate an overbought condition; values under 25 indicate an oversold condition.
        When the Fast %D crosses above the Slow %D, it is a buy signal; when it crosses
        below, it is a sell signal. The Raw %K is generally considered too erratic to use
        for crossover signals.

        Parameters
        ----------
        data : List[Data]
            The data to use for the Stochastic Oscillator calculation.
        index : str, optional
            Index column name to use with `data`, by default "date".
        fast_k_period : NonNegativeInt, optional
            The fast %K period, by default 14.
        slow_d_period : NonNegativeInt, optional
            The slow %D period, by default 3.
        slow_k_period : NonNegativeInt, optional
            The slow %K period, by default 3.

        Returns
        -------
        OBBject[List[Data]]
            The Stochastic Oscillator data.

        Examples
        --------
        >>> from openbb import obb
        >>> stock_data = obb.stocks.load(symbol="TSLA", start_date="2023-01-01", provider="fmp")
        >>> stoch_data = obb.ta.stoch(data=stock_data.results, fast_k_period=14, slow_d_period=3, slow_k_period=3)
        """  # noqa: E501

        inputs = filter_inputs(
            data=data,
            index=index,
            fast_k_period=fast_k_period,
            slow_d_period=slow_d_period,
            slow_k_period=slow_k_period,
            chart=chart,
        )

        return self._command_runner.run(
            "/ta/stoch",
            **inputs,
        )

    @validate_arguments
    def summary(
        self, chart: bool = False
    ) -> OBBject[openbb_core.app.model.results.empty.Empty]:
        """Summary."""  # noqa: E501

        inputs = filter_inputs(
            chart=chart,
        )

        return self._command_runner.run(
            "/ta/summary",
            **inputs,
        )

    @validate_arguments
    def tv(
        self, chart: bool = False
    ) -> OBBject[openbb_core.app.model.results.empty.Empty]:
        """TradingView."""  # noqa: E501

        inputs = filter_inputs(
            chart=chart,
        )

        return self._command_runner.run(
            "/ta/tv",
            **inputs,
        )

    @validate_arguments(config=dict(arbitrary_types_allowed=True))
    def vwap(
        self,
        data: Union[List[openbb_provider.abstract.data.Data], pandas.DataFrame],
        index: str = "date",
        anchor: str = "D",
        offset: int = 0,
        chart: bool = False,
    ) -> OBBject[List]:
        """
        The Volume Weighted Average Price that measures the average typical price
        by volume.  It is typically used with intraday charts to identify general direction.

        Parameters
        ----------
        data : List[Data]
            List of data to be used for the calculation.
        index : str, optional
            Index column name to use with `data`, by default "date".
        anchor : str, optional
            Anchor period to use for the calculation, by default "D".
            See Timeseries Offset Aliases below for additional options:
            https://pandas.pydata.org/pandas-docs/stable/user_guide/timeseries.html#timeseries-offset-aliases
        offset : int, optional
            Offset from the current period, by default 0.

        Returns
        -------
        OBBject[List[Data]]
            The calculated data.

        Examples
        --------
        >>> from openbb import obb
        >>> stock_data = obb.stocks.load(symbol="TSLA", start_date="2023-01-01", provider="fmp")
        >>> vwap_data = obb.ta.vwap(data=stock_data.results,anchor="D",offset=0)
        """  # noqa: E501

        inputs = filter_inputs(
            data=data,
            index=index,
            anchor=anchor,
            offset=offset,
            chart=chart,
        )

        return self._command_runner.run(
            "/ta/vwap",
            **inputs,
        )

    @validate_arguments(config=dict(arbitrary_types_allowed=True))
    def wma(
        self,
        data: Union[List[openbb_provider.abstract.data.Data], pandas.DataFrame],
        target: str = "close",
        index: str = "date",
        length: int = 50,
        offset: int = 0,
        chart: bool = False,
    ) -> OBBject[List]:
        """
        A Weighted Moving Average puts more weight on recent data and less on past data.
        This is done by multiplying each bar's price by a weighting factor. Because of its
        unique calculation, WMA will follow prices more closely than a corresponding Simple
        Moving Average.

        Parameters
        ----------
        data : List[Data]
            The data to use for the calculation.
        target : str
            Target column name.
        index : str, optional
            Index column name to use with `data`, by default "date".
        length : int, optional
            The length of the WMA, by default 50.
        offset : int, optional
            The offset of the WMA, by default 0.

        Returns
        -------
        OBBject[List[Data]]
            The WMA data.

        Examples
        --------
        >>> from openbb import obb
        >>> stock_data = obb.stocks.load(symbol="TSLA", start_date="2023-01-01", provider="fmp")
        >>> wma_data = obb.ta.wma(data=stock_data.results, target="close", length=50, offset=0)
        """  # noqa: E501

        inputs = filter_inputs(
            data=data,
            target=target,
            index=index,
            length=length,
            offset=offset,
            chart=chart,
        )

        return self._command_runner.run(
            "/ta/wma",
            **inputs,
        )

    @validate_arguments(config=dict(arbitrary_types_allowed=True))
    def zlma(
        self,
        data: Union[List[openbb_provider.abstract.data.Data], pandas.DataFrame],
        target: str = "close",
        index: str = "date",
        length: int = 50,
        offset: int = 0,
        chart: bool = False,
    ) -> OBBject[List]:
        """
        The zero lag exponential moving average (ZLEMA) indicator
        was created by John Ehlers and Ric Way. The idea is do a
        regular exponential moving average (EMA) calculation but
        on a de-lagged data instead of doing it on the regular data.
        Data is de-lagged by removing the data from "lag" days ago
        thus removing (or attempting to) the cumulative effect of
        the moving average.

        Parameters
        ----------
        data : List[Data]
            List of data to be used for the calculation.
        target : str
            Target column name.
        index : str, optional
            Index column name to use with `data`, by default "date".
        length : int, optional
            Number of periods to be used for the calculation, by default 50.
        offset : int, optional
            Offset to be used for the calculation, by default 0.

        Returns
        -------
        OBBject[List[Data]]
            The calculated data.

        Examples
        --------
        >>> from openbb import obb
        >>> stock_data = obb.stocks.load(symbol="TSLA", start_date="2023-01-01", provider="fmp")
        >>> zlma_data = obb.ta.zlma(data=stock_data.results, target="close", length=50, offset=0)
        """  # noqa: E501

        inputs = filter_inputs(
            data=data,
            target=target,
            index=index,
            length=length,
            offset=offset,
            chart=chart,
        )

        return self._command_runner.run(
            "/ta/zlma",
            **inputs,
        )<|MERGE_RESOLUTION|>--- conflicted
+++ resolved
@@ -225,7 +225,6 @@
         chart: bool = False,
     ) -> OBBject[List]:
         """
-<<<<<<< HEAD
         The word aroon is Sanskrit for "dawn's early light." The Aroon
         indicator attempts to show when a new trend is dawning. The indicator consists
         of two lines (Up and Down) that measure how long it has been since the highest
@@ -254,49 +253,12 @@
         OBBject[List[Data]]
             The calculated data.
 
-        Examples
-        --------
-        >>> from openbb import obb
-        >>> stock_data = obb.stocks.load(symbol="TSLA", start_date="2023-01-01", provider="fmp")
-        >>> aroon_data = obb.ta.aroon(data=stock_data.results, length=25, scalar=100)
-        """
-=======
-           The word aroon is Sanskrit for "dawn's early light." The Aroon
-           indicator attempts to show when a new trend is dawning. The indicator consists
-           of two lines (Up and Down) that measure how long it has been since the highest
-           high/lowest low has occurred within an n period range.
-
-        When the Aroon Up is
-           staying between 70 and 100 then it indicates an upward trend. When the Aroon Down
-           is staying between 70 and 100 then it indicates an downward trend. A strong upward
-           trend is indicated when the Aroon Up is above 70 while the Aroon Down is below 30.
-           Likewise, a strong downward trend is indicated when the Aroon Down is above 70 while
-           the Aroon Up is below 30. Also look for crossovers. When the Aroon Down crosses above
-           the Aroon Up, it indicates a weakening of the upward trend (and vice versa).
-
-           Parameters
-           ----------
-           data : List[Data]
-               List of data to be used for the calculation.
-           index: str, optional
-               Index column name to use with `data`, by default "date".
-           length : int, optional
-               Number of periods to be used for the calculation, by default 25.
-           scalar : int, optional
-               Scalar to be used for the calculation, by default 100.
-
-           Returns
-           -------
-           OBBject[List[Data]]
-               The calculated data.
-
            Examples
            --------
            >>> from openbb import obb
            >>> stock_data = obb.stocks.load(symbol="TSLA", start_date="2023-01-01", provider="fmp")
            >>> aroon_data = obb.ta.aroon(data=stock_data.results, length=25, scalar=100)
         """  # noqa: E501
->>>>>>> 76450675
 
         inputs = filter_inputs(
             data=data,
@@ -388,7 +350,6 @@
         respectively.
 
         Bollinger Bands do not, in themselves, generate buy or sell signals;
-<<<<<<< HEAD
         they are an indicator of overbought or oversold conditions. When the price is near the
         upper or lower band it indicates that a reversal may be imminent. The middle band
         becomes a support or resistance level. The upper and lower bands can also be
@@ -417,43 +378,6 @@
         OBBject[List[Data]]
             The calculated data.
 
-        Examples
-        --------
-        >>> from openbb import obb
-        >>> stock_data = obb.stocks.load(symbol="TSLA", start_date="2023-01-01", provider="fmp")
-        >>> bbands = obb.ta.bbands(
-        >>>     data=stock_data.results, target="close", length=50, std=2, mamode="sma", offset=0
-        >>> )
-        """
-=======
-            they are an indicator of overbought or oversold conditions. When the price is near the
-            upper or lower band it indicates that a reversal may be imminent. The middle band
-            becomes a support or resistance level. The upper and lower bands can also be
-            interpreted as price targets. When the price bounces off of the lower band and crosses
-            the middle band, then the upper band becomes the price target.
-
-            Parameters
-            ----------
-            data : List[Data]
-                List of data to be used for the calculation.
-            target : str
-                Target column name.
-            index : str, optional
-                Index column name to use with `data`, by default "date".
-            length : int, optional
-                Number of periods to be used for the calculation, by default 50.
-            std : NonNegativeFloat, optional
-                Standard deviation to be used for the calculation, by default 2.
-            mamode : Literal["sma", "ema", "wma", "rma"], optional
-                Moving average mode to be used for the calculation, by default "sma".
-            offset : int, optional
-                Offset to be used for the calculation, by default 0.
-
-            Returns
-            -------
-            OBBject[List[Data]]
-                The calculated data.
-
             Examples
             --------
             >>> from openbb import obb
@@ -462,7 +386,6 @@
             >>>     data=stock_data.results, target="close", length=50, std=2, mamode="sma", offset=0
             >>> )
         """  # noqa: E501
->>>>>>> 76450675
 
         inputs = filter_inputs(
             data=data,
@@ -1159,7 +1082,6 @@
         chart: bool = False,
     ) -> OBBject[List]:
         """
-<<<<<<< HEAD
         The Moving Average Convergence Divergence (MACD) is the difference
         between two Exponential Moving Averages. The Signal line is an Exponential Moving
         Average of the MACD.
@@ -1190,50 +1112,12 @@
         OBBject[List[Data]]
             The calculated data.
 
-        Examples
-        --------
-        >>> from openbb import obb
-        >>> stock_data = obb.stocks.load(symbol="TSLA", start_date="2023-01-01", provider="fmp")
-        >>> macd_data = obb.ta.macd(data=stock_data.results,target="close",fast=12,slow=26,signal=9)
-        """
-=======
-           The Moving Average Convergence Divergence (MACD) is the difference
-           between two Exponential Moving Averages. The Signal line is an Exponential Moving
-           Average of the MACD.
-
-        The MACD signals trend changes and indicates the start
-           of new trend direction. High values indicate overbought conditions, low values
-           indicate oversold conditions. Divergence with the price indicates an end to the
-           current trend, especially if the MACD is at extreme high or low values. When the MACD
-           line crosses above the signal line a buy signal is generated. When the MACD crosses
-           below the signal line a sell signal is generated. To confirm the signal, the MACD
-           should be above zero for a buy, and below zero for a sell.
-
-           Parameters
-           ----------
-           data : List[Data]
-               List of data to be used for the calculation.
-           target : str
-               Target column name.
-           fast : int, optional
-               Number of periods for the fast EMA, by default 12.
-           slow : int, optional
-               Number of periods for the slow EMA, by default 26.
-           signal : int, optional
-               Number of periods for the signal EMA, by default 9.
-
-           Returns
-           -------
-           OBBject[List[Data]]
-               The calculated data.
-
            Examples
            --------
            >>> from openbb import obb
            >>> stock_data = obb.stocks.load(symbol="TSLA", start_date="2023-01-01", provider="fmp")
            >>> macd_data = obb.ta.macd(data=stock_data.results,target="close",fast=12,slow=26,signal=9)
         """  # noqa: E501
->>>>>>> 76450675
 
         inputs = filter_inputs(
             data=data,
@@ -1274,7 +1158,6 @@
         chart: bool = False,
     ) -> OBBject[List]:
         """
-<<<<<<< HEAD
         The On Balance Volume (OBV) is a cumulative total of the up and
         down volume. When the close is higher than the previous close, the volume is added
         to the running total, and when the close is lower than the previous close, the volume
@@ -1298,37 +1181,6 @@
         -------
         OBBject[List[Data]]
             List of data with the indicator applied.
-
-        Examples
-        --------
-        >>> from openbb import obb
-        >>> stock_data = obb.stocks.load(symbol="TSLA", start_date="2023-01-01", provider="fmp")
-        >>> obv_data = obb.ta.obv(data=stock_data.results, offset=0)
-        """
-=======
-           The On Balance Volume (OBV) is a cumulative total of the up and
-           down volume. When the close is higher than the previous close, the volume is added
-           to the running total, and when the close is lower than the previous close, the volume
-           is subtracted from the running total.
-
-        To interpret the OBV, look for the OBV
-           to move with the price or precede price moves. If the price moves before the OBV,
-           then it is a non-confirmed move. A series of rising peaks, or falling troughs, in the
-           OBV indicates a strong trend. If the OBV is flat, then the market is not trending.
-
-           Parameters
-           ----------
-           data : List[Data]
-               List of data to apply the indicator to.
-           index : str, optional
-               Index column name, by default "date"
-           offset : int, optional
-               How many periods to offset the result, by default 0.
-
-           Returns
-           -------
-           OBBject[List[Data]]
-               List of data with the indicator applied.
 
            Examples
            --------
@@ -1336,7 +1188,6 @@
            >>> stock_data = obb.stocks.load(symbol="TSLA", start_date="2023-01-01", provider="fmp")
            >>> obv_data = obb.ta.obv(data=stock_data.results, offset=0)
         """  # noqa: E501
->>>>>>> 76450675
 
         inputs = filter_inputs(
             data=data,
