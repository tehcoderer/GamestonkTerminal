### THIS FILE IS AUTO-GENERATED. DO NOT EDIT. ###

import datetime
from typing import List, Literal, Union

import typing_extensions
from pydantic import validate_arguments

from openbb_core.app.model.custom_parameter import OpenBBCustomParameter
from openbb_core.app.model.obbject import OBBject
from openbb_core.app.static.container import Container
from openbb_core.app.static.filters import filter_inputs


class CLASS_forex(Container):
    """/forex
    load
    pairs
    """

    def __repr__(self) -> str:
        return self.__doc__ or ""

    @validate_arguments
    def load(
        self,
        symbol: typing_extensions.Annotated[
            Union[str, List[str]],
            OpenBBCustomParameter(description="Symbol to get data for."),
        ],
        start_date: typing_extensions.Annotated[
            Union[datetime.date, None, str],
            OpenBBCustomParameter(
                description="Start date of the data, in YYYY-MM-DD format."
            ),
        ] = None,
        end_date: typing_extensions.Annotated[
            Union[datetime.date, None, str],
            OpenBBCustomParameter(
                description="End date of the data, in YYYY-MM-DD format."
            ),
        ] = None,
        chart: bool = False,
<<<<<<< HEAD
        provider: Optional[Literal["fmp", "polygon", "yfinance"]] = None,
        **kwargs,
=======
        provider: Union[Literal["fmp", "polygon", "yfinance"], None] = None,
        **kwargs
>>>>>>> 695bb8b3
    ) -> OBBject[List]:
        """Forex Intraday Price.

        Parameters
        ----------
        symbol : Union[str, List[str]]
            Symbol to get data for.
        start_date : Union[datetime.date, NoneType, str]
            Start date of the data, in YYYY-MM-DD format.
        end_date : Union[datetime.date, NoneType, str]
            End date of the data, in YYYY-MM-DD format.
        chart : bool
            Whether to create a chart or not, by default False.
        provider : Union[Literal['fmp', 'polygon', 'yfinance'], NoneType]
            The provider to use for the query, by default None.
            If None, the provider specified in defaults is selected or 'fmp' if there is
            no default.
        timespan : Literal['minute', 'hour', 'day', 'week', 'month', 'quarter', 'year']
            Timespan of the data. (provider: polygon)
        sort : Literal['asc', 'desc']
            Sort order of the data. (provider: polygon)
        limit : PositiveInt
            The number of data entries to return. (provider: polygon)
        adjusted : bool
            Whether the data is adjusted. (provider: polygon)
        multiplier : PositiveInt
            Multiplier of the timespan. (provider: polygon)
        interval : Union[Literal['1m', '2m', '5m', '15m', '30m', '60m', '90m', '1h', '1d', '5d', '1wk', '1mo', '3mo'], NoneType]
            Data granularity. (provider: yfinance)
        period : Union[Literal['1d', '5d', '1mo', '3mo', '6mo', '1y', '2y', '5y', '10y', 'ytd', 'max'], NoneType]
            Period of the data to return. (provider: yfinance)
        prepost : bool
            Include Pre and Post market data. (provider: yfinance)
        adjust : bool
            Adjust all the data automatically. (provider: yfinance)
        back_adjust : bool
            Back-adjusted data to mimic true historical prices. (provider: yfinance)

        Returns
        -------
        OBBject
            results : List[ForexEOD]
                Serializable results.
            provider : Union[Literal['fmp', 'polygon', 'yfinance'], NoneType]
                Provider name.
            warnings : Optional[List[Warning_]]
                List of warnings.
            chart : Optional[Chart]
                Chart object.
            metadata: Optional[Metadata]
                Metadata info about the command execution.

        ForexEOD
        --------
        date : Optional[datetime]
            The date of the data.
        open : Optional[PositiveFloat]
            The open price of the symbol.
        high : Optional[PositiveFloat]
            The high price of the symbol.
        low : Optional[PositiveFloat]
            The low price of the symbol.
        close : Optional[PositiveFloat]
            The close price of the symbol.
        volume : Optional[NonNegativeFloat]
            The volume of the symbol.
        vwap : Optional[PositiveFloat]
            Volume Weighted Average Price of the symbol.
        adj_close : Optional[float]
            Adjusted Close Price of the symbol. (provider: fmp)
        unadjusted_volume : Optional[float]
            Unadjusted volume of the symbol. (provider: fmp)
        change : Optional[float]
            Change in the price of the symbol from the previous day. (provider: fmp)
        change_percent : Optional[float]
<<<<<<< HEAD
            Change \\% in the price of the symbol. (provider: fmp)
        label : Optional[str]
            Human readable format of the date. (provider: fmp)
        change_over_time : Optional[float]
            Change \\% in the price of the symbol over a period of time. (provider: fmp)
        transactions : Optional[PositiveInt]
=======
            Change \% in the price of the symbol. (provider: fmp)
        label : Optional[str]
            Human readable format of the date. (provider: fmp)
        change_over_time : Optional[float]
            Change \% in the price of the symbol over a period of time. (provider: fmp)
        n : Optional[PositiveInt]
>>>>>>> 695bb8b3
            Number of transactions for the symbol in the time period. (provider: polygon)
        """

        inputs = filter_inputs(
            provider_choices={
                "provider": provider,
            },
            standard_params={
                "symbol": ",".join(symbol) if isinstance(symbol, list) else symbol,
                "start_date": start_date,
                "end_date": end_date,
            },
            extra_params=kwargs,
            chart=chart,
        )

        return self._command_runner.run(
            "/forex/load",
            **inputs,
        )

    @validate_arguments
    def pairs(
        self,
        chart: bool = False,
<<<<<<< HEAD
        provider: Optional[Literal["fmp", "polygon"]] = None,
        **kwargs,
=======
        provider: Union[Literal["fmp", "polygon"], None] = None,
        **kwargs
>>>>>>> 695bb8b3
    ) -> OBBject[List]:
        """Forex Available Pairs.

        Parameters
        ----------
        chart : bool
            Whether to create a chart or not, by default False.
        provider : Union[Literal['fmp', 'polygon'], NoneType]
            The provider to use for the query, by default None.
            If None, the provider specified in defaults is selected or 'fmp' if there is
            no default.
        symbol : Union[str, NoneType]
            Symbol of the pair to search. (provider: polygon)
        date : Union[datetime.date, NoneType]
            A specific date to get data for. (provider: polygon)
        search : Union[str, NoneType]
            Search for terms within the ticker and/or company name. (provider: polygon)
        active : Union[Literal[True, False], NoneType]
            Specify if the tickers returned should be actively traded on the queried date. (provider: polygon)
        order : Union[Literal['asc', 'desc'], NoneType]
            Order data by ascending or descending. (provider: polygon)
        sort : Union[Literal['ticker', 'name', 'market', 'locale', 'currency_symbol', 'currency_name', 'base_currency_symbol', 'base_currency_name', 'last_updated_utc', 'delisted_utc'], NoneType]
            Sort field used for ordering. (provider: polygon)
        limit : Union[pydantic.types.PositiveInt, NoneType]
            The number of data entries to return. (provider: polygon)

        Returns
        -------
        OBBject
            results : List[ForexPairs]
                Serializable results.
            provider : Union[Literal['fmp', 'polygon'], NoneType]
                Provider name.
            warnings : Optional[List[Warning_]]
                List of warnings.
            chart : Optional[Chart]
                Chart object.
            metadata: Optional[Metadata]
                Metadata info about the command execution.

        ForexPairs
        ----------
        name : Optional[str]
            Name of the currency pair.
        symbol : Optional[str]
            Symbol of the currency pair. (provider: fmp)
        currency : Optional[str]
            Base currency of the currency pair. (provider: fmp)
        stock_exchange : Optional[str]
            Stock exchange of the currency pair. (provider: fmp)
        exchange_short_name : Optional[str]
            Short name of the stock exchange of the currency pair. (provider: fmp)
        market : Optional[str]
            Name of the trading market. Always 'fx'. (provider: polygon)
        locale : Optional[str]
            Locale of the currency pair. (provider: polygon)
        currency_symbol : Optional[str]
            The symbol of the quote currency. (provider: polygon)
        currency_name : Optional[str]
            Name of the quote currency. (provider: polygon)
        base_currency_symbol : Optional[str]
            The symbol of the base currency. (provider: polygon)
        base_currency_name : Optional[str]
            Name of the base currency. (provider: polygon)
        last_updated_utc : Optional[datetime]
            The last updated timestamp in UTC. (provider: polygon)
        delisted_utc : Optional[datetime]
            The delisted timestamp in UTC. (provider: polygon)"""

        inputs = filter_inputs(
            provider_choices={
                "provider": provider,
            },
            standard_params={},
            extra_params=kwargs,
            chart=chart,
        )

        return self._command_runner.run(
            "/forex/pairs",
            **inputs,
        )<|MERGE_RESOLUTION|>--- conflicted
+++ resolved
@@ -41,13 +41,8 @@
             ),
         ] = None,
         chart: bool = False,
-<<<<<<< HEAD
-        provider: Optional[Literal["fmp", "polygon", "yfinance"]] = None,
+        provider: Union[Literal["fmp", "polygon", "yfinance"], None] = None,
         **kwargs,
-=======
-        provider: Union[Literal["fmp", "polygon", "yfinance"], None] = None,
-        **kwargs
->>>>>>> 695bb8b3
     ) -> OBBject[List]:
         """Forex Intraday Price.
 
@@ -123,21 +118,12 @@
         change : Optional[float]
             Change in the price of the symbol from the previous day. (provider: fmp)
         change_percent : Optional[float]
-<<<<<<< HEAD
-            Change \\% in the price of the symbol. (provider: fmp)
-        label : Optional[str]
-            Human readable format of the date. (provider: fmp)
-        change_over_time : Optional[float]
-            Change \\% in the price of the symbol over a period of time. (provider: fmp)
-        transactions : Optional[PositiveInt]
-=======
             Change \% in the price of the symbol. (provider: fmp)
         label : Optional[str]
             Human readable format of the date. (provider: fmp)
         change_over_time : Optional[float]
             Change \% in the price of the symbol over a period of time. (provider: fmp)
         n : Optional[PositiveInt]
->>>>>>> 695bb8b3
             Number of transactions for the symbol in the time period. (provider: polygon)
         """
 
@@ -163,13 +149,8 @@
     def pairs(
         self,
         chart: bool = False,
-<<<<<<< HEAD
-        provider: Optional[Literal["fmp", "polygon"]] = None,
+        provider: Union[Literal["fmp", "polygon"], None] = None,
         **kwargs,
-=======
-        provider: Union[Literal["fmp", "polygon"], None] = None,
-        **kwargs
->>>>>>> 695bb8b3
     ) -> OBBject[List]:
         """Forex Available Pairs.
 
