--- conflicted
+++ resolved
@@ -101,13 +101,8 @@
             ),
         ] = None,
         chart: bool = False,
-<<<<<<< HEAD
         provider: Optional[Literal["cboe", "yfinance", "polygon", "fmp"]] = None,
         **kwargs
-=======
-        provider: Optional[Literal["cboe", "fmp", "polygon", "yfinance"]] = None,
-        **kwargs,
->>>>>>> f7f03d7e
     ) -> OBBject[List]:
         """Load stock data for a specific ticker.
 
@@ -117,11 +112,7 @@
 
         Parameters
         ----------
-<<<<<<< HEAD
         provider: Literal[cboe, yfinance, polygon, fmp]
-=======
-        provider: Literal[cboe, fmp, polygon, yfinance]
->>>>>>> f7f03d7e
             The provider to use for the query.
         symbol : str
             Symbol to get data for.
@@ -174,7 +165,6 @@
         --------
         All fields are standardized.
 
-<<<<<<< HEAD
         yfinance
         ========
 
@@ -184,37 +174,11 @@
             Data granularity.
         period : Optional[Literal['1d', '5d', '1mo', '3mo', '6mo', '1y', '2y', '5y', '10y', 'ytd', 'max']]
             Period of the data to return (quarterly or annually).
-=======
-        fmp
-        ===
-
-        Parameters
-        ----------
-        timeseries : Optional[NonNegativeInt]
-            Number of days to look back.
-        interval : Literal['1min', '5min', '15min', '30min', '1hour', '4hour', '1day']
-            Interval of the data to fetch.
->>>>>>> f7f03d7e
 
 
         StockEOD
         --------
-<<<<<<< HEAD
         All fields are standardized.
-=======
-        adjClose : Optional[float]
-            Adjusted Close Price of the symbol.
-        unadjustedVolume : Optional[float]
-            Unadjusted volume of the symbol.
-        change : Optional[float]
-            Change in the price of the symbol from the previous day.
-        changePercent : Optional[float]
-            Change \\% in the price of the symbol.
-        label : Optional[str]
-            Human readable format of the date.
-        changeOverTime : Optional[float]
-            Change \\% in the price of the symbol over a period of time.
->>>>>>> f7f03d7e
 
         polygon
         =======
@@ -238,27 +202,19 @@
         n : Optional[PositiveInt]
             The number of transactions for the symbol in the time period.
 
-        yfinance
-        ========
-
-        Parameters
-        ----------
-<<<<<<< HEAD
+        fmp
+        ===
+
+        Parameters
+        ----------
         timeseries : Optional[NonNegativeInt]
             Number of days to look back.
         interval : Literal['1min', '5min', '15min', '30min', '1hour', '4hour', '1day']
             Interval of the data to fetch.
-=======
-        interval : Optional[Literal['1m', '2m', '5m', '15m', '30m', '60m', '90m', '1h', '1d', '5d', '1wk', '1mo', '3mo']]
-            Data granularity.
-        period : Optional[Literal['1d', '5d', '1mo', '3mo', '6mo', '1y', '2y', '5y', '10y', 'ytd', 'max']]
-            Period of the data to return (quarterly or annually).
->>>>>>> f7f03d7e
 
 
         StockEOD
         --------
-<<<<<<< HEAD
         adjClose : Optional[float]
             Adjusted Close Price of the symbol.
         unadjustedVolume : Optional[float]
@@ -271,9 +227,6 @@
             Human readable format of the date.
         changeOverTime : Optional[float]
             Change \\% in the price of the symbol over a period of time."""  # noqa: E501
-=======
-        All fields are standardized."""  # noqa: E501
->>>>>>> f7f03d7e
         inputs = filter_inputs(
             provider_choices={
                 "provider": provider,
@@ -314,13 +267,8 @@
             ),
         ] = 15,
         chart: bool = False,
-<<<<<<< HEAD
         provider: Optional[Literal["benzinga", "polygon", "fmp"]] = None,
         **kwargs
-=======
-        provider: Optional[Literal["benzinga", "fmp", "polygon"]] = None,
-        **kwargs,
->>>>>>> f7f03d7e
     ) -> OBBject[List]:
         """Get news for one or more stock tickers.
 
@@ -330,7 +278,7 @@
 
         Parameters
         ----------
-        provider: Literal[benzinga, fmp, polygon]
+        provider: Literal[benzinga, polygon, fmp]
             The provider to use for the query.
         symbols : ConstrainedStrValue
             Symbol to get data for.
@@ -410,26 +358,6 @@
             The tags associated with the news.
         teaser : Optional[str]
             The teaser of the news.
-<<<<<<< HEAD
-=======
-
-        fmp
-        ===
-
-        Parameters
-        ----------
-        All fields are standardized.
-
-
-        StockNews
-        ---------
-        symbol : str
-            Ticker of the fetched news.
-        image : Optional[str]
-            URL to the image of the news source.
-        site : str
-            Name of the news source.
->>>>>>> f7f03d7e
 
         polygon
         =======
@@ -475,7 +403,6 @@
         publisher : PolygonPublisher
             Publisher of the article.
         tickers : List[str]
-<<<<<<< HEAD
             Tickers covered in the article.
 
         fmp
@@ -494,9 +421,6 @@
             URL to the image of the news source.
         site : str
             Name of the news source."""  # noqa: E501
-=======
-            Tickers covered in the article."""  # noqa: E501
->>>>>>> f7f03d7e
         inputs = filter_inputs(
             provider_choices={
                 "provider": provider,
@@ -531,11 +455,7 @@
         ] = 100,
         chart: bool = False,
         provider: Optional[Literal["fmp"]] = None,
-<<<<<<< HEAD
         **kwargs
-=======
-        **kwargs,
->>>>>>> f7f03d7e
     ) -> OBBject[List]:
         """Get valuation multiples for a stock ticker.
 
@@ -750,11 +670,7 @@
         ] = False,
         chart: bool = False,
         provider: Optional[Literal["cboe"]] = None,
-<<<<<<< HEAD
-        **kwargs
-=======
         **kwargs,
->>>>>>> f7f03d7e
     ) -> OBBject[List]:
         """Search for a company or stock ticker.
 
@@ -836,11 +752,7 @@
         ],
         chart: bool = False,
         provider: Optional[Literal["fmp"]] = None,
-<<<<<<< HEAD
-        **kwargs
-=======
         **kwargs,
->>>>>>> f7f03d7e
     ) -> OBBject[List]:
         """Load stock data for a specific ticker.
 
@@ -956,11 +868,7 @@
         ],
         chart: bool = False,
         provider: Optional[Literal["cboe"]] = None,
-<<<<<<< HEAD
-        **kwargs
-=======
         **kwargs,
->>>>>>> f7f03d7e
     ) -> OBBject[BaseModel]:
         """Get general price and performance metrics of a stock.
 
