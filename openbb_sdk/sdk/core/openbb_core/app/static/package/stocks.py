--- conflicted
+++ resolved
@@ -3,15 +3,14 @@
 import datetime
 from typing import Annotated, List, Literal, Optional, Union
 
-import pydantic
-from pydantic import validate_arguments
-
 import openbb_core.app.model.command_context
 import openbb_core.app.model.results.empty
+import pydantic
 from openbb_core.app.model.custom_parameter import OpenBBCustomParameter
 from openbb_core.app.model.obbject import OBBject
 from openbb_core.app.static.container import Container
 from openbb_core.app.static.filters import filter_call, filter_inputs, filter_output
+from pydantic import validate_arguments
 
 
 class CLASS_stocks(Container):
@@ -165,71 +164,6 @@
         hv_ninety_one_year_high : Optional[float]
             The 90-day high of realized volatility. (provider: cboe)"""
 
-<<<<<<< HEAD
-        StockEOD
-        --------
-        date : datetime
-            The date of the data.
-        open : PositiveFloat
-            The open price of the symbol.
-        high : PositiveFloat
-            The high price of the symbol.
-        low : PositiveFloat
-            The low price of the symbol.
-        close : PositiveFloat
-            The close price of the symbol.
-        volume : NonNegativeFloat
-            The volume of the symbol.
-        vwap : Optional[PositiveFloat]
-            Volume Weighted Average Price of the symbol.
-
-        polygon
-        =======
-
-        Parameters
-        ----------
-        timespan : Literal['minute', 'hour', 'day', 'week', 'month', 'quarter', 'year']
-            The timespan of the data.
-        sort : Literal['asc', 'desc']
-            Sort order of the data.
-        limit : PositiveInt
-            The number of data entries to return.
-        adjusted : bool
-            Whether the data is adjusted.
-        multiplier : PositiveInt
-            The multiplier of the timespan.
-
-
-        StockEOD
-        --------
-        n : PositiveInt
-            The number of transactions for the symbol in the time period.
-
-        fmp
-        ===
-
-        Parameters
-        ----------
-        timeseries : Optional[NonNegativeInt]
-            Number of days to look back.
-
-
-        StockEOD
-        --------
-        adj_close : float
-            Adjusted Close Price of the symbol.
-        unadjusted_volume : float
-            Unadjusted volume of the symbol.
-        change : float
-            Change in the price of the symbol from the previous day.
-        change_percent : float
-            Change \% in the price of the symbol.
-        label : str
-            Human readable format of the date.
-        change_over_time : float
-            Change \% in the price of the symbol over a period of time."""
-=======
->>>>>>> 6e73b123
         inputs = filter_inputs(
             provider_choices={
                 "provider": provider,
@@ -333,111 +267,6 @@
             chart : Optional[Chart]
                 Chart object.
 
-<<<<<<< HEAD
-
-        StockNews
-        ---------
-        date : datetime
-            The published date of the news.
-        title : str
-            The title of the news.
-        text : Optional[str]
-            The text/body of the news.
-        url : str
-            The URL of the news.
-
-        benzinga
-        ========
-
-        Parameters
-        ----------
-        display_output : Literal['headline', 'summary', 'full', 'all']
-            The type of data to return.
-        date : Optional[datetime]
-            The date of the news to retrieve.
-        date_from : Optional[datetime]
-            The start date of the news to retrieve.
-        date_to : Optional[datetime]
-            The end date of the news to retrieve.
-        updated_since : Optional[int]
-            The number of seconds since the news was updated.
-        published_since : Optional[int]
-            The number of seconds since the news was published.
-        sort : Optional[Literal['published_at', 'updated_at', 'title', 'author', 'channel', 'ticker', 'topic', 'content_type']]
-            The order in which to sort the news. Options are: published_at, updated_at, title, author, channel, ticker, topic, content_type.
-        isin : Optional[str]
-            The ISIN of the news to retrieve.
-        cusip : Optional[str]
-            The CUSIP of the news to retrieve.
-        channels : Optional[str]
-            The channels of the news to retrieve.
-        topics : Optional[str]
-            The topics of the news to retrieve.
-        authors : Optional[str]
-            The authors of the news to retrieve.
-        content_types : Optional[str]
-            The content types of the news to retrieve.
-
-
-        StockNews
-        ---------
-        image : List[BenzingaImage]
-            The images associated with the news.
-
-        polygon
-        =======
-
-        Parameters
-        ----------
-        ticker_lt : Optional[str]
-            Less than, by default None
-        ticker_lte : Optional[str]
-            Less than or equal, by default None
-        ticker_gt : Optional[str]
-            Greater than, by default None
-        ticker_gte : Optional[str]
-            Greater than or equal, by default None
-        published_utc : Optional[str]
-            The published date of the query, by default None
-        published_utc_lt : Optional[str]
-            Less than, by default None
-        published_utc_lte : Optional[str]
-            Less than or equal, by default None
-        published_utc_gt : Optional[str]
-            Greater than, by default None
-        published_utc_gte : Optional[str]
-            Greater than or equal, by default None
-        order : Optional[Literal['asc', 'desc']]
-            The sort order of the query, by default None
-        sort : Optional[str]
-            The sort of the query, by default None
-
-
-        StockNews
-        ---------
-        amp_url : Optional[str]
-            AMP URL.
-        author : Optional[str]
-            Author of the article.
-        id : str
-            Article ID.
-        image_url : Optional[str]
-            Image URL.
-        keywords : Optional[List[str]]
-            Keywords in the article
-        publisher : PolygonPublisher
-            Publisher of the article.
-        tickers : List[str]
-            Tickers covered in the article.
-
-        fmp
-        ===
-
-        Parameters
-        ----------
-        All fields are standardized.
-
-=======
         StockEOD
         --------
         date : Optional[datetime]
@@ -469,7 +298,6 @@
         n : Optional[PositiveInt]
             Number of transactions for the symbol in the time period. (provider: polygon)
         """
->>>>>>> 6e73b123
 
         inputs = filter_inputs(
             provider_choices={
