--- conflicted
+++ resolved
@@ -3,12 +3,8 @@
 import datetime
 from typing import List, Literal, Union
 
-<<<<<<< HEAD
-from pydantic import validate_arguments
-=======
 import typing_extensions
 from pydantic import BaseModel, validate_arguments
->>>>>>> 0a521a08
 
 import openbb_core.app.model.command_context
 import openbb_core.app.model.results.empty
@@ -369,11 +365,6 @@
 
         CPI
         ---
-<<<<<<< HEAD
-        country_unit_freq : Optional[List[CPIData]]
-            CPI data for a country, units, and frequency combination. (provider: fred)
-        """
-=======
         date : Optional[date]
             The date of the data.
         realtime_start : Optional[date]
@@ -382,7 +373,6 @@
             The date the data was updated.
         value : Optional[float]
             The value of the data."""
->>>>>>> 0a521a08
 
         inputs = filter_inputs(
             provider_choices={
@@ -717,13 +707,9 @@
             The volume of the symbol.
         vwap : Optional[float]
             Volume Weighted Average Price of the symbol.
-<<<<<<< HEAD
-        adj_close : Optional[float]
-=======
         n : Optional[PositiveInt]
             Number of transactions for the symbol in the time period. (provider: polygon)
         adjClose : Optional[float]
->>>>>>> 0a521a08
             Adjusted Close Price of the symbol. (provider: fmp)
         unadjusted_volume : Optional[float]
             Unadjusted volume of the symbol. (provider: fmp)
