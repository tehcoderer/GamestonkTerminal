### THIS FILE IS AUTO-GENERATED. DO NOT EDIT. ###

from typing import List, Literal, Union

import typing_extensions
from pydantic import validate_arguments

import openbb_core.app.model.command_context
import openbb_core.app.model.results.empty
from openbb_core.app.model.custom_parameter import OpenBBCustomParameter
from openbb_core.app.model.obbject import OBBject
from openbb_core.app.static.container import Container
from openbb_core.app.static.filters import filter_inputs


class CLASS_stocks_options(Container):
    @validate_arguments
    def chains(
        self,
        symbol: typing_extensions.Annotated[
            Union[str, List[str]],
            OpenBBCustomParameter(description="Symbol to get data for."),
        ],
        chart: bool = False,
        provider: Union[Literal["cboe"], None] = None,
        **kwargs
    ) -> OBBject[List]:
        """Get the complete options chain for a ticker.

        Parameters
        ----------
        symbol : Union[str, List[str]]
            Symbol to get data for.
        chart : bool
            Whether to create a chart or not, by default False.
        provider : Union[Literal['cboe'], NoneType]
            The provider to use for the query, by default None.
            If None, the provider specified in defaults is selected or 'cboe' if there is
            no default.

        Returns
        -------
        OBBject
            results : List[OptionsChains]
                Serializable results.
            provider : Union[Literal['cboe'], NoneType]
                Provider name.
            warnings : Optional[List[Warning_]]
                List of warnings.
            error : Optional[Error]
                Caught exceptions.
            chart : Optional[Chart]
                Chart object.

        OptionsChains
        -------------
        expiration : Optional[datetime]
            The expiration date of the contract.
        strike : Optional[float]
            The strike price of the contract.
        optionType : Optional[str]
            Call or Put.
        bid : Optional[float]
            The bid price of the contract.
        ask : Optional[float]
            The ask price of the contract.
        openInterest : Optional[float]
            The open interest on the contract.
        volume : Optional[float]
<<<<<<< HEAD
            Current trading volume on the contract.
        contract_symbol : Optional[str]
=======
            The current trading volume on the contract.
        contractSymbol : Optional[str]
>>>>>>> 0a521a08
            Contract symbol for the option. (provider: cboe)
        dte : Optional[int]
            Days to expiration for the option. (provider: cboe)
        bid_size : Optional[int]
            Bid size for the option. (provider: cboe)
        ask_size : Optional[int]
            Ask size for the option. (provider: cboe)
        implied_volatility : Optional[float]
            Implied volatility of the option. (provider: cboe)
        delta : Optional[float]
            Delta of the option. (provider: cboe)
        gamma : Optional[float]
            Gamma of the option. (provider: cboe)
        theta : Optional[float]
            Theta of the option. (provider: cboe)
        rho : Optional[float]
            Rho of the option. (provider: cboe)
        vega : Optional[float]
            Vega of the option. (provider: cboe)
        theoretical : Optional[float]
            Theoretical value of the option. (provider: cboe)
        open : Optional[float]
            Opening price of the option. (provider: cboe)
        high : Optional[float]
            High price of the option. (provider: cboe)
        low : Optional[float]
            Low price of the option. (provider: cboe)
        last_trade_price : Optional[float]
            Last trade price of the option. (provider: cboe)
        tick : Optional[str]
            Whether the last tick was up or down in price. (provider: cboe)
        previous_close : Optional[float]
            Previous closing price of the option. (provider: cboe)
        change : Optional[float]
            Change in  price of the option. (provider: cboe)
        change_percent : Optional[float]
            Change, in percent, of the option. (provider: cboe)
        last_trade_timestamp : Optional[datetime]
            Last trade timestamp of the option. (provider: cboe)"""

        inputs = filter_inputs(
            provider_choices={
                "provider": provider,
            },
            standard_params={
                "symbol": ",".join(symbol) if isinstance(symbol, list) else symbol,
            },
            extra_params=kwargs,
            chart=chart,
        )

        return self._command_runner.run(
            "/stocks/options/chains",
            **inputs,
        )

    @validate_arguments
    def eodchain(
        self, chart: bool = False
    ) -> OBBject[openbb_core.app.model.results.empty.Empty]:
        """Gets option chain at a specific date."""

        inputs = filter_inputs(
            chart=chart,
        )

        return self._command_runner.run(
            "/stocks/options/eodchain",
            **inputs,
        )

    @validate_arguments
    def hist(
        self, chart: bool = False
    ) -> OBBject[openbb_core.app.model.results.empty.Empty]:
        """Get historical data for a single option contract."""

        inputs = filter_inputs(
            chart=chart,
        )

        return self._command_runner.run(
            "/stocks/options/hist",
            **inputs,
        )

    @validate_arguments
    def info(
        self, chart: bool = False
    ) -> OBBject[openbb_core.app.model.results.empty.Empty]:
        """Display option information (volatility, IV rank, etc.)."""

        inputs = filter_inputs(
            chart=chart,
        )

        return self._command_runner.run(
            "/stocks/options/info",
            **inputs,
        )

    @validate_arguments
    def pcr(
        self, chart: bool = False
    ) -> OBBject[openbb_core.app.model.results.empty.Empty]:
        """Display historical rolling put/call ratio for ticker over a defined window."""

        inputs = filter_inputs(
            chart=chart,
        )

        return self._command_runner.run(
            "/stocks/options/pcr",
            **inputs,
        )

    @validate_arguments
    def unu(
        self, chart: bool = False
    ) -> OBBject[openbb_core.app.model.results.empty.Empty]:
        """Show unusual options activity."""

        inputs = filter_inputs(
            chart=chart,
        )

        return self._command_runner.run(
            "/stocks/options/unu",
            **inputs,
        )<|MERGE_RESOLUTION|>--- conflicted
+++ resolved
@@ -67,13 +67,8 @@
         openInterest : Optional[float]
             The open interest on the contract.
         volume : Optional[float]
-<<<<<<< HEAD
-            Current trading volume on the contract.
-        contract_symbol : Optional[str]
-=======
             The current trading volume on the contract.
         contractSymbol : Optional[str]
->>>>>>> 0a521a08
             Contract symbol for the option. (provider: cboe)
         dte : Optional[int]
             Days to expiration for the option. (provider: cboe)
