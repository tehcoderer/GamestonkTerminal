--- conflicted
+++ resolved
@@ -34,13 +34,8 @@
             OpenBBCustomParameter(description="Symbol to get data for."),
         ],
         chart: bool = False,
-<<<<<<< HEAD
-        provider: Optional[Literal["cboe"]] = None,
+        provider: Union[Literal["cboe"], None] = None,
         **kwargs,
-=======
-        provider: Union[Literal["cboe"], None] = None,
-        **kwargs
->>>>>>> 695bb8b3
     ) -> OBBject[List]:
         """Get the complete options chain for a ticker.
 
