import inspect
import multiprocessing
import warnings
from contextlib import nullcontext
from copy import deepcopy
from datetime import datetime
from inspect import Parameter, signature
from time import perf_counter_ns
from typing import Any, Callable, ContextManager, Dict, List, Optional, Tuple, Union

from pydantic import BaseConfig, Extra, create_model

from openbb_core.app.charting_manager import ChartingManager
from openbb_core.app.logs.logging_manager import LoggingManager
from openbb_core.app.model.abstract.warning import cast_warning
from openbb_core.app.model.charts.chart import Chart
from openbb_core.app.model.command_context import CommandContext
from openbb_core.app.model.journal import Journal
from openbb_core.app.model.journal_entry import JournalEntry
from openbb_core.app.model.journal_query import JournalQuery
<<<<<<< HEAD
from openbb_core.app.model.obbject import Error, OBBject, OpenBBError
=======
from openbb_core.app.model.obbject import Error, OBBject
>>>>>>> cf646df6
from openbb_core.app.model.system_settings import SystemSettings
from openbb_core.app.model.user_settings import UserSettings
from openbb_core.app.router import CommandMap
from openbb_core.app.service.journal_service import JournalService
from openbb_core.app.service.system_service import SystemService
from openbb_core.app.service.user_service import UserService


class ExecutionContext:
    def __init__(
        self,
        command_map: CommandMap,
        route: str,
        system_settings: SystemSettings,
        user_settings: UserSettings,
        journal: Optional[Journal] = None,
        journal_service: Optional[JournalService] = None,
    ) -> None:
        self.command_map = command_map
        self.journal = journal or Journal()
        self.route = route
        self.system_settings = system_settings
        self.journal_service = journal_service or JournalService()
        self.user_settings = user_settings


class ParametersBuilder:
    @staticmethod
    def get_polished_parameter_list(func: Callable) -> List[Parameter]:
        sig = signature(func)
        parameter_list = list(sig.parameters.values())

        return parameter_list

    @staticmethod
    def get_polished_func(func: Callable) -> Callable:
        func = deepcopy(func)
        sig = signature(func)
        parameter_map = dict(sig.parameters)

        if "__authenticated_user_settings" in parameter_map:
            parameter_map.pop("__authenticated_user_settings")

        parameter_list = list(parameter_map.values())
        new_signature = signature(func).replace(parameters=parameter_list)

        func.__signature__ = new_signature  # type: ignore
        func.__annotations__ = parameter_map

        return func

    @classmethod
    def merge_args_and_kwargs(
        cls,
        func: Callable,
        args: Tuple[Any],
        kwargs: Dict[str, Any],
    ) -> Dict[str, Any]:
        args = deepcopy(args)
        kwargs = deepcopy(kwargs)
        parameter_list = cls.get_polished_parameter_list(func=func)
        parameter_map = {}

        for index, parameter in enumerate(parameter_list):
            if index < len(args):
                parameter_map[parameter.name] = args[index]
            elif parameter.name in kwargs:
                parameter_map[parameter.name] = kwargs[parameter.name]
            elif parameter.default is not parameter.empty:
                parameter_map[parameter.name] = parameter.default
            else:
                parameter_map[parameter.name] = None

        return parameter_map

    @classmethod
    def update_journal_query(
        cls,
        kwargs: Dict[str, Any],
        journal: Journal,
        journal_service: JournalService,
    ) -> Dict[str, Any]:
        for parameter_name, parameter_value in kwargs.items():
            if isinstance(parameter_value, JournalQuery):
                journal_query = parameter_value
                journal_entry_id = journal_query.journal_entry_id

                journal_entry = journal_service.journal_entry_repository.read(
                    filter_list=[("_id", journal_entry_id)],
                )

                if journal_entry and journal_entry.journal_id == journal.id:
                    kwargs[parameter_name] = journal_entry.output.results
                else:
                    raise AttributeError(
                        f"Cannot find JournalEntry for the JournalQuery: {journal_query}.\n"
                        f"parameter_name  = {parameter_name}\n"
                        f"parameter_value = {parameter_value}\n"
                    )

        return kwargs

    @staticmethod
    def update_command_context(
        func: Callable,
        kwargs: Dict[str, Any],
        system_settings: SystemSettings,
        user_settings: UserSettings,
    ) -> Dict[str, Any]:
        argcount = func.__code__.co_argcount
        if "cc" in func.__code__.co_varnames[:argcount]:
            kwargs["cc"] = CommandContext(
                user_settings=user_settings,
                system_settings=system_settings,
            )

        return kwargs

    @staticmethod
    def update_provider_choices(
        command_map: CommandMap,
        route: str,
        kwargs: Dict[str, Any],
        user_settings: UserSettings,
    ) -> Dict[str, Any]:
        provider_choices = kwargs.get("provider_choices", None)
        if provider_choices and isinstance(provider_choices, dict):
            provider = provider_choices.get("provider", None)
            if provider is None:
                route_defaults = user_settings.defaults.routes.get(route, None)
                random_choice = command_map.command_coverage[route][0]
                provider = (
                    random_choice
                    if route_defaults is None
                    or route_defaults.get("provider", None) is None
                    else route_defaults.get("provider", random_choice)
                )
                kwargs["provider_choices"] = {"provider": provider}
        return kwargs

    @classmethod
    def validate_kwargs(
        cls,
        func: Callable,
        kwargs: Dict[str, Any],
    ) -> Dict[str, Any]:
        """Validate kwargs and if possible coerce to the correct type"""

        class Config(BaseConfig):
            arbitrary_types_allowed = True
            extra = Extra.allow

        sig = inspect.signature(func)
        fields = {
            n: (
                p.annotation,
                ... if p.default is Parameter.empty else p.default,
            )
            for n, p in sig.parameters.items()
        }
        ValidationModel = create_model(func.__name__, __config__=Config, **fields)  # type: ignore
        model = ValidationModel(**kwargs)
        result = dict(model)

        return result

    @classmethod
    def build(
        cls,
        args: Tuple[Any],
        execution_context: ExecutionContext,
        func: Callable,
        route: str,
        kwargs: Dict[str, Any],
    ) -> Dict[str, Any]:
        func = cls.get_polished_func(func=func)
        journal = execution_context.journal
        system_settings = execution_context.system_settings
        user_settings = execution_context.user_settings
        journal_service = execution_context.journal_service
        command_map = execution_context.command_map

        kwargs = cls.merge_args_and_kwargs(
            func=func,
            args=args,
            kwargs=kwargs,
        )
        kwargs = cls.update_journal_query(
            kwargs=kwargs,
            journal=journal,
            journal_service=journal_service,
        )
        kwargs = cls.update_command_context(
            func=func,
            kwargs=kwargs,
            system_settings=system_settings,
            user_settings=user_settings,
        )
        kwargs = cls.update_provider_choices(
            command_map=command_map,
            route=route,
            kwargs=kwargs,
            user_settings=user_settings,
        )
        kwargs = cls.validate_kwargs(func=func, kwargs=kwargs)
        return kwargs


class StaticCommandRunner:
    logging_manager = LoggingManager()
    charting_manager = ChartingManager()

    @staticmethod
    def __run_in_isolation(func, args=None, kwargs=None) -> OBBject:
        args = args or ()
        kwargs = kwargs or {}

        with multiprocessing.Pool(processes=1) as pool:
            result = pool.apply(func=func, args=args, kwds=kwargs)

        return result

    @classmethod
    def __command(
        cls, system_settings: SystemSettings, func: Callable, kwargs: Dict[str, Any]
    ) -> OBBject:
        """Run a command and return the output"""
        try:
            context_manager: Union[warnings.catch_warnings, ContextManager[None]] = (
                warnings.catch_warnings(record=True)
                if not system_settings.debug_mode
                else nullcontext()
            )

            with context_manager as warning_list:
                if system_settings.run_in_isolation:
                    OBBject = cls.__run_in_isolation(func=func, kwargs=kwargs)
                else:
                    OBBject = func(**kwargs)

                OBBject.provider = getattr(
                    kwargs.get("provider_choices", None), "provider", None
                )

                if warning_list:
                    OBBject.warnings = list(map(cast_warning, warning_list))

        except Exception as e:
<<<<<<< HEAD
            raise OpenBBError(e) from e
=======
            obbject = OBBject(
                error=Error(message=str(e), error_kind=e.__class__.__name__)
            )
            if system_settings.debug_mode:
                raise
>>>>>>> cf646df6

        return OBBject

    @classmethod
    def __chart(
        cls,
<<<<<<< HEAD
        OBBject: OBBject,
=======
        obbject: OBBject,
>>>>>>> cf646df6
        user_settings: UserSettings,
        system_settings: SystemSettings,
        route: str,
        **kwargs,
    ) -> None:
        """Create a chart from the command output"""
        try:
            OBBject.chart = cls.charting_manager.chart(
                user_settings=user_settings,
                system_settings=system_settings,
                route=route,
                OBBject_item=OBBject.results,
                **kwargs,
            )
        except Exception as e:
            OBBject.chart = Chart(error=Error(message=str(e)))
            if system_settings.debug_mode:
                raise

    @classmethod
    def __execute_func(
        cls,
        route: str,
        args: Tuple[Any],
        execution_context: ExecutionContext,
        func: Callable,
        kwargs: Dict[str, Any],
    ) -> OBBject:
        """Execute a function and return the output"""
        user_settings = execution_context.user_settings
        system_settings = execution_context.system_settings

        # If we're on Jupyter we need to pop here because we will lose "chart" after
        # ParametersBuilder.build. This needs to be fixed in a way that chart is
        # added to the function signature and shared for jupyter and api
        # We can check in the router decorator if the given function has a chart
        # in the charting extension then we add it there. This way we can remove
        # the chart parameter from the commands.py and package_builder, it will be
        # added to the function signature in the router decorator
        chart = kwargs.pop("chart", False)

        kwargs = ParametersBuilder.build(
            args=args,
            execution_context=execution_context,
            func=func,
            route=route,
            kwargs=kwargs,
        )

        # If we're on the api we need to remove "chart" here because the parameter is added on
        # commands.py and the function signature does not expect "chart"
        kwargs.pop("chart", None)

        OBBject = cls.__command(
            system_settings=system_settings,
            func=func,
            kwargs=kwargs,
        )

        if chart and OBBject.results:
            cls.__chart(
                OBBject=OBBject,
                user_settings=user_settings,
                system_settings=system_settings,
                route=route,
                **kwargs,
            )

        cls.logging_manager.log(
            user_settings=user_settings,
            system_settings=system_settings,
            OBBject=OBBject,
            route=route,
            func=func,
            kwargs=kwargs,
        )

        return OBBject

    @classmethod
    def __update_managers_settings(
        cls, system_settings: SystemSettings, user_settings: UserSettings
    ):
        cls.logging_manager.logging_settings = (system_settings, user_settings)
        cls.charting_manager.charting_settings = (system_settings, user_settings)

    @classmethod
    def run(
        cls,
        execution_context: ExecutionContext,
        /,
        *args,
        **kwargs,
    ) -> JournalEntry:
        timestamp = datetime.now()
        start_ns = perf_counter_ns()

        command_map = execution_context.command_map
        journal = execution_context.journal
        route = execution_context.route
        journal_service = execution_context.journal_service

        cls.__update_managers_settings(
            execution_context.system_settings, execution_context.user_settings
        )

        func = command_map.get_command(route=route)

        if func:
            OBBject = cls.__execute_func(
                route=route,
                args=args,  # type: ignore
                execution_context=execution_context,
                func=func,
                kwargs=kwargs,
            )
        else:
            raise AttributeError(f"Invalid command : route={route}")

        duration = perf_counter_ns() - start_ns

        journal_entry = JournalEntry(
            journal_id=journal.id,
            arguments=kwargs,
            duration=duration,
            output=OBBject,
            route=route,
            timestamp=timestamp,
        )

        journal_service.journal_entry_repository.create(model=journal_entry)

        return journal_entry


class CommandRunner:
    def __init__(
        self,
        command_map: Optional[CommandMap] = None,
        system_settings: Optional[SystemSettings] = None,
        journal_service: Optional[JournalService] = None,
    ) -> None:
        self._command_map = command_map or CommandMap()
        self._system_settings = (
            system_settings or SystemService.read_default_system_settings()
        )
        self._journal_service = journal_service or JournalService()

    @property
    def command_map(self) -> CommandMap:
        return self._command_map

    @property
    def system_settings(self) -> SystemSettings:
        return self._system_settings

    @property
    def journal_service(self) -> JournalService:
        return self._journal_service

    def run(
        self,
        journal: Journal,
        user_settings: UserSettings,
        route: str,
        /,
        *args,
        **kwargs,
    ) -> JournalEntry:
        command_map = self._command_map
        # Getting the most updated system settings to allow debug_mode without reload
        system_settings = self._system_settings
        journal_service = self._journal_service

        execution_context = ExecutionContext(
            command_map=command_map,
            journal=journal,
            route=route,
            system_settings=system_settings,
            journal_service=journal_service,
            user_settings=user_settings,
        )

        journal_entry = StaticCommandRunner.run(
            execution_context,
            *args,
            **kwargs,
        )

        return journal_entry

    def run_once(
        self,
        user_settings: UserSettings,
        route: str,
        /,
        *args,
        **kwargs,
    ) -> JournalEntry:
        command_map = self._command_map
        system_settings = self._system_settings

        execution_context = ExecutionContext(
            command_map=command_map,
            route=route,
            system_settings=system_settings,
            user_settings=user_settings,
        )

        journal_entry = StaticCommandRunner.run(
            execution_context,
            *args,
            **kwargs,
        )

        return journal_entry


class CommandRunnerSession:
    def __init__(
        self,
        command_runner: Optional[CommandRunner] = None,
        journal: Optional[Journal] = None,
        user_settings: Optional[UserSettings] = None,
    ) -> None:
        self._command_runner = command_runner or CommandRunner()
        self._journal = journal or Journal()
        self._user_settings = user_settings or UserService.read_default_user_settings()

    @property
    def command_runner(self) -> CommandRunner:
        return self._command_runner

    @command_runner.setter
    def command_runner(self, command_runner: CommandRunner) -> None:
        self._command_runner = command_runner

    @property
    def journal(self) -> Journal:
        return self._journal

    @journal.setter
    def journal(self, journal: Journal) -> None:
        self._journal = journal

    @property
    def user_settings(self) -> UserSettings:
        return self._user_settings

    @user_settings.setter
    def user_settings(self, user_settings: UserSettings) -> None:
        self._user_settings = user_settings

    def run(self, route: str, /, *args, **kwargs) -> JournalEntry:
        command_runner = self._command_runner
        journal = self._journal
        user_settings = self._user_settings

        journal_entry = command_runner.run(
            journal,
            user_settings,
            route,
            *args,
            **kwargs,
        )

        return journal_entry<|MERGE_RESOLUTION|>--- conflicted
+++ resolved
@@ -18,11 +18,7 @@
 from openbb_core.app.model.journal import Journal
 from openbb_core.app.model.journal_entry import JournalEntry
 from openbb_core.app.model.journal_query import JournalQuery
-<<<<<<< HEAD
 from openbb_core.app.model.obbject import Error, OBBject, OpenBBError
-=======
-from openbb_core.app.model.obbject import Error, OBBject
->>>>>>> cf646df6
 from openbb_core.app.model.system_settings import SystemSettings
 from openbb_core.app.model.user_settings import UserSettings
 from openbb_core.app.router import CommandMap
@@ -271,26 +267,14 @@
                     OBBject.warnings = list(map(cast_warning, warning_list))
 
         except Exception as e:
-<<<<<<< HEAD
             raise OpenBBError(e) from e
-=======
-            obbject = OBBject(
-                error=Error(message=str(e), error_kind=e.__class__.__name__)
-            )
-            if system_settings.debug_mode:
-                raise
->>>>>>> cf646df6
 
         return OBBject
 
     @classmethod
     def __chart(
         cls,
-<<<<<<< HEAD
-        OBBject: OBBject,
-=======
         obbject: OBBject,
->>>>>>> cf646df6
         user_settings: UserSettings,
         system_settings: SystemSettings,
         route: str,
@@ -302,7 +286,7 @@
                 user_settings=user_settings,
                 system_settings=system_settings,
                 route=route,
-                OBBject_item=OBBject.results,
+                OBBject_item=obbject.results,
                 **kwargs,
             )
         except Exception as e:
