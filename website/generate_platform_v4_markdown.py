--- conflicted
+++ resolved
@@ -1,28 +1,15 @@
 """Platform V4 Markdown Generator Script."""
 
-<<<<<<< HEAD
-import argparse
-=======
->>>>>>> e1af0a7d
 import json
 import re
 import shutil
 import subprocess
 from pathlib import Path
-<<<<<<< HEAD
-from typing import Dict, List, Union
-
-import toml
-from openbb_core.app.static.utils.console import Console
-from openbb_core.provider import standard_models
-from packaging import specifiers
-=======
 from typing import Dict, List
 
 from openbb_core.provider import standard_models
 from poetry.core.constraints.version import Version, VersionConstraint, parse_constraint
 from poetry.core.pyproject.toml import PyProjectTOML
->>>>>>> e1af0a7d
 
 # Number of spaces to substitute tabs for indentation
 TAB_WIDTH = 4
@@ -30,20 +17,12 @@
 # Maximum number of commands to display on the cards
 MAX_COMMANDS = 8
 
-<<<<<<< HEAD
-# Path to the Platform directory and the reference.json file
-PLATFORM_PATH = Path(__file__).parent.parent / "openbb_platform"
-REFERENCE_FILE_PATH = Path(PLATFORM_PATH / "openbb/assets/reference.json")
-
-# Paths to use for generating and storing the markdown files
-=======
 # Input paths
 PLATFORM_PATH = Path(__file__).parent.parent / "openbb_platform"
 PLATFORM_PYPROJECT_PATH = Path(PLATFORM_PATH / "pyproject.toml")
 REFERENCE_FILE_PATH = Path(PLATFORM_PATH / "openbb/assets/reference.json")
 
 # Output paths
->>>>>>> e1af0a7d
 WEBSITE_PATH = Path(__file__).parent.absolute()
 SEO_METADATA_PATH = Path(WEBSITE_PATH / "metadata/platform_v4_seo_metadata.json")
 PLATFORM_CONTENT_PATH = Path(WEBSITE_PATH / "content/platform")
@@ -56,142 +35,6 @@
 
 
 # pylint: disable=redefined-outer-name
-<<<<<<< HEAD
-def check_installed_packages(
-    console: Console,
-    debug: bool,
-) -> None:
-    """Checks if the installed packages are the same as those on the platform pyproject.toml file.
-
-    Compares the versions of the installed packages with the versions specified in the pyproject.toml file.
-    The source of truth for the package versions is the pyproject.toml file, and the installed packages are
-    checked against the specified versions. If the installed packages do not satisfy the version requirements,
-    an error is raised.
-
-    Parameters
-    ----------
-        console (Console): Console object to display messages and save logs
-        debug (bool): Flag to enable debug mode
-    """
-
-    def convert_poetry_version_specifier(
-        poetry_version: Union[str, Dict[str, str]]
-    ) -> str:
-        """
-        Convert a Poetry version specifier to a format compatible with the packaging library.
-        Handles both simple string specifiers and dictionary specifiers, extracting only the version value if it's a dict.
-
-        Parameters
-        ----------
-            poetry_version (Union[str, Dict[str, str]]):
-                Poetry version specifier
-
-        Returns
-        -------
-            str:
-                Version specifier compatible with the packaging library
-        """
-        if isinstance(poetry_version, dict):
-            poetry_version = poetry_version.get("version", "")
-
-        if isinstance(poetry_version, str):
-            if poetry_version.startswith("^"):
-                base_version = poetry_version[1:]
-                # Use regex to split the version and convert to integers only if they are purely numeric
-                parts = re.split(r"\.|\-", base_version)
-                try:
-                    major, minor = (int(x) for x in parts[:2])
-                except ValueError:
-                    # If conversion fails, return the original version specifier
-                    return poetry_version
-                next_major_version = major + 1
-                # Construct a version specifier that represents the range.
-                return f">={base_version},<{next_major_version}.0.0"
-
-            if poetry_version.startswith("~"):
-                base_version = poetry_version[1:]
-                parts = re.split(r"\.|\-", base_version)
-                try:
-                    major, minor = (int(x) for x in parts[:2])
-                except ValueError:
-                    # If conversion fails, return the original version specifier
-                    return poetry_version
-                next_minor_version = minor + 1
-                # Construct a version specifier that represents the range.
-                return f">={base_version},<{major}.{next_minor_version}.0"
-
-            # No need to modify other specifiers, as they are compatible with packaging library
-        return poetry_version
-
-    def check_dependency(
-        package_name: str, version_spec: str, installed_packages_dict: Dict[str, str]
-    ) -> None:
-        """
-        Check if the installed package version satisfies the required version specifier.
-        Raises DependencyCheckError if the package is not installed or does not satisfy the version requirements.
-
-        Parameters
-        ----------
-            package_name (str):
-                Name of the package to check
-            version_spec (str):
-                Version specifier to check against
-            installed_packages_dict (Dict[str, str]):
-                Dictionary of installed packages and their versions
-        """
-        installed_version = installed_packages_dict.get(package_name.lower())
-        if not installed_version:
-            raise Exception(f"{package_name} is not installed.")
-
-        converted_version_spec = convert_poetry_version_specifier(version_spec)
-        specifier_set = specifiers.SpecifierSet(converted_version_spec)
-
-        if not specifier_set.contains(installed_version, prereleases=True):
-            message = f"{package_name} version {installed_version} does not satisfy the specified version {converted_version_spec}."  # noqa: E501, pylint: disable=line-too-long
-            raise Exception(message)
-
-    console.log("\n[CRITICAL] Ensuring all the extensions are installed before the script runs...")  # fmt: skip
-
-    # Execute the pip list command once and store the output
-    pip_list_output = subprocess.run(
-        "pip list | grep openbb",  # noqa: S607
-        shell=True,  # noqa: S602
-        capture_output=True,
-        text=True,
-        check=False,
-    )
-    installed_packages = pip_list_output.stdout.splitlines()
-    installed_packages_dict = {
-        line.split()[0].lower(): line.split()[1] for line in installed_packages
-    }
-
-    # Load the pyproject.toml file once
-    with open(PLATFORM_PATH / "pyproject.toml") as f:
-        toml_dict = toml.load(f)
-
-    # Extract the openbb dependencies, excluding the python dependency
-    dependencies = toml_dict["tool"]["poetry"]["dependencies"]
-    dependencies.pop("python", None)
-
-    # Compare versions and check dependencies
-    for package, version_spec in dependencies.items():
-        normalized_package_name = package.replace("_", "-").lower()
-        try:
-            # Convert the version specifier before checking
-            converted_version_spec = convert_poetry_version_specifier(version_spec)
-            check_dependency(
-                normalized_package_name, converted_version_spec, installed_packages_dict
-            )
-
-            # Ensure debug_mode output shows the processed version specifier
-            if debug:
-                installed_version = installed_packages_dict.get(normalized_package_name)
-                console.log(
-                    f"{normalized_package_name}: Specified version {converted_version_spec}, Installed version {installed_version}"  # noqa: E501, pylint: disable=line-too-long
-                )
-        except Exception as e:
-            raise e
-=======
 
 
 class Console:
@@ -206,7 +49,6 @@
 
 
 console = Console(verbose=True)
->>>>>>> e1af0a7d
 
 
 def create_reference_markdown_seo(path: str, description: str) -> str:
@@ -214,17 +56,6 @@
 
     Parameters
     ----------
-<<<<<<< HEAD
-        path (str):
-            Command path relative to the obb class
-        description (str):
-            Description of the command
-
-    Returns
-    -------
-        str:
-            SEO section for the markdown file
-=======
     path: str
         Command path relative to the obb class
     description: str
@@ -234,7 +65,6 @@
     -------
     str
         SEO section for the markdown file
->>>>>>> e1af0a7d
     """
 
     with open(SEO_METADATA_PATH) as f:
@@ -277,19 +107,6 @@
 
     Parameters
     ----------
-<<<<<<< HEAD
-        path (str):
-            Command path relative to the obb class
-        description (str):
-            Description of the command
-        deprecated (Dict[str, str]):
-            Deprecated flag and message
-
-    Returns
-    -------
-        str:
-            Introduction section for the markdown file
-=======
     path: str
         Command path relative to the obb class
     description: str
@@ -301,7 +118,6 @@
     -------
     str
         Introduction section for the markdown file
->>>>>>> e1af0a7d
     """
 
     deprecation_message = (
@@ -331,17 +147,6 @@
 
     Parameters
     ----------
-<<<<<<< HEAD
-        parameters (Dict[str, List[Dict[str, str]]]):
-            Dictionary of providers and their corresponding parameters
-        heading (str):
-            Section heading for the tabular section
-
-    Returns
-    -------
-        str:
-            Tabular section for the markdown file
-=======
     parameters: Dict[str, List[Dict[str, str]]]
         Dictionary of providers and their corresponding parameters
     heading: str
@@ -351,7 +156,6 @@
     -------
     str
         Tabular section for the markdown file
->>>>>>> e1af0a7d
     """
 
     standard_params_list = []
@@ -414,16 +218,6 @@
 def create_reference_markdown_returns_section(returns: List[Dict[str, str]]) -> str:
     """Create the returns section for the markdown file.
 
-<<<<<<< HEAD
-    Args
-    ----
-        returns (List[Dict[str, str]]):
-            List of dictionaries containing the name, type and description of the returns
-    Returns
-    -------
-        str:
-            Returns section for the markdown file
-=======
     Parameters
     ----------
     returns: List[Dict[str, str]]
@@ -433,7 +227,6 @@
     -------
     str
         Returns section for the markdown file
->>>>>>> e1af0a7d
     """
 
     returns_str = ""
@@ -458,19 +251,6 @@
 
     Parameters
     ----------
-<<<<<<< HEAD
-        title (str):
-            Title of the data model
-        description (str):
-            Description of the data model
-        model (str):
-            Model name
-
-    Returns
-    -------
-        str:
-            Basic markdown file content for the data model
-=======
     title: str
         Title of the data model
     description: str
@@ -482,7 +262,6 @@
     -------
     str
         Basic markdown file content for the data model
->>>>>>> e1af0a7d
     """
 
     # File name is used in the import statement
@@ -532,15 +311,6 @@
 
     Parameters
     ----------
-<<<<<<< HEAD
-        data_model (str):
-            Data model name
-
-    Returns
-    -------
-        str:
-            File name containing the data model class
-=======
     data_model: str
         Data model name
 
@@ -548,7 +318,6 @@
     -------
     str
         File name containing the data model class
->>>>>>> e1af0a7d
     """
 
     # Function to search for the data model class in the file
@@ -576,13 +345,8 @@
 
     Parameters
     ----------
-<<<<<<< HEAD
-        reference_content (Dict[str, str]):
-            Endpoints and their corresponding descriptions.
-=======
     reference_content: Dict[str, str]
         Endpoints and their corresponding descriptions.
->>>>>>> e1af0a7d
     """
 
     def generate_index_and_category(
@@ -715,19 +479,6 @@
 
     Parameters
     ----------
-<<<<<<< HEAD
-        title (str):
-            Title of the data model
-        description (str):
-            Description of the data model
-        model (str):
-            Model name
-
-    Returns
-    -------
-        str:
-            Index content for the data models
-=======
     title: str
         Title of the data model
     description: str
@@ -739,7 +490,6 @@
     -------
     str
         Index content for the data models
->>>>>>> e1af0a7d
     """
 
     # Get the first sentence of the description
@@ -762,13 +512,8 @@
 
     Parameters
     ----------
-<<<<<<< HEAD
-        content (str):
-            Content for the data models index file
-=======
     content: str
         Content for the data models index file
->>>>>>> e1af0a7d
     """
 
     index_content = (
@@ -796,19 +541,6 @@
 
     Parameters
     ----------
-<<<<<<< HEAD
-        path (str):
-            Path to the markdown file
-        markdown_content (str):
-            Content for the markdown file
-        directory (str):
-            Directory to save the markdown file
-
-    Raises
-    ------
-        ValueError:
-            If the content type is invalid
-=======
     path: str
         Path to the markdown file
     markdown_content: str
@@ -820,7 +552,6 @@
     ------
     ValueError:
         If the content type is invalid
->>>>>>> e1af0a7d
     """
 
     # For reference, split the path to separate the
@@ -846,31 +577,12 @@
 
 
 # pylint: disable=redefined-outer-name
-<<<<<<< HEAD
-def generate_platform_markdown(
-    console: Console,
-) -> None:
-=======
 def generate_platform_markdown(paths: Dict) -> None:
->>>>>>> e1af0a7d
     """Generate markdown files for OpenBB Docusaurus website."""
 
     data_models_index_content = []
     reference_index_content_dict = {}
 
-<<<<<<< HEAD
-    console.log(f"\n[INFO] Reading the {REFERENCE_FILE_PATH} file...")
-    # Load the reference.json file
-    try:
-        with open(REFERENCE_FILE_PATH) as f:
-            reference = json.load(f)
-    except FileNotFoundError as exc:
-        raise FileNotFoundError(
-            "File not found! Please ensure the file exists."
-        ) from exc
-
-=======
->>>>>>> e1af0a7d
     # Clear the platform/reference folder
     console.log(f"\n[INFO] Clearing the {PLATFORM_REFERENCE_PATH} folder...")
     shutil.rmtree(PLATFORM_REFERENCE_PATH, ignore_errors=True)
@@ -962,35 +674,6 @@
     console.log(f"\n[INFO] Generating the index files for the {PLATFORM_DATA_MODELS_PATH} directory...")  # fmt: skip
     generate_data_models_index_files(data_models_index_content_str)
     console.log("\n[INFO] Markdown files generated successfully!")
-<<<<<<< HEAD
-
-
-if __name__ == "__main__":
-    parser = argparse.ArgumentParser(
-        prog="Platform Markdown Generator V2",
-        description="Generate markdown files for the Platform website docs.",
-    )
-
-    parser.add_argument(
-        "-v",
-        "--verbose",
-        action="store_true",
-        help="Enable verbose output for debugging.",
-    )
-
-    args = parser.parse_args()
-    console = Console(True)
-    verbose = False
-
-    if args.verbose:
-        verbose = True
-
-    check_installed_packages(
-        console=console,
-        debug=verbose,
-    )
-    generate_platform_markdown(console=console)
-=======
 
 
 def read_reference() -> dict:
@@ -1090,5 +773,4 @@
     reference = read_reference()
     check_built(openbb_versions, reference)
 
-    generate_platform_markdown(reference.get("paths", {}))
->>>>>>> e1af0a7d
+    generate_platform_markdown(reference.get("paths", {}))