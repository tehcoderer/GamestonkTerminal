---
title: events
description: OpenBB Terminal Function
---

# events

Economic calendar. If no start or end dates, default is the current day high importance events.

### Usage

```python
<<<<<<< HEAD
usage: events [-c COUNTRY] [-s START_DATE] [-e END_DATE] [-d SPEC_DATE] [-i {high,medium,low,all}] [--categories {employment,credit,balance,economic_activity,central_banks,bonds,inflation,confidence_index}]
=======
events [-c {argentina,australia,austria,bahrain,bangladesh,belgium,bosnia,botswana,brazil,bulgaria,canada,cayman_islands,chile,china,colombia,costa_rica,croatia,cyprus,czech_republic,denmark,dubai,ecuador,egypt,estonia,euro_zone,finland,france,germany,greece,hong_kong,hungary,iceland,india,indonesia,iraq,ireland,israel,italy,ivory_coast,jamaica,japan,jordan,kazakhstan,kenya,kuwait,latvia,lebanon,lithuania,luxembourg,malawi,malaysia,malta,mauritius,mexico,mongolia,montenegro,morocco,namibia,netherlands,new_zealand,nigeria,norway,oman,pakistan,palestine,peru,philippines,poland,portugal,qatar,romania,russia,rwanda,saudi_arabia,serbia,singapore,slovakia,slovenia,south_africa,south_korea,spain,sri_lanka,sweden,switzerland,taiwan,tanzania,thailand,tunisia,turkey,uganda,ukraine,united_kingdom,united_states,venezuela,vietnam,zambia,zimbabwe,all}] [-s START_DATE] [-e END_DATE] [-d SPEC_DATE] [-i {high,medium,low,all}] [--categories {employment,credit,balance,economic_activity,central_banks,bonds,inflation,confidence_index}]
>>>>>>> 7480c5ef
```

---

## Parameters

| Name | Description | Default | Optional | Choices |
| ---- | ----------- | ------- | -------- | ------- |
<<<<<<< HEAD
| country | Display calendar for specific country. |  | True | None |
| start_date | The start date of the data (format: YEAR-MONTH-DAY, i.e. 2010-12-31) | 2022-11-23 | True | None |
| end_date | The start date of the data (format: YEAR-MONTH-DAY, i.e. 2010-12-31) | 2022-11-23 | True | None |
=======
| country | Display calendar for specific country. |  | True | argentina, australia, austria, bahrain, bangladesh, belgium, bosnia, botswana, brazil, bulgaria, canada, cayman_islands, chile, china, colombia, costa_rica, croatia, cyprus, czech_republic, denmark, dubai, ecuador, egypt, estonia, euro_zone, finland, france, germany, greece, hong_kong, hungary, iceland, india, indonesia, iraq, ireland, israel, italy, ivory_coast, jamaica, japan, jordan, kazakhstan, kenya, kuwait, latvia, lebanon, lithuania, luxembourg, malawi, malaysia, malta, mauritius, mexico, mongolia, montenegro, morocco, namibia, netherlands, new_zealand, nigeria, norway, oman, pakistan, palestine, peru, philippines, poland, portugal, qatar, romania, russia, rwanda, saudi_arabia, serbia, singapore, slovakia, slovenia, south_africa, south_korea, spain, sri_lanka, sweden, switzerland, taiwan, tanzania, thailand, tunisia, turkey, uganda, ukraine, united_kingdom, united_states, venezuela, vietnam, zambia, zimbabwe, all |
| start_date | The start date of the data (format: YEAR-MONTH-DAY, i.e. 2010-12-31) | 2022-11-25 | True | None |
| end_date | The start date of the data (format: YEAR-MONTH-DAY, i.e. 2010-12-31) | 2022-11-25 | True | None |
>>>>>>> 7480c5ef
| spec_date | Get a specific date for events. Overrides start and end dates. | None | True | None |
| importance | Event importance classified as high, medium, low or all. | None | True | high, medium, low, all |
| category | [INVESTING source only] Event category. | None | True | employment, credit, balance, economic_activity, central_banks, bonds, inflation, confidence_index |


---

## Examples

```python
2022 Oct 20, 15:19 (🦋) /economy/ $ events -c united_kingdom,spain -s 2022-10-20 -e 2022-11-05 -l 15

                                                Economic Calendar
┏━━━━━━━━━━━━┳━━━━━━━━━━━━━━━━┳━━━━━━━━━━━━━━━━━━━━━━━━━━━━━━━━━━━━┳━━━━━━━━┳━━━━━━━━━━━┳━━━━━━━━━━┳━━━━━━━━━━━━┓
┃ Time (GMT) ┃ Country        ┃ Event                              ┃ actual ┃ consensus ┃ previous ┃ Date       ┃
┡━━━━━━━━━━━━╇━━━━━━━━━━━━━━━━╇━━━━━━━━━━━━━━━━━━━━━━━━━━━━━━━━━━━━╇━━━━━━━━╇━━━━━━━━━━━╇━━━━━━━━━━╇━━━━━━━━━━━━┩
│ 04:40      │ Spain          │ Spanish 3-Year Bonos Auction       │ 2.663% │ -         │ 1.416%   │ 2022-10-20 │
├────────────┼────────────────┼────────────────────────────────────┼────────┼───────────┼──────────┼────────────┤
│ 04:40      │ Spain          │ Spanish 7-Year Obligacion Auction  │ 3.247% │ -         │ 1.550%   │ 2022-10-20 │
├────────────┼────────────────┼────────────────────────────────────┼────────┼───────────┼──────────┼────────────┤
│ 19:01      │ United Kingdom │ GfK Consumer Confidence            │ -      │ -52       │ -49      │ 2022-10-20 │
├────────────┼────────────────┼────────────────────────────────────┼────────┼───────────┼──────────┼────────────┤
│ 02:00      │ United Kingdom │ Core Retail Sales                  │ -      │ -0.3%     │ -1.6%    │ 2022-10-21 │
├────────────┼────────────────┼────────────────────────────────────┼────────┼───────────┼──────────┼────────────┤
│ 02:00      │ United Kingdom │ Core Retail Sales                  │ -      │ -4.1%     │ -5.0%    │ 2022-10-21 │
├────────────┼────────────────┼────────────────────────────────────┼────────┼───────────┼──────────┼────────────┤
│ 02:00      │ United Kingdom │ Public Sector Net Borrowing        │ -      │ 12.30B    │ 11.06B   │ 2022-10-21 │
├────────────┼────────────────┼────────────────────────────────────┼────────┼───────────┼──────────┼────────────┤
│ 02:00      │ United Kingdom │ Public Sector Net Cash Requirement │ -      │ -         │ 5.321B   │ 2022-10-21 │
├────────────┼────────────────┼────────────────────────────────────┼────────┼───────────┼──────────┼────────────┤
│ 02:00      │ United Kingdom │ Retail Sales                       │ -      │ -5.0%     │ -5.4%    │ 2022-10-21 │
├────────────┼────────────────┼────────────────────────────────────┼────────┼───────────┼──────────┼────────────┤
│ 02:00      │ United Kingdom │ Retail Sales                       │ -      │ -0.5%     │ -1.6%    │ 2022-10-21 │
├────────────┼────────────────┼────────────────────────────────────┼────────┼───────────┼──────────┼────────────┤
│ 04:30      │ United Kingdom │ BoE Consumer Credit                │ -      │ -         │ 1.077B   │ 2022-10-21 │
├────────────┼────────────────┼────────────────────────────────────┼────────┼───────────┼──────────┼────────────┤
│ 04:30      │ United Kingdom │ M4 Money Supply                    │ -      │ -         │ -0.2%    │ 2022-10-21 │
├────────────┼────────────────┼────────────────────────────────────┼────────┼───────────┼──────────┼────────────┤
│ 04:30      │ United Kingdom │ Mortgage Approvals                 │ -      │ 62.00K    │ 74.34K   │ 2022-10-21 │
├────────────┼────────────────┼────────────────────────────────────┼────────┼───────────┼──────────┼────────────┤
│ 04:30      │ United Kingdom │ Mortgage Lending                   │ -      │ 4.90B     │ 6.14B    │ 2022-10-21 │
├────────────┼────────────────┼────────────────────────────────────┼────────┼───────────┼──────────┼────────────┤
│ 15:30      │ United Kingdom │ CFTC GBP speculative net positions │ -      │ -         │ -39.2K   │ 2022-10-21 │
├────────────┼────────────────┼────────────────────────────────────┼────────┼───────────┼──────────┼────────────┤
│ 14:00      │ United Kingdom │ BoE MPC Member Mann                │ -      │ -         │ -        │ 2022-10-22 │
└────────────┴────────────────┴────────────────────────────────────┴────────┴───────────┴──────────┴────────────┘
```
---<|MERGE_RESOLUTION|>--- conflicted
+++ resolved
@@ -10,11 +10,7 @@
 ### Usage
 
 ```python
-<<<<<<< HEAD
-usage: events [-c COUNTRY] [-s START_DATE] [-e END_DATE] [-d SPEC_DATE] [-i {high,medium,low,all}] [--categories {employment,credit,balance,economic_activity,central_banks,bonds,inflation,confidence_index}]
-=======
 events [-c {argentina,australia,austria,bahrain,bangladesh,belgium,bosnia,botswana,brazil,bulgaria,canada,cayman_islands,chile,china,colombia,costa_rica,croatia,cyprus,czech_republic,denmark,dubai,ecuador,egypt,estonia,euro_zone,finland,france,germany,greece,hong_kong,hungary,iceland,india,indonesia,iraq,ireland,israel,italy,ivory_coast,jamaica,japan,jordan,kazakhstan,kenya,kuwait,latvia,lebanon,lithuania,luxembourg,malawi,malaysia,malta,mauritius,mexico,mongolia,montenegro,morocco,namibia,netherlands,new_zealand,nigeria,norway,oman,pakistan,palestine,peru,philippines,poland,portugal,qatar,romania,russia,rwanda,saudi_arabia,serbia,singapore,slovakia,slovenia,south_africa,south_korea,spain,sri_lanka,sweden,switzerland,taiwan,tanzania,thailand,tunisia,turkey,uganda,ukraine,united_kingdom,united_states,venezuela,vietnam,zambia,zimbabwe,all}] [-s START_DATE] [-e END_DATE] [-d SPEC_DATE] [-i {high,medium,low,all}] [--categories {employment,credit,balance,economic_activity,central_banks,bonds,inflation,confidence_index}]
->>>>>>> 7480c5ef
 ```
 
 ---
@@ -23,15 +19,9 @@
 
 | Name | Description | Default | Optional | Choices |
 | ---- | ----------- | ------- | -------- | ------- |
-<<<<<<< HEAD
-| country | Display calendar for specific country. |  | True | None |
-| start_date | The start date of the data (format: YEAR-MONTH-DAY, i.e. 2010-12-31) | 2022-11-23 | True | None |
-| end_date | The start date of the data (format: YEAR-MONTH-DAY, i.e. 2010-12-31) | 2022-11-23 | True | None |
-=======
 | country | Display calendar for specific country. |  | True | argentina, australia, austria, bahrain, bangladesh, belgium, bosnia, botswana, brazil, bulgaria, canada, cayman_islands, chile, china, colombia, costa_rica, croatia, cyprus, czech_republic, denmark, dubai, ecuador, egypt, estonia, euro_zone, finland, france, germany, greece, hong_kong, hungary, iceland, india, indonesia, iraq, ireland, israel, italy, ivory_coast, jamaica, japan, jordan, kazakhstan, kenya, kuwait, latvia, lebanon, lithuania, luxembourg, malawi, malaysia, malta, mauritius, mexico, mongolia, montenegro, morocco, namibia, netherlands, new_zealand, nigeria, norway, oman, pakistan, palestine, peru, philippines, poland, portugal, qatar, romania, russia, rwanda, saudi_arabia, serbia, singapore, slovakia, slovenia, south_africa, south_korea, spain, sri_lanka, sweden, switzerland, taiwan, tanzania, thailand, tunisia, turkey, uganda, ukraine, united_kingdom, united_states, venezuela, vietnam, zambia, zimbabwe, all |
 | start_date | The start date of the data (format: YEAR-MONTH-DAY, i.e. 2010-12-31) | 2022-11-25 | True | None |
 | end_date | The start date of the data (format: YEAR-MONTH-DAY, i.e. 2010-12-31) | 2022-11-25 | True | None |
->>>>>>> 7480c5ef
 | spec_date | Get a specific date for events. Overrides start and end dates. | None | True | None |
 | importance | Event importance classified as high, medium, low or all. | None | True | high, medium, low, all |
 | category | [INVESTING source only] Event category. | None | True | employment, credit, balance, economic_activity, central_banks, bonds, inflation, confidence_index |
