--- conflicted
+++ resolved
@@ -3,11 +3,7 @@
 version: "2.2.0"
 date: 2022-01-19
 description: v2.2.0
-<<<<<<< HEAD
-sidebar_position: 103
-=======
 sidebar_position: 106
->>>>>>> f2208f8d
 ---
 
 ## What's new
