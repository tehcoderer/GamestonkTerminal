--- conflicted
+++ resolved
@@ -3,11 +3,7 @@
 version: "2.4.1"
 date: 2023-02-17
 description: v2.4.1
-<<<<<<< HEAD
-sidebar_position: 99
-=======
 sidebar_position: 102
->>>>>>> f2208f8d
 ---
 
 ## What's new
