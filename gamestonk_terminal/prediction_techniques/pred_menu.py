--- conflicted
+++ resolved
@@ -9,11 +9,6 @@
 import matplotlib.pyplot as plt
 
 
-<<<<<<< HEAD
-=======
-
-# -----------------------------------------------------------------------------------------------------------------------
->>>>>>> 30a23fe7
 def print_prediction(s_ticker, s_start, s_interval):
     """ Print help """
 
@@ -43,7 +38,6 @@
     print("")
 
 
-# ---------------------------------------------------- MENU ----------------------------------------------------
 def pred_menu(df_stock, s_ticker, s_start, s_interval):
 
     # Add list of arguments that the prediction techniques parser accepts
