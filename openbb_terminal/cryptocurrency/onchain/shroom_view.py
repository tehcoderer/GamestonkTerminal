--- conflicted
+++ resolved
@@ -24,12 +24,8 @@
 @check_api_key(["API_SHROOM_KEY"])
 def display_daily_transactions(
     export: str = "",
-<<<<<<< HEAD
+    sheet_name: str = None,
     external_axes: bool = False,
-=======
-    sheet_name: str = None,
-    external_axes: Optional[List[plt.Axes]] = None,
->>>>>>> e28d12f3
 ):
     """Get daily transactions for certain symbols in ethereum blockchain
     [Source: https://sdk.flipsidecrypto.xyz/shroomdk]
@@ -79,12 +75,8 @@
     raw: bool = False,
     limit: int = 10,
     export: str = "",
-<<<<<<< HEAD
+    sheet_name: str = None,
     external_axes: bool = False,
-=======
-    sheet_name: str = None,
-    external_axes: Optional[List[plt.Axes]] = None,
->>>>>>> e28d12f3
 ):
     """Get daily transactions for certain symbols in ethereum blockchain
     [Source: https://sdk.flipsidecrypto.xyz/shroomdk]
@@ -151,12 +143,8 @@
     symbol: str = "USDC",
     interval: int = 1,
     export: str = "",
-<<<<<<< HEAD
+    sheet_name: str = None,
     external_axes: bool = False,
-=======
-    sheet_name: str = None,
-    external_axes: Optional[List[plt.Axes]] = None,
->>>>>>> e28d12f3
 ) -> None:
 
     """
