"""Terra Money FCD view"""
__docformat__ = "numpy"

import logging
import os
from typing import Optional, Union

import matplotlib.pyplot as plt

from openbb_terminal import config_terminal as cfg
from openbb_terminal.config_plot import PLOT_DPI
from openbb_terminal import OpenBBFigure
from openbb_terminal.cryptocurrency.dataframe_helpers import (
    lambda_very_long_number_formatter,
    prettify_column_names,
)
from openbb_terminal.cryptocurrency.defi import terramoney_fcd_model
from openbb_terminal.decorators import log_start_end
from openbb_terminal.helper_funcs import (
    export_data,
    plot_autoscale,
    print_rich_table,
)
from openbb_terminal.rich_config import console

logger = logging.getLogger(__name__)

# TODO: Test OpenBBFigure conversion


@log_start_end(log=logger)
def display_account_staking_info(
    address: str = "",
    limit: int = 10,
    export: str = "",
    sheet_name: Optional[str] = None,
) -> None:
    """Prints table showing staking info for provided terra account address [Source: https://fcd.terra.dev/swagger]

    Parameters
    ----------
    address: str
        terra blockchain address e.g. terra1jvwelvs7rdk6j3mqdztq5tya99w8lxk6l9hcqg
    limit: int
        Number of records to display
    export : str
        Export dataframe data to csv,json,xlsx file
    """

    df, report = terramoney_fcd_model.get_staking_account_info(address)
    if not df.empty:
        print_rich_table(
            df.head(limit), headers=list(df.columns), show_index=False, title=report
        )
    else:
        console.print(f"[red]No data found for address {address}\n[/red]")

    export_data(
        export,
        os.path.dirname(os.path.abspath(__file__)),
        "sinfo",
        df,
        sheet_name,
    )


@log_start_end(log=logger)
def display_validators(
    limit: int = 10,
    sortby: str = "votingPower",
    ascend: bool = True,
    export: str = "",
    sheet_name: Optional[str] = None,
) -> None:
    """Prints table showing information about terra validators [Source: https://fcd.terra.dev/swagger]

    Parameters
    ----------
    limit: int
        Number of records to display
    sortby: str
        Key by which to sort data. Choose from:
        validatorName, tokensAmount, votingPower, commissionRate, status, uptime
    ascend: bool
        Flag to sort data descending
    export : str
        Export dataframe data to csv,json,xlsx file
    """

    df = terramoney_fcd_model.get_validators(sortby, ascend)
    df_data = df.copy()
    df["tokensAmount"] = df["tokensAmount"].apply(
        lambda x: lambda_very_long_number_formatter(x)
    )
    df.columns = [
        x if x not in ["Voting power", "Commission rate", "Uptime"] else f"{x} %"
        for x in prettify_column_names(df.columns)
    ]

    print_rich_table(
        df.head(limit),
        headers=list(df.columns),
        floatfmt=".2f",
        show_index=False,
    )

    export_data(
        export,
        os.path.dirname(os.path.abspath(__file__)),
        "validators",
        df_data,
        sheet_name,
    )


@log_start_end(log=logger)
def display_gov_proposals(
    limit: int = 10,
    status: str = "all",
    sortby: str = "id",
    ascend: bool = True,
    export: str = "",
    sheet_name: Optional[str] = None,
) -> None:
    """Prints table showing terra blockchain governance proposals list [Source: https://fcd.terra.dev/swagger]

    Parameters
    ----------
    limit: int
        Number of records to display
    status: str
        status of proposal, one from list: ['Voting','Deposit','Passed','Rejected']
    sortby: str
        Key by which to sort data
    ascend: bool
        Flag to sort data ascend
    export : str
        Export dataframe data to csv,json,xlsx file
    """

    df = terramoney_fcd_model.get_proposals(status, sortby, ascend, limit)

    print_rich_table(df, headers=list(df.columns), floatfmt=".2f", show_index=False)

    export_data(
        export,
        os.path.dirname(os.path.abspath(__file__)),
        "govp",
        df,
        sheet_name,
    )


@log_start_end(log=logger)
def display_account_growth(
    kind: str = "total",
    cumulative: bool = False,
    limit: int = 90,
    export: str = "",
    sheet_name: Optional[str] = None,
<<<<<<< HEAD
    external_axes: bool = False,
) -> Union[None, OpenBBFigure]:
=======
    external_axes: Optional[List[plt.Axes]] = None,
) -> None:
>>>>>>> b1ced18f
    """Plots terra blockchain account growth history [Source: https://fcd.terra.dev/swagger]

    Parameters
    ----------
    limit: int
        Number of records to display
    kind: str
        display total account count or active account count. One from list [active, total]
    cumulative: bool
        Flag to show cumulative or discrete values. For active accounts only discrete value are available.
    export : str
        Export dataframe data to csv,json,xlsx file
    external_axes : bool, optional
        Whether to return the figure object or not, by default False
    """

    df = terramoney_fcd_model.get_account_growth(cumulative)
    if kind not in ["active", "total"]:
        kind = "total"
    options = {"total": "Total accounts", "active": "Active accounts"}

    opt = options[kind]
    label = "Cumulative" if cumulative and opt == "total" else "Daily"

    fig = OpenBBFigure(yaxis_title=f"{opt}")

    df = df.sort_values("date", ascending=False).head(limit)
    df = df.set_index("date")

    start, end = df.index[-1], df.index[0]

    if cumulative:
        fig.add_scatter(x=df.index, y=df[opt], mode="lines", name=opt)
    else:
        fig.add_bar(x=df.index, y=df[opt], name=opt)

    fig.set_title(f"{label} number of {opt.lower()} in period from {start} to {end}")

    export_data(
        export,
        os.path.dirname(os.path.abspath(__file__)),
        "gacc",
        df,
        sheet_name,
    )

    return fig.show(external=external_axes)


@log_start_end(log=logger)
def display_staking_ratio_history(
    limit: int = 90,
    export: str = "",
    sheet_name: Optional[str] = None,
<<<<<<< HEAD
    external_axes: bool = False,
) -> Union[None, OpenBBFigure]:
=======
    external_axes: Optional[List[plt.Axes]] = None,
) -> None:
>>>>>>> b1ced18f
    """Plots terra blockchain staking ratio history [Source: https://fcd.terra.dev/v1]

    Parameters
    ----------
    limit: int
        Number of records to display
    export : str
        Export dataframe data to csv,json,xlsx file
    external_axes : bool, optional
        Whether to return the figure object or not, by default False
    """

    df = terramoney_fcd_model.get_staking_ratio_history(limit)

    start, end = df.index[-1], df.index[0]

    # This plot has 1 axis
    _, ax = plt.subplots(figsize=plot_autoscale(), dpi=PLOT_DPI)
    fig = OpenBBFigure(yaxis_title="Staking ratio [%]")
    fig.set_title(f"Staking ratio from {start} to {end}")

    fig.add_scatter(x=df.index, y=df["stakingRatio"], mode="lines", name="stakingRatio")

    ax.plot(df, label=df["stakingRatio"])
    ax.set_ylabel("Staking ratio [%]")
    ax.set_title(f"Staking ratio from {start} to {end}")

    cfg.theme.style_primary_axis(ax)

    if not external_axes:
        cfg.theme.visualize_output()

    export_data(
        export,
        os.path.dirname(os.path.abspath(__file__)),
        "sratio",
        df,
        sheet_name,
    )

    return fig.show(external=external_axes)


@log_start_end(log=logger)
def display_staking_returns_history(
    limit: int = 90,
    export: str = "",
    sheet_name: Optional[str] = None,
<<<<<<< HEAD
    external_axes: bool = False,
) -> Union[None, OpenBBFigure]:
=======
    external_axes: Optional[List[plt.Axes]] = None,
) -> None:
>>>>>>> b1ced18f
    """Plots terra blockchain staking returns history [Source: https://fcd.terra.dev/swagger]

    Parameters
    ----------
    limit: int
        Number of records to display
    export : str
        Export dataframe data to csv,json,xlsx file
    external_axes : bool, optional
        Whether to return the figure object or not, by default False

    """
    # This plot has 1 axis
    _, ax = plt.subplots(figsize=plot_autoscale(), dpi=PLOT_DPI)
    fig = OpenBBFigure(yaxis_title="Staking returns [%]")

    df = terramoney_fcd_model.get_staking_returns_history(limit)

    start, end = df.index[-1], df.index[0]

    ax.plot(df, label=df["annualizedReturn"])
    fig.add_scatter(
        x=df.index, y=df["annualizedReturn"], mode="lines", name="annualizedReturn"
    )
    ax.set_ylabel("Staking returns [%]")
    ax.set_title(f"Staking returns from {start} to {end}")
    fig.set_title(f"Staking returns from {start} to {end}")

    cfg.theme.style_primary_axis(ax)

    if not external_axes:
        cfg.theme.visualize_output()

    export_data(
        export,
        os.path.dirname(os.path.abspath(__file__)),
        "sreturn",
        df,
        sheet_name,
    )

    return fig.show(external=external_axes)<|MERGE_RESOLUTION|>--- conflicted
+++ resolved
@@ -7,9 +7,11 @@
 
 import matplotlib.pyplot as plt
 
-from openbb_terminal import config_terminal as cfg
+from openbb_terminal import (
+    OpenBBFigure,
+    config_terminal as cfg,
+)
 from openbb_terminal.config_plot import PLOT_DPI
-from openbb_terminal import OpenBBFigure
 from openbb_terminal.cryptocurrency.dataframe_helpers import (
     lambda_very_long_number_formatter,
     prettify_column_names,
@@ -158,13 +160,8 @@
     limit: int = 90,
     export: str = "",
     sheet_name: Optional[str] = None,
-<<<<<<< HEAD
     external_axes: bool = False,
 ) -> Union[None, OpenBBFigure]:
-=======
-    external_axes: Optional[List[plt.Axes]] = None,
-) -> None:
->>>>>>> b1ced18f
     """Plots terra blockchain account growth history [Source: https://fcd.terra.dev/swagger]
 
     Parameters
@@ -219,13 +216,8 @@
     limit: int = 90,
     export: str = "",
     sheet_name: Optional[str] = None,
-<<<<<<< HEAD
     external_axes: bool = False,
 ) -> Union[None, OpenBBFigure]:
-=======
-    external_axes: Optional[List[plt.Axes]] = None,
-) -> None:
->>>>>>> b1ced18f
     """Plots terra blockchain staking ratio history [Source: https://fcd.terra.dev/v1]
 
     Parameters
@@ -274,13 +266,8 @@
     limit: int = 90,
     export: str = "",
     sheet_name: Optional[str] = None,
-<<<<<<< HEAD
     external_axes: bool = False,
 ) -> Union[None, OpenBBFigure]:
-=======
-    external_axes: Optional[List[plt.Axes]] = None,
-) -> None:
->>>>>>> b1ced18f
     """Plots terra blockchain staking returns history [Source: https://fcd.terra.dev/swagger]
 
     Parameters
