--- conflicted
+++ resolved
@@ -23,12 +23,8 @@
 def display_order_book(
     symbol: str,
     export: str = "",
-<<<<<<< HEAD
+    sheet_name: str = None,
     external_axes: bool = False,
-=======
-    sheet_name: str = None,
-    external_axes: Optional[List[plt.Axes]] = None,
->>>>>>> e28d12f3
 ) -> None:
     """Plots a list of available currency pairs for trading. [Source: Coinbase]
 
