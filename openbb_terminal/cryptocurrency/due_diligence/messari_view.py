--- conflicted
+++ resolved
@@ -106,12 +106,8 @@
     end_date: Optional[str] = None,
     interval: str = "1d",
     export: str = "",
-<<<<<<< HEAD
+    sheet_name: str = None,
     external_axes: bool = False,
-=======
-    sheet_name: str = None,
-    external_axes: Optional[List[plt.Axes]] = None,
->>>>>>> e28d12f3
 ) -> None:
     """Plots messari timeseries
     [Source: https://messari.io/]
@@ -184,12 +180,8 @@
     end_date: Optional[str] = None,
     interval: str = "1d",
     export: str = "",
-<<<<<<< HEAD
+    sheet_name: str = None,
     external_axes: bool = False,
-=======
-    sheet_name: str = None,
-    external_axes: Optional[List[plt.Axes]] = None,
->>>>>>> e28d12f3
 ) -> None:
     """Plots market dominance of a coin over time
     [Source: https://messari.io/]
@@ -288,12 +280,8 @@
     ascend: bool = True,
     limit: int = 5,
     export: str = "",
-<<<<<<< HEAD
+    sheet_name: str = None,
     external_axes: bool = False,
-=======
-    sheet_name: str = None,
-    external_axes: Optional[List[plt.Axes]] = None,
->>>>>>> e28d12f3
 ) -> None:
     """Plots coin roadmap
     [Source: https://messari.io/]
@@ -389,12 +377,8 @@
 def display_tokenomics(
     symbol: str,
     export: str = "",
-<<<<<<< HEAD
+    sheet_name: str = None,
     external_axes: bool = False,
-=======
-    sheet_name: str = None,
-    external_axes: Optional[List[plt.Axes]] = None,
->>>>>>> e28d12f3
 ) -> None:
     """Plots coin tokenomics
     [Source: https://messari.io/]
@@ -652,12 +636,8 @@
 def display_fundraising(
     symbol: str,
     export: str = "",
-<<<<<<< HEAD
+    sheet_name: str = None,
     external_axes: bool = False,
-=======
-    sheet_name: str = None,
-    external_axes: Optional[List[plt.Axes]] = None,
->>>>>>> e28d12f3
 ) -> None:
     """Display coin fundraising
     [Source: https://messari.io/]
