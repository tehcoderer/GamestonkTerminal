--- conflicted
+++ resolved
@@ -6,27 +6,22 @@
 import logging
 import os
 from datetime import datetime, timedelta
-<<<<<<< HEAD
 from typing import Optional
 
 import numpy as np
 import pandas as pd
-from matplotlib import dates as mdates, pyplot as plt, ticker
-
-from openbb_terminal import config_plot as cfgPlot, feature_flags as obbff
-=======
-from typing import List, Optional
-
-import numpy as np
-import pandas as pd
-from matplotlib import dates as mdates
-from matplotlib import pyplot as plt
-from matplotlib import ticker
-
-from openbb_terminal import config_plot as cfgPlot
-from openbb_terminal import feature_flags as obbff
->>>>>>> 6df17efa
+from matplotlib import (
+    dates as mdates,
+    pyplot as plt,
+    ticker,
+)
+
+from openbb_terminal import (
+    config_plot as cfgPlot,
+    feature_flags as obbff,
+)
 from openbb_terminal.config_terminal import theme
+from openbb_terminal.core.plots.plotly_helper import OpenBBFigure
 from openbb_terminal.cryptocurrency import cryptocurrency_helpers
 from openbb_terminal.cryptocurrency.dataframe_helpers import prettify_paragraph
 from openbb_terminal.cryptocurrency.due_diligence.messari_model import (
@@ -45,7 +40,6 @@
 from openbb_terminal.decorators import check_api_key, log_start_end
 from openbb_terminal.helper_funcs import (
     export_data,
-    is_valid_axes_count,
     lambda_long_number_format,
     plot_autoscale,
     print_rich_table,
@@ -665,6 +659,7 @@
         Whether to return the figure object or not, by default False
     """
     (summary, df_sales_rounds, df_treasury_accs, df_details) = get_fundraising(symbol)
+    fig: OpenBBFigure = None
     if summary:
         summary = prettify_paragraph(summary)
         console.print(summary, "\n")
@@ -715,7 +710,24 @@
             labels.append("Rewards/Airdrops")
         if len(values) > 0 and sum(values) > 0:
             _, ax = plt.subplots(figsize=plot_autoscale(), dpi=cfgPlot.PLOT_DPI)
-
+            fig = OpenBBFigure.create_subplots(
+                1,
+                3,
+                specs=[[{"type": "domain"}, {"type": "pie", "colspan": 2}, None]],
+                row_heights=[1],
+                column_widths=[0.1, 0.8, 0.1],
+            )
+            fig.set_title(f"{symbol} Fundraising Distribution")
+            fig.add_pie(
+                labels=labels,
+                values=[s / 100 for s in values],
+                textinfo="label+percent",
+                hoverinfo="label+percent",
+                automargin=True,
+                rotation=45,
+                row=1,
+                col=2,
+            )
             ax.pie(
                 [s / 100 for s in values],
                 normalize=False,
@@ -726,6 +738,15 @@
                 startangle=90,
                 colors=theme.get_colors()[1:4],
             )
+            fig.update_traces(
+                textposition="outside",
+                textfont_size=15,
+                marker=dict(
+                    colors=theme.get_colors()[1:4],
+                    line=dict(color="#F5EFF3", width=0.8),
+                ),
+            )
+            fig.add_pie()
             ax.set_title(f"{symbol} Fundraising Distribution")
             if obbff.USE_ION:
                 plt.ion()
@@ -747,4 +768,6 @@
         "fr",
         df_details,
         sheet_name,
-    )+    )
+
+    return None if not fig else fig.show(external=external_axes)