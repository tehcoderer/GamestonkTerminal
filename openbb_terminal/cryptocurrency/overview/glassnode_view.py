--- conflicted
+++ resolved
@@ -27,12 +27,8 @@
     start_date: str = "2010-01-01",
     end_date: Optional[str] = None,
     export: str = "",
-<<<<<<< HEAD
+    sheet_name: str = None,
     external_axes: bool = False,
-=======
-    sheet_name: str = None,
-    external_axes: Optional[List[plt.Axes]] = None,
->>>>>>> e28d12f3
 ):
     """Displays bitcoin rainbow chart
     [Price data from source: https://glassnode.com]
