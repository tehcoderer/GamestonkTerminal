"""Twitter view."""
__docformat__ = "numpy"

import logging
import os

import numpy as np
import pandas as pd
from dateutil import parser as dparse

from openbb_terminal.common.behavioural_analysis import twitter_model
from openbb_terminal.config_terminal import theme
from openbb_terminal.core.plots.plotly_helper import OpenBBFigure
from openbb_terminal.decorators import log_start_end
from openbb_terminal.helper_funcs import export_data, get_closing_price
from openbb_terminal.rich_config import console

logger = logging.getLogger(__name__)


@log_start_end(log=logger)
def display_inference(
    symbol: str, limit: int = 100, export: str = "", sheet_name: str = None
):
    """Prints Inference sentiment from past n tweets.

    Parameters
    ----------
    symbol: str
        Stock ticker symbol
    limit: int
        Number of tweets to analyze
    sheet_name: str
        Optionally specify the name of the sheet the data is exported to.
    export: str
        Format to export tweet dataframe
    """
    df_tweets = twitter_model.load_analyze_tweets(symbol, limit)

    if (isinstance(df_tweets, pd.DataFrame) and df_tweets.empty) or (
        not isinstance(df_tweets, pd.DataFrame) and not df_tweets
    ):
        return

    # Parse tweets
    dt_from = dparse.parse(df_tweets["created_at"].values[-1])
    dt_to = dparse.parse(df_tweets["created_at"].values[0])
    console.print(f"From: {dt_from.strftime('%Y-%m-%d %H:%M:%S')}")
    console.print(f"To:   {dt_to.strftime('%Y-%m-%d %H:%M:%S')}")

    console.print(f"{len(df_tweets)} tweets were analyzed.")
    dt_delta = dt_to - dt_from
    n_freq = dt_delta.total_seconds() / len(df_tweets)
    console.print(f"Frequency of approx 1 tweet every {round(n_freq)} seconds.")

    pos = df_tweets["positive"]
    neg = df_tweets["negative"]

    percent_pos = len(np.where(pos > neg)[0]) / len(df_tweets)
    percent_neg = len(np.where(pos < neg)[0]) / len(df_tweets)
    total_sent = np.round(np.sum(df_tweets["sentiment"]), 2)
    mean_sent = np.round(np.mean(df_tweets["sentiment"]), 2)
    console.print(f"The summed compound sentiment of {symbol} is: {total_sent}")
    console.print(f"The average compound sentiment of {symbol} is: {mean_sent}")
    console.print(
        f"Of the last {len(df_tweets)} tweets, {100*percent_pos:.2f} % had a higher positive sentiment"
    )
    console.print(
        f"Of the last {len(df_tweets)} tweets, {100*percent_neg:.2f} % had a higher negative sentiment"
    )

    export_data(
        export,
        os.path.dirname(os.path.abspath(__file__)),
        "infer",
        df_tweets,
        sheet_name,
    )


@log_start_end(log=logger)
def display_sentiment(
    symbol: str,
    n_tweets: int = 15,
    n_days_past: int = 2,
    compare: bool = False,
    export: str = "",
<<<<<<< HEAD
    external_axes: bool = False,
=======
    sheet_name: str = None,
    external_axes: Optional[List[plt.Axes]] = None,
>>>>>>> e28d12f3
):
    """Plots sentiments from symbol

    Parameters
    ----------
    symbol: str
        Stock ticker symbol to get sentiment for
    n_tweets: int
        Number of tweets to get per hour
    n_days_past: int
        Number of days to extract tweets for
    compare: bool
        Show corresponding change in stock price
    sheet_name: str
        Optionally specify the name of the sheet the data is exported to.
    export: str
        Format to export tweet dataframe
    external_axes: bool, optional
        Whether to return the figure object or not, by default False
    """

    df_tweets = twitter_model.get_sentiment(symbol, n_tweets, n_days_past)

    if df_tweets.empty:
        return

    if compare:
        plots_kwargs = dict(
            rows=3,
            cols=1,
            shared_xaxes=True,
            vertical_spacing=0.05,
            row_heights=[0.2, 0.6, 0.2],
        )
    else:
        plots_kwargs = dict(
            rows=2,
            cols=1,
            shared_xaxes=True,
            vertical_spacing=0.05,
            row_heights=[0.6, 0.4],
        )

    fig = OpenBBFigure.create_subplots(**plots_kwargs)

    fig.add_scatter(
        x=pd.to_datetime(df_tweets["created_at"]),
        y=df_tweets["cumulative_compound"].values,
        row=1,
        col=1,
    )

    fig.set_yaxis_title("<br>Cumulative<br>VADER Sentiment", row=1, col=1)

    for _, day_df in df_tweets.groupby(by="Day"):
        day_df["time"] = pd.to_datetime(day_df["created_at"])
        day_df = day_df.sort_values(by="time")
        fig.add_scatter(
            x=day_df["time"],
            y=day_df["sentiment"].cumsum(),
            row=1,
            col=1,
        )
        fig.add_bar(
            x=df_tweets["date"],
            y=df_tweets["positive"],
            row=2,
            col=1,
            marker_color=theme.up_color,
        )

    fig.add_bar(
        x=df_tweets["date"],
        y=-1 * df_tweets["negative"],
        row=2,
        col=1,
        marker_color=theme.down_color,
    )
    fig.set_yaxis_title("VADER Polarity Scores", row=2, col=1)

    if compare:
        # get stock end price for each corresponding day if compare == True
        closing_price_df = get_closing_price(symbol, n_days_past)
        fig.add_scatter(
            x=closing_price_df["Date"],
            y=closing_price_df["Close"],
            name=pd.to_datetime(closing_price_df["Date"]).iloc[0].strftime("%Y-%m-%d"),
            row=3,
            col=1,
        )
        fig.set_yaxis_title("Stock Price", row=3, col=1)

    fig.update_layout(
        title=f"Twitter's {symbol} total compound sentiment over time is {round(np.sum(df_tweets['sentiment']), 2)}",
        xaxis=dict(type="date"),
        showlegend=False,
    )

    export_data(
<<<<<<< HEAD
        export, os.path.dirname(os.path.abspath(__file__)), "sentiment", df_tweets
    )

    return fig.show() if not external_axes else fig
=======
        export,
        os.path.dirname(os.path.abspath(__file__)),
        "sentiment",
        df_tweets,
        sheet_name,
    )
>>>>>>> e28d12f3
<|MERGE_RESOLUTION|>--- conflicted
+++ resolved
@@ -85,12 +85,8 @@
     n_days_past: int = 2,
     compare: bool = False,
     export: str = "",
-<<<<<<< HEAD
+    sheet_name: str = None,
     external_axes: bool = False,
-=======
-    sheet_name: str = None,
-    external_axes: Optional[List[plt.Axes]] = None,
->>>>>>> e28d12f3
 ):
     """Plots sentiments from symbol
 
@@ -190,16 +186,11 @@
     )
 
     export_data(
-<<<<<<< HEAD
-        export, os.path.dirname(os.path.abspath(__file__)), "sentiment", df_tweets
-    )
-
-    return fig.show() if not external_axes else fig
-=======
         export,
         os.path.dirname(os.path.abspath(__file__)),
         "sentiment",
         df_tweets,
         sheet_name,
     )
->>>>>>> e28d12f3
+
+    return fig.show() if not external_axes else fig