--- conflicted
+++ resolved
@@ -7,8 +7,8 @@
 
 import pandas as pd
 
+from openbb_terminal import OpenBBFigure
 from openbb_terminal.common.technical_analysis import ta_helpers
-from openbb_terminal import OpenBBFigure
 from openbb_terminal.core.plots.plotly_ta.ta_class import PlotlyTA
 from openbb_terminal.decorators import log_start_end
 from openbb_terminal.helper_funcs import export_data
@@ -23,13 +23,8 @@
     symbol: str = "",
     export: str = "",
     sheet_name: Optional[str] = None,
-<<<<<<< HEAD
     external_axes: bool = False,
 ) -> Union[OpenBBFigure, None]:
-=======
-    external_axes: Optional[List[plt.Axes]] = None,
-):
->>>>>>> b1ced18f
     """Plots AD technical indicator
 
     Parameters
@@ -74,13 +69,8 @@
     symbol: str = "",
     export: str = "",
     sheet_name: Optional[str] = None,
-<<<<<<< HEAD
     external_axes: bool = False,
 ) -> Union[OpenBBFigure, None]:
-=======
-    external_axes: Optional[List[plt.Axes]] = None,
-):
->>>>>>> b1ced18f
     """Plots AD Osc Indicator
 
     Parameters
@@ -125,13 +115,8 @@
     symbol: str = "",
     export: str = "",
     sheet_name: Optional[str] = None,
-<<<<<<< HEAD
     external_axes: bool = False,
 ) -> Union[OpenBBFigure, None]:
-=======
-    external_axes: Optional[List[plt.Axes]] = None,
-):
->>>>>>> b1ced18f
     """Plots OBV technical indicator
 
     Parameters
