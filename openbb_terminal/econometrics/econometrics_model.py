"""Econometrics Model"""
__docformat__ = "numpy"

# pylint: disable=eval-used

import logging
import warnings
<<<<<<< HEAD
from typing import Dict, Tuple, Union, Any, Optional
=======
from itertools import combinations
from typing import Any, Dict, Optional, Union
>>>>>>> 4495d4d2

import pandas as pd
import statsmodels.api as sm
from scipy import stats
from statsmodels.tsa.stattools import adfuller, grangercausalitytests, kpss

from openbb_terminal.decorators import log_start_end
from openbb_terminal.rich_config import console

logger = logging.getLogger(__name__)


@log_start_end(log=logger)
def get_options(
    datasets: Dict[str, pd.DataFrame], dataset_name: str = ""
) -> Dict[Union[str, Any], pd.DataFrame]:
    """Obtain columns-dataset combinations from loaded in datasets that can be used in other commands

    Parameters
    ----------
    datasets: dict
        The available datasets.
    dataset_name: str
        The dataset you wish to show the options for.

    Returns
    -------
    Dict[Union[str, Any], pd.DataFrame]
        A dictionary with a DataFrame for each option. With dataset_name set, only shows one
        options table.
    """
    option_tables = {}

    if dataset_name:
        columns = datasets[dataset_name].columns
        option_tables[dataset_name] = pd.DataFrame(
            {
                "column": columns,
                "option": [f"{dataset_name}.{column}" for column in columns],
            }
        )
    else:
        for dataset, data_values in datasets.items():
            columns = data_values.columns
            option_tables[dataset] = pd.DataFrame(
                {
                    "column": columns,
                    "option": [f"{dataset}.{column}" for column in columns],
                }
            )

    return option_tables


@log_start_end(log=logger)
def clean(
    dataset: pd.DataFrame,
    fill: str = "",
    drop: str = "",
    limit: Optional[int] = None,
) -> pd.DataFrame:
    """Clean up NaNs from the dataset

    Parameters
    ----------
    dataset : pd.DataFrame
        The dataset you wish to clean
    fill : str
        The method of filling NaNs. Choose from:
        rfill, cfill, rbfill, cbfill, rffill, cffill
    drop : str
        The method of dropping NaNs. Choose from:
        rdrop, cdrop
    limit : int
        The maximum limit you wish to apply that can be forward or backward filled

    Returns
    -------
    pd.DataFrame:
        Dataframe with cleaned up data
    """
    fill_dict = {
        "rfill": lambda x: x.fillna(axis="index", value=0),
        "cfill": lambda x: x.fillna(axis="columns", value=0),
        "rbfill": lambda x: x.fillna(axis="index", method="bfill", limit=limit),
        "cbfill": lambda x: x.fillna(axis="columns", method="bfill", limit=limit),
        "rffill": lambda x: x.fillna(axis="index", method="ffill", limit=limit),
        "cffill": lambda x: x.fillna(axis="columns", method="ffill", limit=limit),
    }

    if fill and fill in fill_dict:
        dataset = fill_dict[fill](dataset)

    if drop:
        if drop == "rdrop":
            dataset = dataset.dropna(how="any", axis="index")
        elif drop == "cdrop":
            dataset = dataset.dropna(how="any", axis="columns")

    return dataset


@log_start_end(log=logger)
def get_normality(data: pd.Series) -> pd.DataFrame:
    """
    The distribution of returns and generate statistics on the relation to the normal curve.
    This function calculates skew and kurtosis (the third and fourth moments) and performs both
    a Jarque-Bera and Shapiro Wilk test to determine if data is normally distributed.

    Parameters
    ----------
    data : pd.Series
        A series or column of a DataFrame to test normality for

    Returns
    -------
    pd.DataFrame
        Dataframe containing statistics of normality
    """
    # Kurtosis: measures height and sharpness of the central peak relative to standard bell curve
    k, kpval = stats.kurtosistest(data)
    kpval = round(kpval, 5)

    # Skewness: measure of the asymmetry of the probability distribution of a random variable about its mean
    s, spval = stats.skewtest(data)
    spval = round(spval, 5)

    # Jarque-Bera goodness of fit test on sample data: tests if the sample data has the skewness and kurtosis
    # matching a normal distribution
    jb, jbpval = stats.jarque_bera(data)
    jbpval = round(jbpval, 5)

    # The Shapiro-Wilk test: tests the null hypothesis that the data was drawn from a normal distribution.
    sh, shpval = stats.shapiro(data)
    shpval = round(shpval, 5)

    # Kolmogorov-Smirnov: the one-sample test compares the underlying distribution F(x) of a sample
    # against a given distribution G(x). Comparing to normal here.
    ks, kspval = stats.kstest(data, "norm")
    kspval = round(kspval, 5)

    l_statistic = [k, s, jb, sh, ks]
    l_pvalue = [kpval, spval, jbpval, shpval, kspval]

    return pd.DataFrame(
        [l_statistic, l_pvalue],
        columns=[
            "Kurtosis",
            "Skewness",
            "Jarque-Bera",
            "Shapiro-Wilk",
            "Kolmogorov-Smirnov",
        ],
        index=["Statistic", "p-value"],
    )


@log_start_end(log=logger)
def get_root(
    data: pd.Series, fuller_reg: str = "c", kpss_reg: str = "c"
) -> pd.DataFrame:
    """Calculate test statistics for unit roots

    Parameters
    ----------
    data : pd.Series
        Series or column of DataFrame of target variable
    fuller_reg : str
        Type of regression of ADF test
    kpss_reg : str
        Type of regression for KPSS test

    Returns
    -------
    pd.DataFrame
        Dataframe with results of ADF test and KPSS test
    """
    # The Augmented Dickey-Fuller test: used to test for a unit root in a univariate process in the
    # presence of serial correlation.
    result = adfuller(data, regression=fuller_reg)
    cols = ["Test Statistic", "P-Value", "NLags", "Nobs", "ICBest"]
    vals = [result[0], result[1], result[2], result[3], result[5]]
    data = pd.DataFrame(data=vals, index=cols, columns=["ADF"])

    # Kwiatkowski-Phillips-Schmidt-Shin test: test for level or trend stationarity
    # Note: this test seems to produce an Interpolation Error which says
    # The test statistic is outside the range of p-values available in the
    # look-up table. The actual p-value is greater than the p-value returned.
    # Wrap this in catch_warnings to prevent this
    with warnings.catch_warnings():
        warnings.simplefilter("ignore")
        res2 = kpss(data, regression=kpss_reg, nlags="auto")

    vals2 = [res2[0], res2[1], res2[2], 0, 0]
    data["KPSS"] = vals2

    return data


@log_start_end(log=logger)
<<<<<<< HEAD
def get_granger_causality(
    dependent_series: pd.Series, independent_series: pd.Series, lags: int
) -> dict:
=======
def get_granger_causality(dependent_series, independent_series, lags=3):
>>>>>>> 4495d4d2
    """Calculate granger tests

    Parameters
    ----------
    dependent_series: Series
        The series you want to test Granger Causality for.
    independent_series: Series
        The series that you want to test whether it Granger-causes time_series_y
    lags : int
        The amount of lags for the Granger test. By default, this is set to 3.

    Returns
    -------
    dict
        Dictionary containing results of Granger test
    """
    granger_set = pd.concat([dependent_series, independent_series], axis=1)

    granger = grangercausalitytests(granger_set, [lags], verbose=False)

    for test in granger[lags][0]:
        # As ssr_chi2test and lrtest have one less value in the tuple, we fill
        # this value with a '-' to allow the conversion to a DataFrame
        if len(granger[lags][0][test]) != 4:
            pars = granger[lags][0][test]
            granger[lags][0][test] = (pars[0], pars[1], "-", pars[2])

    granger_df = pd.DataFrame(
        granger[lags][0], index=["F-test", "P-value", "Count", "Lags"]
    ).T

    return granger_df


# TODO: Maybe make a new function to return z instead of having this flag.
# TODO: Allow for numpy arrays as well
def get_coint_df(
    *datasets: pd.Series, return_z: bool = False
) -> Union[pd.DataFrame, Dict]:
    """Calculate cointegration tests between variable number of input series

    Parameters
    ----------
    datasets : pd.Series
        Input series to test cointegration for
    return_z : bool
        Flag to return the z data to plot

    Returns
    -------
    Union[pd.DataFrame,Dict]
        Dataframe with results of cointegration tests or a Dict of the z results
    """
    result: Dict[str, list] = {}
    z_values: Dict[str, pd.Series] = {}

    # The *datasets lets us pass in a variable number of arguments
    # Here we are getting all possible combinations of unique inputs

    pairs = list(combinations(datasets, 2))
    for x, y in pairs:
        if sum(y.isnull()) > 0:
            console.print(
                f"The Series {y} has nan-values. Please consider dropping or filling these "
                f"values with 'clean'."
            )
        elif sum(x.isnull()) > 0:
            console.print(
                f"The Series {x.name} has nan-values. Please consider dropping or filling these "
                f"values with 'clean'."
            )
        elif not y.index.equals(x.index):
            console.print(
                f"The Series {y.name} and {x.name} do not have the same index."
            )
        (
            c,
            gamma,
            alpha,
            z,
            adfstat,
            pvalue,
        ) = get_engle_granger_two_step_cointegration_test(x, y)
        result[f"{x.name}/{y.name}"] = [c, gamma, alpha, adfstat, pvalue]
        z_values[f"{x.name}/{y.name}"] = z

    if result and z_values:
        if return_z:
            return z_values
        df = pd.DataFrame.from_dict(
            result,
            orient="index",
            columns=["Constant", "Gamma", "Alpha", "Dickey-Fuller", "P Value"],
        )
        return df
    return pd.DataFrame()


def get_engle_granger_two_step_cointegration_test(
    dependent_series: pd.Series, independent_series: pd.Series
) -> Tuple[float, float, float, pd.Series, float, float]:
    """Estimates long-run and short-run cointegration relationship for series y and x and apply
    the two-step Engle & Granger test for cointegration.

    Uses a 2-step process to first estimate coefficients for the long-run relationship
        y_t = c + gamma * x_t + z_t

    and then the short-term relationship,
        y_t - y_(t-1) = alpha * z_(t-1) + epsilon_t,

    with z the found residuals of the first equation.

    Then tests cointegration by Dickey-Fuller phi=1 vs phi < 1 in
        z_t = phi * z_(t-1) + eta_t

    If this implies phi < 1, the z series is stationary is concluded to be
    stationary, and thus the series y and x are concluded to be cointegrated.

    Parameters
    ----------
    dependent_series : pd.Series
        The first time series of the pair to analyse.
    independent_series : pd.Series
        The second time series of the pair to analyse.

    Returns
    -------
    Tuple[float, float, float, pd.Series, float, float]
        c : float
            The constant term in the long-run relationship y_t = c + gamma * x_t + z_t. This
            describes the static shift of y with respect to gamma * x.

        gamma : float
            The gamma term in the long-run relationship y_t = c + gamma * x_t + z_t. This
            describes the ratio between the const-shifted y and x.

        alpha : float
            The alpha term in the short-run relationship y_t - y_(t-1) = alpha * z_(t-1) + epsilon. This
            gives an indication of the strength of the error correction toward the long-run mean.

        z : pd.Series
            Series of residuals z_t from the long-run relationship y_t = c + gamma * x_t + z_t, representing
            the value of the error correction term.

        dfstat : float
            The Dickey Fuller test-statistic for phi = 1 vs phi < 1 in the second equation. A more
            negative value implies the existence of stronger cointegration.

        pvalue : float
            The p-value corresponding to the Dickey Fuller test-statistic. A lower value implies
            stronger rejection of no-cointegration, thus stronger evidence of cointegration.

    """
    warnings.simplefilter(action="ignore", category=FutureWarning)
    long_run_ols = sm.OLS(dependent_series, sm.add_constant(independent_series))
    warnings.simplefilter(action="default", category=FutureWarning)

    long_run_ols_fit = long_run_ols.fit()

    c, gamma = long_run_ols_fit.params
    z = long_run_ols_fit.resid

    short_run_ols = sm.OLS(dependent_series.diff().iloc[1:], (z.shift().iloc[1:]))
    short_run_ols_fit = short_run_ols.fit()

    alpha = short_run_ols_fit.params[0]

    # NOTE: The p-value returned by the adfuller function assumes we do not estimate z
    # first, but test stationarity of an unestimated series directly. This assumption
    # should have limited effect for high N, however. Critical values taking this into
    # account more accurately are provided in e.g. McKinnon (1990) and Engle & Yoo (1987).

    adfstat, pvalue, _, _, _ = adfuller(z, maxlag=1, autolag=None)

    return c, gamma, alpha, z, adfstat, pvalue<|MERGE_RESOLUTION|>--- conflicted
+++ resolved
@@ -5,12 +5,8 @@
 
 import logging
 import warnings
-<<<<<<< HEAD
-from typing import Dict, Tuple, Union, Any, Optional
-=======
 from itertools import combinations
-from typing import Any, Dict, Optional, Union
->>>>>>> 4495d4d2
+from typing import Any, Dict, Tuple, Optional, Union
 
 import pandas as pd
 import statsmodels.api as sm
@@ -211,13 +207,9 @@
 
 
 @log_start_end(log=logger)
-<<<<<<< HEAD
 def get_granger_causality(
-    dependent_series: pd.Series, independent_series: pd.Series, lags: int
+    dependent_series: pd.Series, independent_series: pd.Series, lags: int = 3
 ) -> dict:
-=======
-def get_granger_causality(dependent_series, independent_series, lags=3):
->>>>>>> 4495d4d2
     """Calculate granger tests
 
     Parameters
