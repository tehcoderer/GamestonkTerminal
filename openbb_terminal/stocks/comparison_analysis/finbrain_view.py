""" Comparison Analysis FinBrain View """
__docformat__ = "numpy"

import logging
import os
from typing import List, Optional

import numpy as np
import pandas as pd

from openbb_terminal.config_terminal import theme
from openbb_terminal import OpenBBFigure
from openbb_terminal.decorators import log_start_end
from openbb_terminal.helper_funcs import export_data, print_rich_table
from openbb_terminal.rich_config import console
from openbb_terminal.stocks.comparison_analysis import finbrain_model

logger = logging.getLogger(__name__)


@log_start_end(log=logger)
def display_sentiment_compare(
    similar: List[str],
    raw: bool = False,
    export: str = "",
    sheet_name: Optional[str] = None,
<<<<<<< HEAD
    external_axes: bool = False,
=======
    external_axes: Optional[List[plt.Axes]] = None,
>>>>>>> b1ced18f
):
    """Display sentiment for all ticker. [Source: FinBrain].

    Parameters
    ----------
    similar : List[str]
        Similar companies to compare income with.
        Comparable companies can be accessed through
        finviz_peers(), finnhub_peers() or polygon_peers().
    raw : bool, optional
        Output raw values, by default False
    export : str, optional
        Format to export data
    external_axes : bool, optional
        Whether to return the figure object or not, by default False
    """
    df_sentiment = finbrain_model.get_sentiments(similar)
    if df_sentiment.empty:
        return console.print("No sentiments found.")

    fig = OpenBBFigure(yaxis_title="Sentiment")
    fig.set_title(f"FinBrain's Sentiment Analysis since {df_sentiment.index[0]}")

    # we need to remove the tickers that are not in the df_sentiment dataframe
    similar = [tick for tick in similar if tick in df_sentiment.columns]

    for idx, tick in enumerate(similar):
        offset = 2 * idx
        fig.add_hline(y=offset + 1, line=dict(color="white", dash="dash"))

        senValues = np.array(pd.to_numeric(df_sentiment[tick].values))
        senNone = np.array(0 * len(df_sentiment))
        negative_yloc = np.where(senValues < senNone)[0]
        positive_yloc = np.where(senValues > senNone)[0]

        fig.add_scatter(
            x=df_sentiment.index[positive_yloc],
            y=pd.to_numeric(df_sentiment[tick].values)[positive_yloc] + offset,
            mode="lines",
            line_width=0,
            name=tick,
        )
        fig.add_scatter(
            x=[df_sentiment.index[0], df_sentiment.index[-1]],
            y=[offset, offset],
            fillcolor=theme.up_color,
            line=dict(color="white", dash="dash"),
            fill="tonexty",
            mode="lines",
            name=tick,
        )
        fig.add_scatter(
            x=df_sentiment.index[negative_yloc],
            y=pd.to_numeric(df_sentiment[tick].values)[negative_yloc] + offset,
            fill="tonexty",
            fillcolor=theme.down_color,
            line_width=0,
            mode="lines",
            name=tick,
        )

    fig.add_hline(y=-1, line=dict(color="white", dash="dash"))
    fig.update_traces(showlegend=False)
    fig.update_yaxes(ticktext=similar, tickvals=np.arange(len(similar)) * 2)

    if raw:
        print_rich_table(
            df_sentiment,
            headers=list(df_sentiment.columns),
            title="Ticker Sentiment",
        )

    export_data(
        export,
        os.path.dirname(os.path.abspath(__file__)),
        "sentiment",
        df_sentiment,
        sheet_name,
    )

    return fig.show(external=external_axes)


@log_start_end(log=logger)
def display_sentiment_correlation(
    similar: List[str],
    raw: bool = False,
    export: str = "",
    sheet_name: Optional[str] = None,
<<<<<<< HEAD
    external_axes: bool = False,
=======
    external_axes: Optional[List[plt.Axes]] = None,
>>>>>>> b1ced18f
):
    """Plot correlation sentiments heatmap across similar companies. [Source: FinBrain].

    Parameters
    ----------
    similar : List[str]
        Similar companies to compare income with.
        Comparable companies can be accessed through
        finviz_peers(), finnhub_peers() or polygon_peers().
    raw : bool, optional
        Output raw values, by default False
    export : str, optional
        Format to export data
    external_axes : bool, optional
        Whether to return the figure object or not, by default False
    """
    corrs, df_sentiment = finbrain_model.get_sentiment_correlation(similar)

    if df_sentiment.empty:
        return console.print("No sentiments found.")

    similar_string = ",".join(similar)
    fig = OpenBBFigure().set_title(
        f"Sentiment correlation heatmap across <br>{similar_string}"
    )

    mask = np.zeros((len(similar), len(similar)), dtype=bool)
    mask[np.triu_indices(len(mask))] = True
    df_corr = corrs.mask(mask)

    df_corr.fillna("", inplace=True)

    fig.add_heatmap(
        x=df_corr.columns,
        y=df_corr.index,
        z=df_corr.values.tolist(),
        zmin=-1,
        zmax=1,
        hoverongaps=False,
        showscale=True,
        colorscale="RdYlGn",
        text=df_corr.to_numpy(),
        textfont=dict(color="black"),
        texttemplate="%{text:.2f}",
        colorbar=dict(
            thickness=20,
            thicknessmode="pixels",
            x=1.15,
            y=1,
            xanchor="right",
            yanchor="top",
            xpad=10,
        ),
        xgap=1,
        ygap=1,
    )
    fig.update_layout(
        margin=dict(l=0, r=20, t=20, b=0),
        yaxis=dict(autorange="reversed"),
    )

    if raw:
        print_rich_table(
            corrs,
            headers=list(corrs.columns),
            show_index=True,
            title="Correlation Sentiments",
        )

    export_data(
        export,
        os.path.dirname(os.path.abspath(__file__)),
        "scorr",
        corrs,
        sheet_name,
    )
    return fig.show(external=external_axes)<|MERGE_RESOLUTION|>--- conflicted
+++ resolved
@@ -8,8 +8,8 @@
 import numpy as np
 import pandas as pd
 
+from openbb_terminal import OpenBBFigure
 from openbb_terminal.config_terminal import theme
-from openbb_terminal import OpenBBFigure
 from openbb_terminal.decorators import log_start_end
 from openbb_terminal.helper_funcs import export_data, print_rich_table
 from openbb_terminal.rich_config import console
@@ -24,11 +24,7 @@
     raw: bool = False,
     export: str = "",
     sheet_name: Optional[str] = None,
-<<<<<<< HEAD
     external_axes: bool = False,
-=======
-    external_axes: Optional[List[plt.Axes]] = None,
->>>>>>> b1ced18f
 ):
     """Display sentiment for all ticker. [Source: FinBrain].
 
@@ -118,11 +114,7 @@
     raw: bool = False,
     export: str = "",
     sheet_name: Optional[str] = None,
-<<<<<<< HEAD
     external_axes: bool = False,
-=======
-    external_axes: Optional[List[plt.Axes]] = None,
->>>>>>> b1ced18f
 ):
     """Plot correlation sentiments heatmap across similar companies. [Source: FinBrain].
 
