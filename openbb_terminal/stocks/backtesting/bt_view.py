--- conflicted
+++ resolved
@@ -4,7 +4,7 @@
 import logging
 import os
 from datetime import datetime
-from typing import List, Optional
+from typing import Optional
 
 import matplotlib.pyplot as plt
 import numpy as np
@@ -15,12 +15,7 @@
 from openbb_terminal.config_plot import PLOT_DPI
 from openbb_terminal.config_terminal import theme
 from openbb_terminal.decorators import log_start_end
-from openbb_terminal.helper_funcs import (
-    export_data,
-    is_intraday,
-    is_valid_axes_count,
-    plot_autoscale,
-)
+from openbb_terminal.helper_funcs import export_data, is_intraday, plot_autoscale
 from openbb_terminal.rich_config import console
 from openbb_terminal.stocks.backtesting import bt_model
 
@@ -122,12 +117,8 @@
     spy_bt: bool = True,
     no_bench: bool = False,
     export: str = "",
-<<<<<<< HEAD
+    sheet_name: str = None,
     external_axes: bool = False,
-=======
-    sheet_name: str = None,
-    external_axes: Optional[List[plt.Axes]] = None,
->>>>>>> e28d12f3
 ):
     """Strategy where stock is bought when Price > EMA(l)
 
@@ -190,12 +181,8 @@
     no_bench: bool = False,
     shortable: bool = True,
     export: str = "",
-<<<<<<< HEAD
+    sheet_name: str = None,
     external_axes: bool = False,
-=======
-    sheet_name: str = None,
-    external_axes: Optional[List[plt.Axes]] = None,
->>>>>>> e28d12f3
 ):  # pylint: disable=R0913
     """Strategy where we go long/short when EMA(short) is greater than/less than EMA(short)
 
@@ -263,12 +250,8 @@
     no_bench: bool = False,
     shortable: bool = True,
     export: str = "",
-<<<<<<< HEAD
+    sheet_name: str = None,
     external_axes: bool = False,
-=======
-    sheet_name: str = None,
-    external_axes: Optional[List[plt.Axes]] = None,
->>>>>>> e28d12f3
 ):
     """Strategy that buys when the stock is less than a threshold and shorts when it exceeds a threshold.
 
