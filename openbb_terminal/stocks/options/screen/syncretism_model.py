"""ops.syncretism.io model"""
__docformat__ = "numpy"

import configparser
import logging
from typing import Dict, Tuple

import pandas as pd
import yfinance as yf

from openbb_terminal.core.config.paths import (
    MISCELLANEOUS_DIRECTORY,
    USER_PRESETS_DIRECTORY,
)
from openbb_terminal.decorators import log_start_end
from openbb_terminal.helper_funcs import request
from openbb_terminal.rich_config import console
from openbb_terminal.stocks.options import yfinance_model

logger = logging.getLogger(__name__)

accepted_orders = [
    "e_desc",
    "e_asc",
    "iv_desc",
    "iv_asc",
    "md_desc",
    "md_asc",
    "lp_desc",
    "lp_asc",
    "oi_asc",
    "oi_desc",
    "v_desc",
    "v_asc",
]


@log_start_end(log=logger)
def get_historical_greeks(
<<<<<<< HEAD
    symbol: Optional[str] = None,
    expiry: Optional[str] = None,
    strike: Optional[Union[str, float]] = None,
    chain_id: Optional[str] = None,
    put: bool = False,
=======
    symbol: str, expiry: str, strike: float, chain_id: str = "", put: bool = False
>>>>>>> 437607c5
) -> pd.DataFrame:
    """Get histoical option greeks

    Parameters
    ----------
    symbol: str
        Stock ticker symbol
    expiry: str
        Option expiration date
    strike: float
        Strike price to look for
    chain_id: str
        OCC option symbol.  Overwrites other inputs
    put: bool
        Is this a put option?

    Returns
    -------
    df: pd.DataFrame
        Dataframe containing historical greeks
    """
    if not chain_id:
        options = yfinance_model.get_option_chain(symbol, expiry)

        options = options.puts if put else options.calls

        chain_id = options.loc[options.strike == strike, "contractSymbol"].values[0]

    r = request(f"https://api.syncretism.io/ops/historical/{chain_id}")

    if r.status_code != 200:
        console.print("Error in request.")
        return pd.DataFrame()

    history = r.json()

    iv, delta, gamma, theta, rho, vega, premium, price, time = (
        [],
        [],
        [],
        [],
        [],
        [],
        [],
        [],
        [],
    )

    for entry in history:
        time.append(pd.to_datetime(entry["timestamp"], unit="s"))
        iv.append(entry["impliedVolatility"])
        gamma.append(entry["gamma"])
        delta.append(entry["delta"])
        theta.append(entry["theta"])
        rho.append(entry["rho"])
        vega.append(entry["vega"])
        premium.append(entry["premium"])
        price.append(entry["regularMarketPrice"])

    data = {
        "iv": iv,
        "gamma": gamma,
        "delta": delta,
        "theta": theta,
        "rho": rho,
        "vega": vega,
        "premium": premium,
        "price": price,
    }

    df = pd.DataFrame(data, index=time)
    return df


@log_start_end(log=logger)
def get_preset_choices() -> Dict:
    """
    Return a dict containing keys as name of preset and
    filepath as value
    """

    PRESETS_PATH = USER_PRESETS_DIRECTORY / "stocks" / "options"
    PRESETS_PATH_DEFAULT = MISCELLANEOUS_DIRECTORY / "stocks" / "options"
    preset_choices = {
        filepath.name: filepath
        for filepath in PRESETS_PATH.iterdir()
        if filepath.suffix == ".ini"
    }
    preset_choices.update(
        {
            filepath.name: filepath
            for filepath in PRESETS_PATH_DEFAULT.iterdir()
            if filepath.suffix == ".ini"
        }
    )

    return preset_choices


@log_start_end(log=logger)
def get_screener_output(preset: str = "high_iv.ini") -> Tuple[pd.DataFrame, str]:
    """Screen options based on preset filters

    Parameters
    ----------
    preset: str [default: "high_iv.ini"]
        Chosen preset
    Returns
    -------
    pd.DataFrame:
        DataFrame with screener data, or empty if errors
    str:
        String containing error message if supplied
    """
    d_cols = {
        "contractSymbol": "Contract Symbol",
        "expiration": "Expiration",
        "symbol": "Ticker",
        "optType": "Type",
        "strike": "Strike",
        "volume": "Vol",
        "openInterest": "OI",
        "impliedVolatility": "IV",
        "delta": "Delta",
        "gamma": "Gamma",
        "rho": "Rho",
        "theta": "Theta",
        "vega": "Vega",
        #  "yield": "Y",
        #  "monthlyyield": "MY",,
        #  "regularMarketDayLow": "SMDL",
        #  "regularMarketDayHigh": "SMDH",
        "lastTradeDate": "Last Traded",
        "bid": "Bid",
        "ask": "Ask",
        "lastPrice": "Last",
        #  "lastCrawl": "LC",
        #  "inTheMoney": "ITM",
        "pChange": "% Change",
        "regularMarketPrice": "Underlying",
        "priceToBook": "P/B",
    }

    preset_filter = configparser.RawConfigParser()
    preset_filter.optionxform = str  # type: ignore
    choices = get_preset_choices()
    if preset not in choices:
        return pd.DataFrame(), "No data found"
    preset_filter.read(choices[preset])

    d_filters = {k: v for k, v in dict(preset_filter["FILTER"]).items() if v}
    s_filters = str(d_filters)
    s_filters = (
        s_filters.replace(": '", ": ")
        .replace("',", ",")
        .replace("'}", "}")
        .replace("'", '"')
    )
    for order in accepted_orders:
        s_filters = s_filters.replace(f" {order}", f' "{order}"')

    errors = check_presets(d_filters)

    if errors:
        return pd.DataFrame(), errors

    link = "https://api.syncretism.io/ops"

    res = request(link, headers={"Content-type": "application/json"}, data=s_filters)

    # pylint:disable=no-else-return
    if res.status_code == 200:
        df_res = pd.DataFrame(res.json())

        if df_res.empty:
            return df_res, f"No options data found for preset: {preset}"

        df_res = df_res.rename(columns=d_cols)[list(d_cols.values())[:20]]
        df_res["Expiration"] = df_res["Expiration"].apply(
            lambda x: pd.to_datetime(x, unit="s").strftime("%y-%m-%d")
        )
        df_res["Last Traded"] = df_res["Last Traded"].apply(
            lambda x: pd.to_datetime(x, unit="s").strftime("%y-%m-%d")
        )
        #        df_res["Y"] = df_res["Y"].round(3)
        #        df_res["MY"] = df_res["MY"].round(3)
        return df_res, ""

    else:
        return pd.DataFrame(), f"Request Error: {res.status_code}"


# pylint: disable=eval-used


@log_start_end(log=logger)
def check_presets(preset_dict: dict) -> str:
    """Checks option screener preset values

    Parameters
    ----------
    preset_dict: dict
        Defined presets from configparser
    Returns
    -------
    error: str
        String of all errors accumulated
    """
    float_list = [
        "min-iv",
        "max-iv",
        "min-oi",
        "max-oi",
        "min-strike",
        "max-strike",
        "min-volume",
        "max-volume",
        "min-voi",
        "max-voi",
        "min-diff",
        "max-diff",
        "min-ask-bid",
        "max-ask-bid",
        "min-exp",
        "max-exp",
        "min-price",
        "max-price",
        "min-price-20d",
        "max-price-20d",
        "min-volume-20d",
        "max-volume-20d",
        "min-iv-20d",
        "max-iv-20d",
        "min-delta-20d",
        "max-delta-20d",
        "min-gamma-20d",
        "max-gamma-20d",
        "min-theta-20d",
        "max-theta-20d",
        "min-vega-20d",
        "max-vega-20d",
        "min-rho-20d",
        "max-rho-20d",
        "min-price-100d",
        "max-price-100d",
        "min-volume-100d",
        "max-volume-100d",
        "min-iv-100d",
        "max-iv-100d",
        "min-delta-100d",
        "max-delta-100d",
        "min-gamma-100d",
        "max-gamma-100d",
        "min-theta-100d",
        "max-theta-100d",
        "min-vega-100d",
        "max-vega-100d",
        "min-rho-100d",
        "max-rho-100d",
        "min-sto",
        "max-sto",
        "min-yield",
        "max-yield",
        "min-myield",
        "max-myield",
        "min-delta",
        "max-delta",
        "min-gamma",
        "max-gamma",
        "min-theta",
        "max-theta",
        "min-vega",
        "max-vega",
        "min-cap",
        "max-cap",
    ]
    bool_list = ["active", "stock", "etf", "puts", "calls", "itm", "otm", "exclude"]
    error = ""
    for key, value in preset_dict.items():
        if key in float_list:
            try:
                float(value)
                if value.startswith("."):
                    error += f"{key} : {value} needs to be formatted with leading 0\n"
            except Exception:
                error += f"{key} : {value}, should be float\n"

        elif key in bool_list:
            if value not in ["true", "false"]:
                error += f"{key} : {value},  Should be [true/false]\n"

        elif key == "tickers":
            for symbol in value.split(","):
                try:
                    if yf.Ticker(eval(symbol)).fast_info["lastPrice"] is None:
                        error += f"{key} : {symbol} not found on yfinance"

                except NameError:
                    error += f"{key} : {value}, {symbol} failed"

        elif key == "limit":
            try:
                int(value)
            except Exception:
                error += f"{key} : {value} , should be integer\n"

        elif key == "order-by" and value.replace('"', "") not in accepted_orders:
            error += f"{key} : {value} not accepted ordering\n"
    if error:
        logging.exception(error)
    return error<|MERGE_RESOLUTION|>--- conflicted
+++ resolved
@@ -37,15 +37,7 @@
 
 @log_start_end(log=logger)
 def get_historical_greeks(
-<<<<<<< HEAD
-    symbol: Optional[str] = None,
-    expiry: Optional[str] = None,
-    strike: Optional[Union[str, float]] = None,
-    chain_id: Optional[str] = None,
-    put: bool = False,
-=======
     symbol: str, expiry: str, strike: float, chain_id: str = "", put: bool = False
->>>>>>> 437607c5
 ) -> pd.DataFrame:
     """Get histoical option greeks
 
