--- conflicted
+++ resolved
@@ -16,9 +16,9 @@
     EXPORT_BOTH_RAW_DATA_AND_FIGURES,
     EXPORT_ONLY_FIGURES_ALLOWED,
     EXPORT_ONLY_RAW_DATA_ALLOWED,
+    list_from_str,
     parse_and_split_input,
     valid_date,
-    list_from_str,
 )
 from openbb_terminal.menu import session
 from openbb_terminal.parent_classes import BaseController
@@ -38,6 +38,7 @@
 )
 from openbb_terminal.stocks.options.hedge import hedge_controller
 from openbb_terminal.stocks.options.options_view import (
+    display_chains,
     display_expiry_dates,
     plot_oi,
     plot_voi,
@@ -48,13 +49,6 @@
     screener_controller,
     syncretism_model,
     syncretism_view,
-)
-from openbb_terminal.stocks.options.options_view import (
-    plot_vol,
-    plot_oi,
-    plot_voi,
-    display_expiry_dates,
-    display_chains,
 )
 
 # pylint: disable=R1710,C0302,R0916,R0902
@@ -142,13 +136,8 @@
 
         if ticker:
             if API_TRADIER_TOKEN == "REPLACE_ME":  # nosec
-<<<<<<< HEAD
-                console.print("Loaded expiry dates from Nasdaq")
-                self.expiry_dates = nasdaq_model.option_expirations(self.ticker)
-=======
                 console.print("Loaded expiry dates from Yahoo Finance")
                 self.expiry_dates = yfinance_model.option_expirations(self.ticker)
->>>>>>> e28d12f3
             else:
                 console.print("Loaded expiry dates from Tradier")
                 self.expiry_dates = tradier_model.option_expirations(self.ticker)
@@ -188,13 +177,6 @@
 
         if self.source == "Tradier":
             df = tradier_model.get_full_option_chain(self.ticker)
-<<<<<<< HEAD
-        else:
-            self.source = "Nasdaq"
-            df = nasdaq_model.get_full_option_chain(self.ticker)
-
-        if (isinstance(df, pd.DataFrame) and df.empty) or df is None:
-=======
 
         elif self.source == "Nasdaq":
             df = nasdaq_model.get_full_option_chain(self.ticker)
@@ -206,7 +188,6 @@
         if (isinstance(df, pd.DataFrame) and df.empty) or (
             not isinstance(df, pd.DataFrame) and not df
         ):
->>>>>>> e28d12f3
             console.print("[red]Error loading option chain.[/red]")
             return
 
@@ -220,33 +201,22 @@
             if self.source == "Tradier":
                 last_price = tradier_model.get_last_price(self.ticker)
                 self.current_price = last_price if last_price else 0.0
-<<<<<<< HEAD
-            else:
-                self.current_price = nasdaq_model.get_last_price(self.ticker)
-=======
             elif self.source == "Nasdaq":
                 self.current_price = nasdaq_model.get_last_price(self.ticker)
             else:
                 self.current_price = yfinance_model.get_last_price(self.ticker)
->>>>>>> e28d12f3
 
     def set_expiry_dates(self):
         if self.source == "Tradier":
             self.expiry_dates = tradier_model.option_expirations(self.ticker)
-<<<<<<< HEAD
-        else:
-            self.expiry_dates = nasdaq_model.option_expirations(self.ticker)
-=======
         elif self.source == "Nasdaq":
             self.expiry_dates = nasdaq_model.option_expirations(self.ticker)
         else:
             self.expiry_dates = yfinance_model.option_expirations(self.ticker)
->>>>>>> e28d12f3
 
     def update_runtime_choices(self):
         """Update runtime choices"""
         if session and obbff.USE_PROMPT_TOOLKIT:
-<<<<<<< HEAD
 
             if not self.chain.empty:
                 strike = set(self.chain["strike"])
@@ -257,31 +227,15 @@
                 self.choices["grhist"]["-s"] = "--strike"
                 self.choices["binom"]["--strike"] = {str(c): {} for c in strike}
                 self.choices["binom"]["-s"] = "--strike"
-=======
-
-            if not self.chain.empty:
-                strike = set(self.chain["strike"])
-
-                self.choices["hist"]["--strike"] = {str(c): {} for c in strike}
-                self.choices["grhist"]["-s"] = "--strike"
-                self.choices["grhist"]["--strike"] = {str(c): {} for c in strike}
-                self.choices["grhist"]["-s"] = "--strike"
-                self.choices["binom"]["--strike"] = {str(c): {} for c in strike}
-                self.choices["binom"]["-s"] = "--strike"
 
                 self.choices["chains"]["--display"] = {
                     str(c): {} for c in self.chain.columns
                 }
                 self.choices["chains"]["-d"] = "--display"
->>>>>>> e28d12f3
 
             if self.expiry_dates:
                 self.choices["vol"]["--expiration"] = {
                     str(c): {} for c in self.expiry_dates
-<<<<<<< HEAD
-                }
-                self.choices["vol"]["-e"] = "--expiration"
-=======
                 }
                 self.choices["vol"]["-e"] = "--expiration"
                 self.choices["voi"]["--expiration"] = {
@@ -296,7 +250,6 @@
                     str(c): {} for c in self.expiry_dates
                 }
                 self.choices["chains"]["-e"] = "--expiration"
->>>>>>> e28d12f3
 
             self.completer = NestedCompleter.from_nested_dict(self.choices)
 
@@ -921,35 +874,6 @@
         )
         if ns_parser:
             if self.ticker:
-<<<<<<< HEAD
-                if self.selected_date:
-                    if ns_parser.source == "Tradier":
-                        tradier_view.display_chains(
-                            symbol=self.ticker,
-                            expiry=self.selected_date,
-                            to_display=ns_parser.to_display,
-                            min_sp=ns_parser.min_sp,
-                            max_sp=ns_parser.max_sp,
-                            calls_only=ns_parser.calls,
-                            puts_only=ns_parser.puts,
-                            export=ns_parser.export,
-                        )
-                    elif ns_parser.source == "YahooFinance":
-                        yfinance_view.display_chains(
-                            symbol=self.ticker,
-                            expiry=self.selected_date,
-                            min_sp=ns_parser.min_sp,
-                            max_sp=ns_parser.max_sp,
-                            calls_only=ns_parser.calls,
-                            puts_only=ns_parser.puts,
-                            export=ns_parser.export,
-                        )
-                    elif ns_parser.source == "Nasdaq":
-                        nasdaq_view.display_chains(
-                            symbol=self.ticker,
-                            expiry=self.selected_date,
-                            export=ns_parser.export,
-=======
                 if ns_parser.exp:
                     if ns_parser.exp in self.expiry_dates:
                         self.selected_date = ns_parser.exp
@@ -962,7 +886,6 @@
                         self.selected_date = self.expiry_dates[0]
                         console.print(
                             f"Expiration not an option. Expiration set to {self.selected_date}"
->>>>>>> e28d12f3
                         )
                 if self.selected_date:
                     display_chains(
@@ -1068,12 +991,9 @@
                         calls_only=ns_parser.calls,
                         puts_only=ns_parser.puts,
                         export=ns_parser.export,
-<<<<<<< HEAD
-=======
                         sheet_name=" ".join(ns_parser.sheet_name)
                         if ns_parser.sheet_name
                         else None,
->>>>>>> e28d12f3
                         raw=ns_parser.raw,
                     )
                 else:
@@ -1153,12 +1073,9 @@
                         max_sp=ns_parser.max_sp,
                         raw=ns_parser.raw,
                         export=ns_parser.export,
-<<<<<<< HEAD
-=======
                         sheet_name=" ".join(ns_parser.sheet_name)
                         if ns_parser.sheet_name
                         else None,
->>>>>>> e28d12f3
                     )
                 else:
                     console.print(
@@ -1250,12 +1167,9 @@
                         calls_only=ns_parser.calls,
                         puts_only=ns_parser.puts,
                         export=ns_parser.export,
-<<<<<<< HEAD
-=======
                         sheet_name=" ".join(ns_parser.sheet_name)
                         if ns_parser.sheet_name
                         else None,
->>>>>>> e28d12f3
                         raw=ns_parser.raw,
                     )
                 else:
