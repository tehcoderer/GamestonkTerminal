"""TCN  View"""
__docformat__ = "numpy"

import logging
from datetime import datetime
from typing import Optional, Union

import pandas as pd

from openbb_terminal.decorators import log_start_end
from openbb_terminal.forecast import helpers, tcn_model

logger = logging.getLogger(__name__)
# pylint: disable=too-many-arguments


@log_start_end(log=logger)
def display_tcn_forecast(
    data: Union[pd.DataFrame, pd.Series],
    target_column: str = "close",
    dataset_name: str = "",
    n_predict: int = 5,
    past_covariates: Optional[str] = None,
    train_split: float = 0.85,
    forecast_horizon: int = 5,
    input_chunk_length: int = 14,
    output_chunk_length: int = 5,
    dropout: float = 0.1,
    num_filters: int = 3,
    weight_norm: bool = True,
    dilation_base: int = 2,
    n_epochs: int = 300,
    learning_rate: float = 1e-3,
    batch_size: int = 32,
    model_save_name: str = "tcn_model",
    force_reset: bool = True,
    save_checkpoints: bool = True,
    export: str = "",
    sheet_name: Optional[str] = None,
    residuals: bool = False,
    forecast_only: bool = False,
    start_date: Optional[datetime] = None,
    end_date: Optional[datetime] = None,
    naive: bool = False,
    export_pred_raw: bool = False,
<<<<<<< HEAD
    external_axes: bool = False,
=======
    metric: str = "mape",
    external_axes: Optional[List[plt.axes]] = None,
>>>>>>> dc541a93
):
    """Display TCN forecast

    Parameters
    ----------
    data: Union[pd.Series, pd.DataFrame]
        Input Data
    target_column: str
        Target column to forecast. Defaults to "close".
    dataset_name: str
        The name of the ticker to be predicted
    n_predict: int
        Days to predict. Defaults to 5.
    train_split: float
        Train/val split. Defaults to 0.85.
    past_covariates: str
        Multiple secondary columns to factor in when forecasting. Defaults to None.
    forecast_horizon: int
        Forecast horizon when performing historical forecasting. Defaults to 5.
    input_chunk_length: int
        Number of past time steps that are fed to the forecasting module at prediction time. Defaults to 14.
    output_chunk_length: int
        The length of the forecast of the model. Defaults to 5.
    dropout: float
        Fraction of neurons affected by Dropout. Defaults to 0.1.
    num_filters: int
        The number of filters in a convolutional layer of the TCN. Defaults to 6.
    weight_norm: bool
        Boolean value indicating whether to use weight normalization. Defaults to True.
    dilation_base: int
        The base of the exponent that will determine the dilation on every level. Defaults to 2.
    batch_size: int
        Number of time series (input and output sequences) used in each training pass. Defaults to 32.
    n_epochs: int
        Number of epochs over which to train the model. Defaults to 100.
    learning_rate: float
        Defaults to 1e-3.
    model_save_name: str
        Name for model. Defaults to "brnn_model".
    force_reset: bool
        If set to True, any previously-existing model with the same name will be reset
        (all checkpoints will be discarded). Defaults to True.
    save_checkpoints: bool
        Whether or not to automatically save the untrained model and checkpoints from training. Defaults to True.
    sheet_name: str
        Optionally specify the name of the sheet the data is exported to.
    export: str
        Format to export data
    residuals: bool
        Whether to show residuals for the model. Defaults to False.
    forecast_only: bool
        Whether to only show dates in the forecasting range. Defaults to False.
    start_date: Optional[datetime]
        The starting date to perform analysis, data before this is trimmed. Defaults to None.
    end_date: Optional[datetime]
        The ending date to perform analysis, data after this is trimmed. Defaults to None.
    naive: bool
        Whether to show the naive baseline. This just assumes the closing price will be the same
        as the previous day's closing price. Defaults to False.
<<<<<<< HEAD
    external_axes : bool, optional
        Whether to return the figure object or not, by default False
=======
    export_pred_raw: bool
        Whether to export the raw predicted values. Defaults to False.
    metric: str
        The metric to use for the model. Defaults to "mape".
    external_axes: Optional[List[plt.axes]]
        External axes to plot on
>>>>>>> dc541a93
    """

    data = helpers.clean_data(
        data, start_date, end_date, target_column, past_covariates
    )
    if not helpers.check_data(data, target_column, past_covariates):
        return None
    output_chunk_length = helpers.check_output(
        output_chunk_length, n_predict, bool(past_covariates)
    )
    (
        ticker_series,
        historical_fcast,
        predicted_values,
        precision,
        _model,
    ) = tcn_model.get_tcn_data(
        data=data,
        n_predict=n_predict,
        target_column=target_column,
        past_covariates=past_covariates,
        train_split=train_split,
        forecast_horizon=forecast_horizon,
        input_chunk_length=input_chunk_length,
        output_chunk_length=output_chunk_length,
        dropout=dropout,
        num_filters=num_filters,
        weight_norm=weight_norm,
        dilation_base=dilation_base,
        batch_size=batch_size,
        n_epochs=n_epochs,
        learning_rate=learning_rate,
        model_save_name=model_save_name,
        force_reset=force_reset,
        save_checkpoints=save_checkpoints,
        metric=metric,
    )
    if ticker_series == []:
        return None

    probabilistic = False
    fig = helpers.plot_forecast(
        name="TCN",
        target_col=target_column,
        historical_fcast=historical_fcast,
        predicted_values=predicted_values,
        ticker_series=ticker_series,
        ticker_name=dataset_name,
        data=data,
        n_predict=n_predict,
        forecast_horizon=forecast_horizon,
        past_covariates=past_covariates,
        precision=precision,
        probabilistic=probabilistic,
        export=export,
        sheet_name=sheet_name,
        forecast_only=forecast_only,
        naive=naive,
        export_pred_raw=export_pred_raw,
        external_axes=external_axes,
        metric=metric,
    )
    if residuals:
        helpers.plot_residuals(
            _model, past_covariates, ticker_series, forecast_horizon=forecast_horizon
        )

    return fig<|MERGE_RESOLUTION|>--- conflicted
+++ resolved
@@ -43,12 +43,8 @@
     end_date: Optional[datetime] = None,
     naive: bool = False,
     export_pred_raw: bool = False,
-<<<<<<< HEAD
+    metric: str = "mape",
     external_axes: bool = False,
-=======
-    metric: str = "mape",
-    external_axes: Optional[List[plt.axes]] = None,
->>>>>>> dc541a93
 ):
     """Display TCN forecast
 
@@ -108,17 +104,12 @@
     naive: bool
         Whether to show the naive baseline. This just assumes the closing price will be the same
         as the previous day's closing price. Defaults to False.
-<<<<<<< HEAD
-    external_axes : bool, optional
-        Whether to return the figure object or not, by default False
-=======
     export_pred_raw: bool
         Whether to export the raw predicted values. Defaults to False.
     metric: str
         The metric to use for the model. Defaults to "mape".
-    external_axes: Optional[List[plt.axes]]
-        External axes to plot on
->>>>>>> dc541a93
+    external_axes : bool, optional
+        Whether to return the figure object or not, by default False
     """
 
     data = helpers.clean_data(
