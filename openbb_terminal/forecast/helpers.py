<<<<<<< HEAD
# pylint: disable=too-many-arguments
=======
# pylint: disable=too-many-arguments,too-many-lines
import os
>>>>>>> e28d12f3
import argparse
import logging
import os
from datetime import datetime, time, timedelta
from typing import Any, Dict, List, Optional, Tuple, Union

import matplotlib.pyplot as plt
import numpy as np
import pandas as pd
from darts import TimeSeries
from darts.dataprocessing.transformers import MissingValuesFiller, Scaler
from darts.explainability.shap_explainer import ShapExplainer
from darts.metrics import mape
from darts.models.forecasting.torch_forecasting_model import GlobalForecastingModel
from darts.utils.statistics import plot_residuals_analysis
from pytorch_lightning.callbacks.early_stopping import EarlyStopping
from sklearn.metrics import mean_absolute_error, mean_squared_error, r2_score
from sklearn.model_selection import train_test_split
from sklearn.preprocessing import MaxAbsScaler, MinMaxScaler, Normalizer, StandardScaler

from openbb_terminal import rich_config
from openbb_terminal.config_plot import PLOT_DPI
from openbb_terminal.config_terminal import theme
from openbb_terminal.core.plots.plotly_helper import OpenBBFigure
from openbb_terminal.helper_funcs import export_data, plot_autoscale, print_rich_table
from openbb_terminal.rich_config import console

logger = logging.getLogger(__name__)
logging.getLogger("pytorch_lightning").setLevel(logging.CRITICAL)  # No needed for now


def mean_absolute_percentage_error(y_true: np.ndarray, y_pred: np.ndarray) -> np.number:
    """Calculate mean absolute percent error"""
    y_true, y_pred = np.array(y_true), np.array(y_pred)
    return np.mean(np.abs((y_true - y_pred) / y_true)) * 100


def print_prediction_kpis(real: np.ndarray, pred: np.ndarray):
    """Print prediction statistics"""
    kpis = {
        "MAPE": f"{mean_absolute_percentage_error(real, pred) :.3f} %",
        "R2": f"{r2_score(real, pred) :.3f}",
        "MAE": f"{mean_absolute_error(real, pred):.3f}",
        "MSE": f"{mean_squared_error(real, pred):.3f}",
        "RMSE": f"{mean_squared_error(real, pred, squared=False):.3f}",
    }
    df = pd.DataFrame.from_dict(kpis, orient="index")
    print_rich_table(
        df,
        show_index=True,
        title="KPIs",
        floatfmt=".2f",
    )


def plot_data_predictions(
    data,
    preds,
    y_valid,
    y_dates_valid,
    scaler,
    title,
    forecast_data,
    n_loops,
    time_str: str = "",
    external_axes: bool = False,
):
    """Plots data predictions for the different ML techniques
    external_axes : bool, optional
        Whether to return the figure object or not, by default False
    """

    # This plot has 1 axis
    fig = OpenBBFigure()
    fig.add_scatter(
        x=data.index,
        y=data.values,
        mode="lines+markers",
        line=dict(color=theme.up_color),
        name="Real data",
    )
    for i in range(len(y_valid) - 1):

        if scaler:
            y_pred = scaler.inverse_transform(preds[i].reshape(-1, 1)).ravel()
            y_act = scaler.inverse_transform(y_valid[i].reshape(-1, 1)).ravel()
        else:
            y_pred = preds[i].ravel()
            y_act = y_valid[i].ravel()

        fig.add_scatter(
            x=y_dates_valid[i],
            y=y_pred,
            mode="lines",
            line=dict(color=theme.down_color),
            name="Predictions",
        )
        fig.add_scatter(
            x=y_dates_valid[i],
            y=y_act,
            mode="lines",
            line=dict(color=theme.up_color),
            name="Actual",
        )
        fig.add_scatter(
            x=y_dates_valid[i],
            y=y_act,
            mode="lines",
            line=dict(color=theme.up_color),
            name="Actual",
        )

    # Leave this out of the loop so that the legend doesn't get overpopulated with "Predictions"
    if scaler:
        final_pred = scaler.inverse_transform(preds[-1].reshape(-1, 1)).ravel()
        final_valid = scaler.inverse_transform(y_valid[-1].reshape(-1, 1)).ravel()
    else:
        final_pred = preds[-1].reshape(-1, 1).ravel()
        final_valid = y_valid[-1].reshape(-1, 1).ravel()

    fig.add_scatter(
        x=y_dates_valid[-1],
        y=final_pred,
        mode="lines",
        line=dict(color=theme.down_color),
        name="Predictions",
    )
    fig.add_scatter(
        x=y_dates_valid[-1],
        y=final_valid,
        mode="lines",
        line=dict(color=theme.up_color),
        name="Actual",
    )

    fig.add_vline(
        x=forecast_data.index[0],
        line_width=1,
        line_dash="dash",
        line_color="white",
    )
    if n_loops == 1:
        fig.add_scatter(
            x=forecast_data.index,
            y=forecast_data.values,
            mode="lines",
            line=dict(color=theme.up_color),
            name="Forecast",
        )

    else:
        fig.add_scatter(
            x=forecast_data.index,
            y=forecast_data.median(axis=1).values,
            mode="lines",
            line=dict(color=theme.up_color),
            name="Forecast",
        )
        fig.add_scatter(
            x=forecast_data.index,
            y=forecast_data.quantile(0.25, axis=1).values,
            mode="lines",
            line=dict(color=theme.up_color),
            name="Forecast",
        )

    ymin, ymax = fig.layout.yaxis.range
    # Subtracting 1 day only for daily data.  For now if not daily, then start line on last point
    if (not time_str or time_str == "1D") and isinstance(
        forecast_data.index[0], datetime
    ):
        fig.add_shape(
            type="rect",
            x0=forecast_data.index[0] - timedelta(days=1),
            y0=ymin,
            x1=forecast_data.index[-1],
            y1=ymax,
            fillcolor=theme.up_color,
            opacity=0.2,
            layer="below",
            line_width=0,
        )
        fig.update_xaxes(
            range=[data.index[0], forecast_data.index[-1] + timedelta(days=1)]
        )

    else:
        fig.add_shape(
            type="rect",
            x0=forecast_data.index[0],
            y0=ymin,
            x1=forecast_data.index[-1],
            y1=ymax,
            fillcolor=theme.up_color,
            opacity=0.2,
            layer="below",
            line_width=0,
        )
        fig.update_xaxes(range=[data.index[0], forecast_data.index[-1]])

    fig.update_layout(
        title=title,
        xaxis_title="Date",
        yaxis_title="Price",
        legend_title="Legend",
        font=dict(family="Courier New, monospace", size=18, color="#7f7f7f"),
    )
    return fig.show() if not external_axes else fig


def prepare_scale_train_valid_test(
    data: Union[pd.DataFrame, pd.Series],
    n_input_days: int,
    n_predict_days: int,
    test_size: float,
    s_start_date: Optional[datetime] = None,
    s_end_date: Optional[datetime] = None,
    no_shuffle: bool = True,
    Preprocess: Optional[str] = "standardization",
):
    """
    Prepare and scale train, validate and test data. This is an old function for models
    imported from the previous pred menu

    Parameters
    ----------
    data: pd.DataFrame
        Dataframe of stock prices
    ns_parser: argparse.Namespace
        Parsed arguments
    Returns
    -------
    X_train: np.ndarray
        Array of training data.  Shape (# samples, n_inputs, 1)
    X_test: np.ndarray
        Array of validation data.  Shape (total sequences - #samples, n_inputs, 1)
    y_train: np.ndarray
        Array of training outputs.  Shape (#samples, n_days)
    y_test: np.ndarray
        Array of validation outputs.  Shape (total sequences -#samples, n_days)
    X_dates_train: np.ndarray
        Array of dates for X_train
    X_dates_test: np.ndarray
        Array of dates for X_test
    y_dates_train: np.ndarray
        Array of dates for y_train
    y_dates_test: np.ndarray
        Array of dates for y_test
    test_data: np.ndarray
        Array of prices after the specified end date
    dates_test: np.ndarray
        Array of dates after specified end date
    scaler:
        Fitted PREPROCESSOR
    Preprocess: Optional[str]
        The method to preprocess data. Choose: standardization, minmax, normalization, or None.
        Default is standardization.
    """

    pre_dict = {
        "standardization": StandardScaler(),
        "minmax": MinMaxScaler(),
        "normalization": Normalizer(),
    }
    if Preprocess is None:
        scaler = None
    else:
        scaler = pre_dict.get(Preprocess, None)

    if s_end_date:
        data = data[data.index <= s_end_date]
        if n_input_days + n_predict_days > data.shape[0]:
            console.print(
                "Cannot train enough input days to predict with loaded dataframe\n"
            )
            return (None * 11, True)
    if s_start_date:
        data = data[data.index >= s_start_date]
        if n_input_days + n_predict_days > data.shape[0]:
            console.print(
                "Cannot train enough input days to predict with loaded dataframe\n"
            )
            return (None * 11, True)

    test_data = data.iloc[-n_input_days:]
    train_data = data.iloc[:-n_input_days]

    dates = data.index
    dates_test = test_data.index
    if scaler:
        train_data = scaler.fit_transform(data.values.reshape(-1, 1))
        test_data = scaler.transform(test_data.values.reshape(-1, 1))
    else:
        train_data = data.values.reshape(-1, 1)
        test_data = test_data.values.reshape(-1, 1)

    prices = train_data

    input_dates = []
    input_prices = []
    next_n_day_prices = []
    next_n_day_dates = []

    for idx in range(len(prices) - n_input_days - n_predict_days):
        input_prices.append(prices[idx : idx + n_input_days])  # noqa: E203
        input_dates.append(dates[idx : idx + n_input_days])  # noqa: E203
        next_n_day_prices.append(
            prices[
                idx + n_input_days : idx + n_input_days + n_predict_days  # noqa: E203
            ]
        )
        next_n_day_dates.append(
            dates[
                idx + n_input_days : idx + n_input_days + n_predict_days  # noqa: E203
            ]
        )

    input_dates = np.asarray(input_dates)  # type: ignore
    input_prices = np.array(input_prices)  # type: ignore
    next_n_day_prices = np.array(next_n_day_prices)  # type: ignore
    next_n_day_dates = np.asarray(next_n_day_dates)  # type: ignore

    (
        X_train,
        X_valid,
        y_train,
        y_valid,
        X_dates_train,
        X_dates_valid,
        y_dates_train,
        y_dates_valid,
    ) = train_test_split(
        input_prices,
        next_n_day_prices,
        input_dates,
        next_n_day_dates,
        test_size=test_size,
        shuffle=no_shuffle,
    )
    return (
        X_train,
        X_valid,
        y_train,
        y_valid,
        X_dates_train,
        X_dates_valid,
        y_dates_train,
        y_dates_valid,
        test_data,
        dates_test,
        scaler,
        False,
    )


def lambda_price_prediction_color(val: float) -> str:
    """Set prediction to be a colored string. This was changed to always shows blue"""
    return f"[#00AAFF]{val:.2f} [/#00AAFF]"


def print_pretty_prediction(df_pred: pd.DataFrame, last_price: float):
    """Print predictions"""
    if rich_config.USE_COLOR:
        df_pred = pd.DataFrame(df_pred)
        df_pred.columns = ["pred"]
        df_pred["pred"] = df_pred["pred"].apply(
            lambda x: lambda_price_prediction_color(x)
        )
    if check_dates(df_pred.index.to_series()):
        df_pred.index = df_pred.index.date
    print_rich_table(
        df_pred,
        show_index=True,
        index_name="Datetime",
        headers=["Prediction"],
        floatfmt=".2f",
        title=f"Actual price: [yellow]{last_price:.2f} [/yellow]",
    )


def past_covs(
    past_covariates: Optional[str],
    data: Union[pd.DataFrame, pd.Series],
    train_split: float,
    is_scaler: bool = True,
):
    if past_covariates is not None:

        target_covariates_names = past_covariates.split(",")

        # create first covariate to then stack
        console.print(f"[green]Covariate #0: {target_covariates_names[0]}[/green]")
        _, past_covariate_whole = get_series(
            data, target_column=target_covariates_names[0], is_scaler=is_scaler
        )

        if len(target_covariates_names) > 1:
            for i, column in enumerate(target_covariates_names[1:]):
                console.print(f"[green]Covariate #{i+1}: {column}[/green]")
                _, _temp_new_covariate = get_series(
                    data,
                    target_column=target_covariates_names[i + 1],
                    is_scaler=is_scaler,
                )

                # continually stack covariates based on column names
                past_covariate_whole = past_covariate_whole.stack(_temp_new_covariate)

        # Split the full scale covariate to train and val
        (
            past_covariate_train,
            past_covariate_val,
        ) = past_covariate_whole.split_before(train_split)
        return (
            past_covariate_whole,
            past_covariate_train,
            past_covariate_val,
        )
    return None, None, None


def early_stopper(patience: int, monitor: str = "val_loss"):
    my_stopper = EarlyStopping(
        monitor=monitor,
        patience=patience,
        min_delta=0.01,
        mode="min",
    )
    return my_stopper


def get_pl_kwargs(
    patience: int = 20, monitor: str = "val_loss", accelerator: str = "cpu"
) -> Dict[str, Any]:
    my_stopper = early_stopper(patience, monitor)
    pl_trainer_kwargs = {
        "callbacks": [my_stopper],
        "accelerator": accelerator,
        # "logger": False,
        # "enable_progress_bar": False,
        "enable_model_summary": False,
    }
    return pl_trainer_kwargs


def plot_forecast(
    name: str,
    target_col: str,
    historical_fcast: type[TimeSeries],
    predicted_values: type[TimeSeries],
    ticker_series: type[TimeSeries],
    ticker_name: str,
    data: Union[pd.DataFrame, pd.Series],
    n_predict: int,
    forecast_horizon: int,
    past_covariates: Optional[str] = None,
    precision: Optional[int] = None,
    probabilistic: bool = False,
    export: str = "",
    sheet_name: str = None,
    low_quantile: float = None,
    high_quantile: float = None,
    forecast_only: bool = False,
    naive: bool = False,
    export_pred_raw: bool = False,
    external_axes: bool = False,
):
    quant_kwargs = {}
    if low_quantile:
        quant_kwargs["low_quantile"] = low_quantile
    if high_quantile:
        quant_kwargs["high_quantile"] = high_quantile

    fig = OpenBBFigure()

    # ax = fig.get_axes()[0] # fig gives list of axes (only one for this case)
    naive_fcast: type[TimeSeries] = ticker_series.shift(1)
    if forecast_only:
        ticker_series = ticker_series.drop_before(historical_fcast.start_time())

    fig.add_scatter(
        y=list(ticker_series.univariate_values()),
        x=list(ticker_series.time_index),
        name="Actual",
        line_color="gold",
        mode="lines",
    )

    fig.add_scatter(
        y=list(historical_fcast.univariate_values()),
        x=list(historical_fcast.time_index),
        name=f"Backtest {forecast_horizon}-Steps ahead forecast",
        line_color="red",
        mode="lines",
    )

    if naive:
        # show naive forecast shift timeseries by 1
        naive_fcast = naive_fcast.drop_before(historical_fcast.start_time())
        naive_precision = mape(ticker_series, naive_fcast)

        fig.add_scatter(
            y=list(naive_fcast.univariate_values()),
            x=list(naive_fcast.time_index),
            name=f"Naive+1: {naive_precision:.2f}%",
            line_color="green",
            mode="lines",
        )

    pred_label = f"{name} Forecast"
    if past_covariates:
        pred_label += " w/ past covs"

    fig.add_scatter(
        y=list(predicted_values.univariate_values()),
        x=list(predicted_values.time_index),
        name=pred_label,
        line_color="#00AAFF",
        mode="lines",
    )

    fig.update_layout(
        title={
            "text": f"{name} for <{ticker_name}> for next [{n_predict}] days (MAPE={precision:.2f}%)",
            "x": 0.5,
            "xanchor": "center",
            "yanchor": "top",
        },
        xaxis_title="Date",
        yaxis_title=target_col,
        xaxis=dict(
            type="date",
            tickformat="%m/%d/%Y",
        ),
    )

    if probabilistic:
        numeric_forecast = predicted_values.quantile_df()[f"{target_col}_0.5"].tail(
            n_predict
        )
    else:
        numeric_forecast = predicted_values.pd_dataframe()[target_col].tail(n_predict)

    print_pretty_prediction(numeric_forecast, data[target_col].iloc[-1])

    # user wants to export plot
    export_data(
        export,
        os.path.dirname(os.path.abspath(__file__)),
        name,
        sheet_name,
    )

    # user wants to export only raw predictions
    if export_pred_raw:
        # convert numeric)forecast to dataframe
        numeric_forecast = numeric_forecast.to_frame()

        # if numeric_forcast has a column with *_0.5, then rename it to target_col
        if f"{target_col}_0.5" in numeric_forecast.columns:
            numeric_forecast.rename(
                columns={f"{target_col}_0.5": target_col}, inplace=True
            )

        # convert non-date column to 2 decimal places
        numeric_forecast[target_col] = numeric_forecast[target_col].apply(
            lambda x: round(x, 2)
        )

        export_data(
            "csv",
            os.path.dirname(os.path.abspath(__file__)),
            name + "_predictions",
            numeric_forecast,
            sheet_name,
        )

    return fig.show() if not external_axes else fig


def plot_explainability(
    model: type[GlobalForecastingModel],
    explainability_raw=False,
    sheet_name: str = None,
    external_axes: Optional[List[plt.axes]] = None,
):
    """
    Plot explainability of the model

    Parameters
    ----------
    model: type[GlobalForecastingModel]
        The model to plot explainability for
    explainability_raw: bool
        Whether to plot raw explainability or not
        external_axes: Optional[List[plt.axes]]
        Optional list of axes to plot on

    Returns
    -------
    None
    """
    if not external_axes:
        _, ax = plt.subplots(figsize=plot_autoscale(), dpi=PLOT_DPI)
    else:
        ax = external_axes[0]

    shap_explain = ShapExplainer(model)
    shap_explain.summary_plot(horizons=1)
    if explainability_raw:
        console.print("\n")
        console.print("[green]Exporting Raw Explainability DataFrame[/green]")
        raw_df = shap_explain.explain().get_explanation(horizon=1).pd_dataframe()
        export_data(
            "csv",
            os.path.dirname(os.path.abspath(__file__)),
            "explainability_raw",
            raw_df,
            sheet_name,
        )

    ax.yaxis.set_label_position("left")
    ax.yaxis.tick_left()

    # change the colour of the y axis tick labels
    for t in ax.get_yticklabels():
        t.set_color("white")

    # change the colour of the x axis tick labels
    for t in ax.get_xticklabels():
        t.set_color("white")

    theme.style_primary_axis(ax)

    if not external_axes:
        theme.visualize_output()


def dt_format(x) -> str:
    """Convert any Timestamp to YYYY-MM-DD
    Args:
        x: Pandas Timestamp of any length
    Returns:
        x: formatted string
    """
    x = pd.to_datetime(x)
    x = x.strftime("%Y-%m-%d")
    return x


def get_series(
    data: pd.DataFrame,
    target_column: str = None,
    is_scaler: bool = True,
    time_col: str = "date",
) -> Tuple[Optional[Scaler], TimeSeries]:
    filler = MissingValuesFiller()
    filler_kwargs = dict(
        df=data,
        time_col=time_col,
        value_cols=[target_column],
        freq="B",
        fill_missing_dates=True,
    )
    try:
        # for the sdk, we must check if date is a column not an index
        # check if date is in the index, if true, reset the index
        if time_col in data.index.names:
            # # make a new column with the index
            data[time_col] = data.index
            # reset the index
            data.reset_index(drop=True, inplace=True)
            # remove 00:00:00 from 2019-11-19 00:00:00
            data[time_col] = data[time_col].apply(lambda x: dt_format(x))

        ticker_series = TimeSeries.from_dataframe(**filler_kwargs)
    except ValueError:
        # remove business days to allow base lib to assume freq
        filler_kwargs.pop("freq")
        ticker_series = TimeSeries.from_dataframe(**filler_kwargs)
    except AttributeError:
        # Uses index if no date column
        console.print(
            "[red]Warning: no date found, assuming items evenly spaced.[/red]\n"
        )
        filler_kwargs.pop("time_col")
        ticker_series = TimeSeries.from_dataframe(**filler_kwargs)

    if is_scaler:
        scaler = Scaler(scaler=MaxAbsScaler())
        scaled_ticker_series = scaler.fit_transform(
            filler.transform(ticker_series)
        ).astype(np.float32)
        return scaler, scaled_ticker_series
    ticker_series = filler.transform(ticker_series).astype(np.float32)
    scaler = None
    return scaler, ticker_series


def fit_model(
    model: type[GlobalForecastingModel],
    series: TimeSeries,
    val_series: Optional[TimeSeries] = None,
    past_covariates: Optional[TimeSeries] = None,
    val_past_covariates: Optional[TimeSeries] = None,
    **kwargs,
):
    fit_kwargs = dict(
        series=series,
    )
    fit_kwargs.update(kwargs)
    if val_series is not None:
        fit_kwargs["val_series"] = val_series
    if past_covariates is not None:
        fit_kwargs["past_covariates"] = past_covariates
        fit_kwargs["val_past_covariates"] = val_past_covariates

    model.fit(**fit_kwargs)


def get_prediction(
    model_name: str,
    probabilistic: bool,
    use_scalers: bool,
    scaler: Optional[Scaler],
    past_covariates: Optional[str],
    best_model: type[GlobalForecastingModel],
    ticker_series: TimeSeries,
    past_covariate_whole: Optional[TimeSeries],
    train_split: float,
    forecast_horizon: int,
    n_predict: int,
):
    _, val = ticker_series.split_before(train_split)

    print(f"Predicting {model_name} for {n_predict} days")
    if model_name not in ["Regression", "Logistic Regression"]:
        # need to create a new pytorch trainer for historical backtesting to remove progress bar
        best_model.trainer = None
        # best_model.trainer_params["enable_progress_bar"] = True

    # Historical backtest if with covariates
    if past_covariates is not None:
        historical_fcast = best_model.historical_forecasts(
            ticker_series,
            past_covariates=past_covariate_whole,
            start=train_split,
            forecast_horizon=forecast_horizon,
            retrain=False,
            verbose=True,
        )
    # historical backtest without covariates
    else:
        historical_fcast = best_model.historical_forecasts(
            ticker_series,
            start=train_split,
            forecast_horizon=forecast_horizon,
            retrain=False,
            verbose=True,
        )

    # now predict N days in the future
    if past_covariates is not None:
        if probabilistic:
            prediction = best_model.predict(
                series=ticker_series,
                past_covariates=past_covariate_whole,
                n=n_predict,
                num_samples=500,
            )
        else:
            prediction = best_model.predict(
                series=ticker_series,
                past_covariates=past_covariate_whole,
                n=n_predict,
            )
    else:
        if probabilistic:
            prediction = best_model.predict(
                series=ticker_series, n=n_predict, num_samples=500
            )
        else:
            prediction = best_model.predict(series=ticker_series, n=n_predict)

    precision = mape(
        actual_series=val, pred_series=historical_fcast
    )  # mape = mean average percentage error
    console.print(f"{model_name} model obtains MAPE: {precision:.2f}% \n")

    # scale back
    if use_scalers and isinstance(scaler, Scaler):
        ticker_series = scaler.inverse_transform(ticker_series)
        historical_fcast = scaler.inverse_transform(historical_fcast)
        prediction = scaler.inverse_transform(prediction)

    return ticker_series, historical_fcast, prediction, precision, best_model


def check_parser_input(parser: argparse.ArgumentParser, datasets, *args) -> bool:
    # check proper file name is provided
    if not hasattr(parser, "target_dataset"):
        return False
    if not parser.target_dataset:  # type: ignore
        console.print("[red]Please enter valid dataset.\n[/red]")
        return False
    if "ignore_column" in args:
        return True
    if not hasattr(parser, "target_column"):
        return False

    # must check that data["date"] col is within target series
    if parser.target_column not in datasets[parser.target_dataset].columns:  # type: ignore
        console.print(
            f"[red]The column {parser.target_column} does not exist.\n[/red]"  # type: ignore
        )
        return False
    return True


def plot_residuals(
    model: type[GlobalForecastingModel],
    past_covariates: Optional[str],
    series: Optional[Union[type[TimeSeries], List[type[TimeSeries]], List[np.ndarray]]],
    forecast_horizon: int = 1,
    num_bins: int = 20,
    default_formatting: bool = False,
):
    if past_covariates:
        console.print(
            "[red]Cannot calculate and plot residuals if there are past covariates.[/red]"
        )
    else:
        console.print(
            "[green]Calculating and plotting residuals... This may take a few moments.[/green]"
        )
        my_stopper = early_stopper(5, "val_loss")
        pl_trainer_kwargs = {"callbacks": [my_stopper], "accelerator": "cpu"}
        model.trainer_params = pl_trainer_kwargs
        residuals = model.residuals(
            series=series,
            forecast_horizon=forecast_horizon,
            retrain=False,
            verbose=True,
        )
        plot_residuals_analysis(
            residuals=residuals,
            num_bins=num_bins,
            fill_nan=True,
            default_formatting=default_formatting,
        )


def check_data_length(
    train, test, input_chunk_length: int, output_chunk_length: int
) -> bool:
    if input_chunk_length + output_chunk_length > len(train):
        base = "[red]Not enough train data. Please increase the "
        console.print(
            base + "train test split or decrease input or output chunk length.[/red]\n"
        )
        return False
    if input_chunk_length + output_chunk_length > len(test):
        base = "[red]Not enough test data. Please decrease the "
        console.print(
            base
            + "train test split or decrease the input or output chunk length.[/red]\n"
        )
        return False
    return True


def filter_dates(
    data: Union[pd.DataFrame, pd.Series],
    start_date: Optional[datetime],
    end_date: Optional[datetime],
) -> Union[pd.DataFrame, pd.Series]:
    if start_date and end_date and start_date >= end_date:
        console.print("[red]The start date must be before the end date.[/red]\n")
        return data
    if end_date:
        data = data[data["date"] <= end_date]
    if start_date:
        data = data[data["date"] >= start_date]
    return data


def clean_data(
    data: Union[pd.DataFrame, pd.Series],
    start_date: Optional[datetime] = None,
    end_date: Optional[datetime] = None,
    target_column: Optional[str] = None,
    past_covariates: Optional[str] = None,
) -> Union[pd.DataFrame, pd.Series]:
    # check if target column is in data and if the target_column has any inf
    # replace all inf with nan. This is because darts does not handle inf
    # Creating a timeseries with fillna=True will replace all nan with interoplated values
    if target_column and target_column in data.columns:
        if data[target_column].isin([np.inf, -np.inf]).any():
            console.print(
                f"[red]The target column [{target_column}] has inf values. Cleaning...[/red]\n"
            )
            data = data.replace([np.inf, -np.inf], np.nan)

    # check if past covariates are in data and if they have any inf
    if past_covariates:
        covariates = past_covariates.split(",")
        for covariate in covariates:
            if covariate in data.columns:
                if data[covariate].isin([np.inf, -np.inf]).any():
                    console.print(
                        f"[red]The covariate:{covariate} has inf values. Cleaning...[/red]\n"
                    )
                    data = data.replace([np.inf, -np.inf], np.nan)

    if isinstance(data, pd.Series):
        col = data.name
        columns = ["date", col]
        data = pd.DataFrame(data).reset_index()
        data.columns = columns
        data = filter_dates(data, start_date, end_date)
        data = data.set_index("date")
        data = data[col]
    elif "date" in data.columns:
        data = filter_dates(data, start_date, end_date)
    elif end_date or start_date:
        console.print(
            "[red]No 'date' column specified, ignoring start end end date[/red]\n"
        )
    return data


def clean_covariates(parser, dataset: pd.DataFrame) -> Optional[str]:
    forecast_column: str = parser.target_column
    if parser.all_past_covariates:
        data = dataset
        covs = [x for x in data.columns if x not in ["date", parser.target_column]]
        return ",".join(covs)
    covariates = parser.past_covariates
    if not covariates:
        return covariates
    covs_list = covariates.split(",")
    for covariate in covs_list:
        if covariate == forecast_column:
            covs_list.remove(covariate)
            console.print(
                f"[red]Forecast target '{forecast_column}' cannot be within the past"
                " covariates. Removed the covariates from analysis[/red]\n"
            )
    if len(covariates) == 0:
        return None
    covariates = ",".join(covs_list)
    return covariates


def check_data(
    data: pd.DataFrame, target_column: str, past_covariates: Optional[str] = None
) -> bool:
    if target_column not in data.columns:
        console.print(
            f"[red]Column {target_column} is not in the dataframe."
            " Change the 'target_column' parameter.[/red]\n"
        )
        return False
    if past_covariates is not None:
        covariates = past_covariates.split(",")
        for covariate in covariates:
            if covariate not in data.columns:
                console.print(
                    f"[red]Column {covariate} is not in the dataframe."
                    " Change the 'past_covariates' parameter.[/red]\n"
                )
                return False
    return True


def check_output(
    output_chunk_length: int, n_predict: int, past_covariates: bool
) -> int:
    if past_covariates:
        if output_chunk_length != n_predict:
            console.print(
                "[red]Warning: when using past covariates n_predict must equal"
                f" output_chunk_length. We have changed your output_chunk_length to {n_predict}"
                " to match your n_predict"
            )
        return n_predict
    return output_chunk_length


def check_dates(s: pd.Series) -> bool:
    """Checks whether all hours, minutes, seconds and milliseconds are 0""" ""
    for _, value in s.items():
        try:
            if value.time() != time(0, 0, 0, 0):
                return False
        except AttributeError:
            return False
    return True


def print_tensorboard_logs(model_save_name: str, user_directory: str):
    console.print()
    tensorboard_logs_dir = os.path.join(user_directory, model_save_name, "logs")
    console.print(
        "This model supports Tensorboard logs. To view, open a new terminal windown and run:"
    )
    console.print("tensorboard --logdir=" + tensorboard_logs_dir)
    console.print()<|MERGE_RESOLUTION|>--- conflicted
+++ resolved
@@ -1,9 +1,4 @@
-<<<<<<< HEAD
-# pylint: disable=too-many-arguments
-=======
 # pylint: disable=too-many-arguments,too-many-lines
-import os
->>>>>>> e28d12f3
 import argparse
 import logging
 import os
