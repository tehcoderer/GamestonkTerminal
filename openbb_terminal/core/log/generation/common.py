# IMPORTATION STANDARD
import logging

# IMPORTATION THIRDPARTY
# IMPORTATION INTERNAL
from openbb_terminal.core.log.generation.path_tracking_file_handler import (
    PathTrackingFileHandler,
)


def do_rollover():
    """RollOver the log file."""

    for handler in logging.getLogger().handlers:
        if isinstance(handler, PathTrackingFileHandler):
            try:
                handler.doRollover()
<<<<<<< HEAD
=======
            # IGNORE PermissionError : WINDOWS FILE OPEN
>>>>>>> 4f915e6f
            except PermissionError:
                pass<|MERGE_RESOLUTION|>--- conflicted
+++ resolved
@@ -15,9 +15,6 @@
         if isinstance(handler, PathTrackingFileHandler):
             try:
                 handler.doRollover()
-<<<<<<< HEAD
-=======
             # IGNORE PermissionError : WINDOWS FILE OPEN
->>>>>>> 4f915e6f
             except PermissionError:
                 pass