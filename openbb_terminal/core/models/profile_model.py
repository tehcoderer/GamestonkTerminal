from typing import Dict

from pydantic.dataclasses import dataclass

from openbb_terminal.base_helpers import openbb_posthog
from openbb_terminal.core.models import BaseModel


@dataclass(config=dict(validate_assignment=True, frozen=True))
class ProfileModel(BaseModel):
    """Data model for profile."""

    token_type: str = ""
    token: str = ""
    uuid: str = ""
    email: str = ""
    username: str = ""
    remember: bool = True

    def load_user_info(self, session: dict, email: str, remember: bool):
        """Load user info from login info.

        Parameters
        ----------
        session : dict
            The login info.
        email : str
            The email.
        remember : bool
            Remember the session.
        """
        self.token_type = session.get("token_type", "")
        self.token = session.get("access_token", "")
        self.uuid = session.get("uuid", "")
        self.email = email
        self.username = self.email[: self.email.find("@")]
<<<<<<< HEAD
        openbb_posthog.identify(self.uuid, {"email": self.email})
=======
        self.remember = remember
>>>>>>> e2a89ecc

    def get_uuid(self) -> str:
        """Get uuid.

        Returns
        -------
        str
            The uuid.
        """
        return self.uuid

    def get_token(self) -> str:
        """Get token.

        Returns
        -------
        str
            The token.
        """
        return self.token

    def get_session(self) -> Dict[str, str]:
        """Get session info.

        Returns
        -------
        Dict[str, str]
            The session info.
        """
        return {
            "token_type": self.token_type,
            "access_token": self.token,
            "uuid": self.uuid,
        }

    def get_auth_header(self) -> str:
        """Get auth header.

        Returns
        -------
        str
            The auth header, e.g. "Bearer <token>".
        """
        return f"{self.token_type.title()} {self.token}"

    def __repr__(self) -> str:  # pylint: disable=useless-super-delegation
        return super().__repr__()<|MERGE_RESOLUTION|>--- conflicted
+++ resolved
@@ -34,11 +34,8 @@
         self.uuid = session.get("uuid", "")
         self.email = email
         self.username = self.email[: self.email.find("@")]
-<<<<<<< HEAD
+        self.remember = remember
         openbb_posthog.identify(self.uuid, {"email": self.email})
-=======
-        self.remember = remember
->>>>>>> e2a89ecc
 
     def get_uuid(self) -> str:
         """Get uuid.
