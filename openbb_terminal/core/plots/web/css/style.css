/* local Fira Code font */
@font-face {
  font-family: "Fira Code";
  src: url("fonts/FiraCode-Regular.ttf") format("truetype");
  /* fix Fire Code font width issue that makes Text get cut off in Plotly.js */
  font-weight: 400 700;
  font-stretch: 50%;
}

html {
  font-size: 62.5%;
  font-family: "Fira Code", monospace, "Arial Black";
}

body {
  font-family: "Fira Code", monospace, "Arial Black";
  font-size: 12px;
  font-size: 1.2rem;
  color: #ffffff;
  background-color: #000000;
  font-stretch: 50%;
  overflow: hidden;
}

.plotly-graph-div {
  width: 100%;
  height: 97%;
  font-size: 12px;
  font-size: 1.2rem;
  font-family: "Fira Code", monospace, "Arial Black";
  visibility: visible;
}

#changecolor {
  position: absolute;
  z-index: 9;
  text-align: center;
  top: 0;
  right: 50;
  width: 100px;
  height: 60px;
  background-color: transparent;
  padding: 10px;
  box-sizing: border-box;
  display: none;
}

#changecolor_header:hover {
  margin-top: 0px !important;
  margin-bottom: 0px !important;
  border: 1px solid gold;
  box-shadow: 0 0 5px gold;
}

#changecolor_header {
  padding: 10px;
  cursor: move;
  z-index: 10;
  color: #fff;
}

#changecolor_header input[type="color"] {
  width: 100%;
  height: 40px;
  border: none;
  border-radius: 5px;
  margin-bottom: 20px !important;
  cursor: pointer;
  border: 1px solid #7d7d7d;
  padding: 5px;
  background-color: #131313;
  color: #ffffff;
  margin-right: 50px !important;
}

@keyframes popup {
  0% {
    -webkit-transition: all 0.3s ease-in-out;
    transform: translate(-50%, -50%) scale(0.2);
  }

  40% {
    transform: translate(-50%, -50%) scale(1.1);
  }

  80% {
    transform: translate(-50%, -50%) scale(1.05);
  }

  100% {
    transform: translate(-50%, -50%) scale(1);
  }
}

.popup_overlay {
  position: absolute;
  top: 50%;
  left: 50%;
  transform: translate(-50%, -50%);
  width: 420px;
  background: #070707;
  border: 1px solid #dcdcdc;
  box-shadow: 0px 4px 24px rgba(0, 0, 0, 0.06);
  border-radius: 4px;
  padding: 40px;
  box-sizing: border-box;
  display: none;
  font-family: "Fira Code", monospace, "Arial Black";
  animation: popup 0.3s ease-in-out;
  box-shadow: 0 3px 10px rgb(0 0 0 / 0.2);
  z-index: 2;
}

.popup_content {
  position: relative;
  background-color: transparent;
  padding: 0px;
  width: 100%;
  height: 100%;
  z-index: 3;
}

/*
.popup_input {
  position: relative;
  top: 0;
  left: 0;
  width: 100%;
  height: 100%;
  background-color: transparent;
  z-index: 1;
  display: flex;
  flex-direction: calc(100% / 3);
  flex-wrap: wrap;
  justify-content: space-between;
  align-items: flex-start;
  align-content: center;
  flex: 1 1 auto;
}

.popup_input label {
  position: relative;
  display: inline-block !important;
  vertical-align: top !important;
  margin-right: 10px !important;
  z-index: 2;
  flex: 1 1 auto;
}

.popup_input input {
  width: 48px;
  height: 32px;
  margin-top: 5px;
  margin-bottom: 10px;
  border: 1px solid #7d7d7d;
  border-radius: 4px;
  box-sizing: border-box;
  background-color: #131313;
  color: #ffffff;
  flex: 1 1 auto;
  margin-right: 5px !important;
  z-index: 5;
}

.popup_overlay select {
  height: 30px;
  margin-bottom: 5px;
  border: 1px solid #7d7d7d;
  border-radius: 4px;
  padding: 2px;
  box-sizing: border-box;
  background-color: #131313;
  color: #ffffff;
  display: inline-block;
  margin-right: 5px !important;
  margin-top: 20px !important;
}

.popup_overlay button {
  width: 30%;
  height: 30px;
  margin-bottom: 10px;
  border: 1px solid #5a5a5a;
  border-radius: 4px;
  padding: 5px;
  box-sizing: border-box;
  background-color: #131313;
  color: #ffffff;
  cursor: pointer;
  display: inline-block;
  vertical-align: top;
  margin: 0 12% 0 12%;
}

.popup_overlay button:nth-of-type(2n) {
  margin-right: 0px !important;
  margin-left: 0px !important;
}

.popup_overlay button:hover {
  background-color: #7d7d7d;
  color: #131313;
}

.popup_overlay button:active {
  background-color: #131313;
  color: #7d7d7d;
}

.popup_overlay :focus {
  outline: none;
  border: 1px solid #7d7d7d;
  box-shadow: 0 0 5px #7d7d7d;
}

.popup_overlay select:hover {
  background-color: #7d7d7d;
  color: #131313;
}

.popup_overlay select:active {
  background-color: #131313;
  color: #7d7d7d;
}

.popup_overlay select:focus-within {
  background-color: #131313;
  color: #ffffff;
}

.popup_overlay input[type="file"] {
  display: inline-block;
  padding: 5px 10px;
  cursor: pointer;
  background-color: #131313;
  color: #ffffff;
  border: 1px solid #7d7d7d;
  border-radius: 5px;
  font-family: "Fira Code", monospace, "Arial Black";
  width: 98%;
  height: 100%;
}

.popup_overlay input[type="file"]::-webkit-file-upload-button {
  visibility: hidden;
}

.popup_overlay input[type="file"]::before {
  content: "Select File";
  background-color: #131313;
  color: #ffffff;
  border: 1px solid #7d7d7d;
  border-radius: 5px;
  outline: none;
  white-space: nowrap;
  cursor: pointer;
  font-family: "Fira Code", monospace, "Arial Black";
  font-size: 11px;
  width: 100%;
  height: 100%;
}

.popup_overlay input[type="file"]:hover::before {
  background-color: #7d7d7d;
  color: #131313;
}

.popup_overlay .popup_input input[type="color"] {
  margin-top: 20px;
  border: 1px solid #5a5a5a;
  border-radius: 4px;
  box-sizing: border-box;
  background-color: #131313;
  color: #ffffff;
  display: inline-block !important;
  margin-right: 50px !important;
  margin-top: 20px !important;
  vertical-align: top !important;
  width: 48px;
  height: 32px;
  gap: 10px;
}

.popup_overlay .popup_input input[type="color"]::-webkit-color-swatch-wrapper {
  padding: 0;
}

.popup_overlay .popup_input input[type="color"]::-webkit-color-swatch {
  border: none;
}

.popup_overlay .popup_input input[type="color"]:nth-of-type(2n) {
  clear: left !important;
}

.popup_overlay input[type="text"] {
  width: 98%;
  height: 100%;
  margin-bottom: 10px;
  border: 1px solid #7d7d7d;
  border-radius: 5px;
  padding: 5px;
  box-sizing: border-box;
  background-color: #131313;
  color: #ffffff;
  margin-right: 40px !important;
  margin-top: 20px !important;
  vertical-align: top !important;
  max-width: 385px;
}

.popup_overlay input[type="number"] {
  height: 30px;
  margin-bottom: 10px;
  border: 1px solid #7d7d7d;
  border-radius: 5px;
  padding: 5px;
  box-sizing: border-box;
  background-color: #131313;
  color: #ffffff;
  width: 50px;
  margin-right: 40px !important;
  margin-top: 20px !important;
  vertical-align: top !important;
}

.popup_overlay input[type="number"]::-webkit-inner-spin-button,
.popup_overlay input[type="number"]::-webkit-outer-spin-button {
  -webkit-appearance: none;
  margin: 0;
}

form {
  display: grid;
  place-content: center;
  min-height: 50%;
}

.popup_overlay input[type="checkbox"] {
  -webkit-appearance: none;
  appearance: none;
  border-radius: 50%;
  outline: none;
  border: 2px solid #7d7d7d;
  background-color: #131313;
  vertical-align: middle;
  width: 15px !important;
  height: 15px !important;
  margin-top: 10px !important;
  transform: translateY(-0.075em);
  display: inline-grid;
  place-content: center;
}

.popup_overlay input[type="checkbox"]::before {
  content: "";
  width: 0.65em;
  height: 0.65em;
  border-radius: 50%;
  outline: none;
  transform: scale(0);
  transition: 120ms transform ease-in-out;
  box-shadow: inset 1em 1em #7d7d7d;
}

.popup_overlay input[type="checkbox"]:checked::before {
  transform: scale(1);
  outline: none;
}

.popup_overlay input[type="checkbox"]:focus {
  outline: none;
}

.popup_overlay input[type="checkbox"]:disabled {
  --form-control-color: #959495;
  color: #959495;
  cursor: not-allowed;
}

.popup_overlay textarea {
  width: 100%;
  height: 100px;
  margin-top: 5px;
  margin-bottom: 10px;
  border: 1px solid #7d7d7d;
  border-radius: 5px;
  padding: 5px;
  box-sizing: border-box;
  background-color: #131313;
  color: #ffffff;
  max-width: 385px;
}*/

.popup_warning {
  color: #ff0000;
  font-size: 12px;
  font-size: 1.2rem;
  font-family: "Fira Code", monospace, "Arial Black";
  display: none;
  font-weight: bold;
  margin-top: -15px;
  margin-left: 135px;
}

/*.modebar-btn .icon path {
  fill: rgba(255, 255, 255, 0.5);
}*/

.plotly-graph-div .modebar--hover .modebar-group {
  border: 2px solid #5a5a5a !important;
  border-radius: 4px;
  padding: 2px 2px 2px !important;
}

.modebar-group {
  display: flex !important;
  background-color: transparent !important;
}

.modebar {
  z-index: 5000 !important;
  position: absolute !important;
  bottom: 0px !important;
  top: auto !important;
  left: 50% !important;
  right: auto !important;
  align-items: center;
  transform: translateX(-50%) translateY(80%) !important;
}

@media screen and (max-width: 600px) {
  .modebar-group {
    display: block !important;
    background-color: transparent !important;
  }
  .modebar {
    bottom: 60px !important;
  }
}

.modebar-group {
  margin-left: 10px;
  margin-right: 10px;
  background: #0f0f0f !important;
  border: 1px solid #404040;
  box-shadow: 0px 4px 24px rgba(0, 0, 0, 0.06);
  border-radius: 8px;
}

.modebar-group:nth-of-type(1):after {
  content: "Drawing Tools";
  height: fit-content;
  width: fit-content;
  position: absolute;
  display: none;
}

.modebar-group:nth-of-type(1):hover:after {
  padding: 10px;
  display: block;
  font-size: 10px;
  color: white;
  cursor: pointer;
  background: #0f0f0f !important;
  border: 1px solid #404040;
  box-shadow: 0px 4px 24px rgba(0, 0, 0, 0.06);
  border-radius: 8px;
  top: -40px;
  left: 50%;
  transform: translateX(-50%);
}

.modebar-group:nth-of-type(2):after {
  content: "Panning Tools";
  height: fit-content;
  width: fit-content;
  position: absolute;
  display: none;
}

.modebar-group:nth-of-type(2):hover:after {
  padding: 10px;
  display: block;
  font-size: 10px;
  color: white;
  cursor: pointer;
  background: #0f0f0f !important;
  border: 1px solid #404040;
  box-shadow: 0px 4px 24px rgba(0, 0, 0, 0.06);
  border-radius: 8px;
  top: -40px;
  left: 50%;
  transform: translateX(-50%);
}

.modebar-group:nth-of-type(3):after {
  content: "Drawing Tools";
  height: fit-content;
  width: fit-content;
  position: absolute;
  display: none;
}

.modebar-group:nth-of-type(3):hover:after {
  padding: 10px;
  display: block;
  font-size: 10px;
  color: white;
  cursor: pointer;
  background: #0f0f0f !important;
  border: 1px solid #404040;
  box-shadow: 0px 4px 24px rgba(0, 0, 0, 0.06);
  border-radius: 8px;
  top: -40px;
  left: 50%;
  transform: translateX(-50%);
}

.modebar-group:nth-of-type(4):after {
  content: "Export Tools";
  height: fit-content;
  width: fit-content;
  position: absolute;
  display: none;
}

.modebar-group:nth-of-type(4):hover:after {
  padding: 10px;
  display: block;
  font-size: 10px;
  color: white;
  cursor: pointer;
  background: #0f0f0f !important;
  border: 1px solid #404040;
  box-shadow: 0px 4px 24px rgba(0, 0, 0, 0.06);
  border-radius: 8px;
  top: -40px;
  left: 50%;
  transform: translateX(-50%);
}

/*
.modebar-group:nth-child(2) {
  border-left: 3px solid #5a5a5a !important;
  border-right: 3px solid #5a5a5a !important;
  margin-right: 5px !important;
  margin-left: 5px !important;
  padding-left: 5px !important;
  padding-right: 5px !important;
}

.modebar-group:nth-child(3) {
  border-right: 3px solid #5a5a5a !important;
  margin-right: 5px !important;
  padding-right: 5px !important;
}*/

.modebar.vertical {
  flex-direction: row !important;
  flex-flow: initial !important;
  gap: 6px !important;
}

.js-plotly-plot .plotly .modebar.vertical .modebar-group {
  padding-bottom: 0px !important;
}

.modebar-container {
  position: initial !important;
}

.modebar-btn:hover .icon path {
  fill: #00acff !important;
}

.modebar-btn.active .icon path {
  fill: #00acff !important;
}

.menulayer {
  background: #0f0f0f;
  padding-right: 10px !important;
  padding-left: 10px !important;
  padding-top: 5px !important;
  padding-bottom: 5px !important;
  border: 1px solid #404040;
  box-shadow: 0px 4px 24px rgba(0, 0, 0, 0.06);
  border-radius: 8px;
}

.modebar-btn {
  padding: 4px !important;
  margin-left: 4px !important;
  margin-right: 4px !important;
  margin-top: 4px !important;
  margin-bottom: 4px !important;
}

.rangeselector {
  background: #0f0f0f;
  padding: 10px !important;
  border: 1px solid #404040;
  box-shadow: 0px 4px 24px rgba(0, 0, 0, 0.06);
  border-radius: 8px;
  height: 33px !important;
}

.modebar-btn:hover {
  background-color: #1f1f1f !important;
  border-radius: 8px;
}

.updatemenu-item-rect {
  fill-opacity: 0.5 !important;
}
.updatemenu-item-rect:hover {
  background-color: #1f1f1f !important;
}
.updatemenu-item-text:hover {
}

.selector-text {
  text-transform: uppercase;
}

button {
  all: unset;
  cursor: pointer;
}

._btn {
  display: inline-flex;
  width: 100%;
  align-items: center;
  justify-content: center;
  gap: 0.5rem;
  border-radius: 4px;
  padding-top: 0.5rem;
  padding-bottom: 0.5rem;
  padding-left: 1.5rem;
  padding-right: 1.5rem;
  text-align: center;
  -webkit-text-decoration-line: none !important;
  text-decoration-line: none !important;
  transition-property: color, background-color, border-color, fill, stroke,
    opacity, box-shadow, transform, filter, -webkit-text-decoration-color,
    -webkit-backdrop-filter;
  transition-property: color, background-color, border-color,
    text-decoration-color, fill, stroke, opacity, box-shadow, transform, filter,
    backdrop-filter;
  transition-property: color, background-color, border-color,
    text-decoration-color, fill, stroke, opacity, box-shadow, transform, filter,
    backdrop-filter, -webkit-text-decoration-color, -webkit-backdrop-filter;
  transition-timing-function: cubic-bezier(0.4, 0, 0.2, 1);
  transition-duration: 150ms;
  transition-timing-function: cubic-bezier(0, 0, 0.2, 1);
}

@media (min-width: 768px) {
  ._btn {
    width: -webkit-fit-content;
    width: -moz-fit-content;
    width: fit-content;
  }
}

._btn {
  background-color: #eaeaeaff;
  color: #2a2a2aff;
}

._btn:hover {
  background-color: #ffffffff;
}

._btn:focus {
  outline-style: solid;
  outline-width: 2px;
  outline-color: #808080ff;
}

._btn:active {
  background-color: #dcdcdcff;
}

._btn:active:hover {
  color: #070707ff;
}

._btn:disabled {
  background-color: #c8c8c8ff;
  color: #808080ff;
}

._btn:disabled:active {
  background-color: #c8c8c8ff;
  color: #808080ff;
}

._btn-secondary {
  display: inline-flex;
  width: 100%;
  align-items: center;
  justify-content: center;
  gap: 0.5rem;
  border-radius: 4px;
  padding-top: 0.5rem;
  padding-bottom: 0.5rem;
  padding-left: 1.5rem;
  padding-right: 1.5rem;
  text-align: center;
  -webkit-text-decoration-line: none !important;
  text-decoration-line: none !important;
  transition-property: color, background-color, border-color, fill, stroke,
    opacity, box-shadow, transform, filter, -webkit-text-decoration-color,
    -webkit-backdrop-filter;
  transition-property: color, background-color, border-color,
    text-decoration-color, fill, stroke, opacity, box-shadow, transform, filter,
    backdrop-filter;
  transition-property: color, background-color, border-color,
    text-decoration-color, fill, stroke, opacity, box-shadow, transform, filter,
    backdrop-filter, -webkit-text-decoration-color, -webkit-backdrop-filter;
  transition-timing-function: cubic-bezier(0.4, 0, 0.2, 1);
  transition-duration: 150ms;
  transition-timing-function: cubic-bezier(0, 0, 0.2, 1);
}

@media (min-width: 768px) {
  ._btn-secondary {
    width: -webkit-fit-content;
    width: -moz-fit-content;
    width: fit-content;
  }
}

._btn-secondary {
  border-width: 1px;
  border-color: #c8c8c8ff;
  color: #c8c8c8ff;
  outline-offset: 0px;
}

._btn-secondary:hover {
  border-color: #ffffffff;
  color: #ffffffff;
}

._btn-secondary:focus {
  outline-style: solid;
  outline-width: 2px;
  outline-color: #808080ff;
}

._btn-secondary:active {
  border-color: #ffffffff;
  background-color: #2a2a2aff;
  color: #ffffffff;
}

._btn-secondary:disabled {
  border-color: #808080ff;
  background-color: transparent;
  color: #808080ff;
}

._btn-tertiary {
  display: inline-flex;
  width: 100%;
  align-items: center;
  justify-content: center;
  gap: 0.5rem;
  border-radius: 4px;
  padding-top: 0.5rem;
  padding-bottom: 0.5rem;
  padding-left: 1.5rem;
  padding-right: 1.5rem;
  text-align: center;
  -webkit-text-decoration-line: none !important;
  text-decoration-line: none !important;
  transition-property: color, background-color, border-color, fill, stroke,
    opacity, box-shadow, transform, filter, -webkit-text-decoration-color,
    -webkit-backdrop-filter;
  transition-property: color, background-color, border-color,
    text-decoration-color, fill, stroke, opacity, box-shadow, transform, filter,
    backdrop-filter;
  transition-property: color, background-color, border-color,
    text-decoration-color, fill, stroke, opacity, box-shadow, transform, filter,
    backdrop-filter, -webkit-text-decoration-color, -webkit-backdrop-filter;
  transition-timing-function: cubic-bezier(0.4, 0, 0.2, 1);
  transition-duration: 150ms;
  transition-timing-function: cubic-bezier(0, 0, 0.2, 1);
}

@media (min-width: 768px) {
  ._btn-tertiary {
    width: -webkit-fit-content;
    width: -moz-fit-content;
    width: fit-content;
  }
}

._btn-tertiary {
  background-color: #070707ff;
  color: #f6f6f6ff;
}

._btn-tertiary:hover {
  background-color: #2a2a2aff;
  color: #ffffffff;
}

._btn-tertiary:focus {
  background-color: #070707ff;
  outline-style: solid;
  outline-width: 2px;
  outline-color: #808080ff;
}

._btn-tertiary:active {
  background-color: #474747ff;
  color: #ffffffff;
}

._btn-tertiary:disabled {
  background-color: #808080ff;
  color: #474747ff;
}

<<<<<<< HEAD
ul {
  margin: 0;
  padding: 0;
  list-style: none;
  width: 150px;
  border-bottom: 1px solid #404040;
  background: #0f0f0f;
  box-shadow: 0px 4px 24px rgba(0, 0, 0, 0.06);
  display: flex;
  flex-direction: row;
}


ul li {
  position: relative;
}

li ul {
  position: relative;
  left: 0px;
  top: 0;
  display: none;
}

ul li a {
  display: block;
  text-decoration: none;
  color: #777;
  background: #0f0f0f;
  padding: 5px;
  box-shadow: 0px 4px 24px rgba(0, 0, 0, 0.06);
  border: 1px solid #404040;
  border-bottom: 0;
}

/* Fix IE. Hide from IE Mac */
* html ul li { float: none; }
* html ul li a { height: 1%; }
/* End */

li:hover ul {
  display: block;
}

li:hover {
  max-height: 1%;
}

#openbb_menu{
  position: fixed;
  top: 0;
  left: 0;
=======
.loader {
  position: absolute;
  bottom: 6px;
  right: 6px;
  border: 4px solid #f3f3f3;
  border-radius: 50%;
  border-top: 4px solid #00acff;
  width: 20px;
  height: 20px;
  animation: spin 1s linear infinite;
  opacity: 0;
}

.loader.show {
  opacity: 1;
}

@keyframes spin {
  0% {
    transform: rotate(0deg);
  }
  100% {
    transform: rotate(360deg);
  }
>>>>>>> 63d5a506
}<|MERGE_RESOLUTION|>--- conflicted
+++ resolved
@@ -827,60 +827,6 @@
   color: #474747ff;
 }
 
-<<<<<<< HEAD
-ul {
-  margin: 0;
-  padding: 0;
-  list-style: none;
-  width: 150px;
-  border-bottom: 1px solid #404040;
-  background: #0f0f0f;
-  box-shadow: 0px 4px 24px rgba(0, 0, 0, 0.06);
-  display: flex;
-  flex-direction: row;
-}
-
-
-ul li {
-  position: relative;
-}
-
-li ul {
-  position: relative;
-  left: 0px;
-  top: 0;
-  display: none;
-}
-
-ul li a {
-  display: block;
-  text-decoration: none;
-  color: #777;
-  background: #0f0f0f;
-  padding: 5px;
-  box-shadow: 0px 4px 24px rgba(0, 0, 0, 0.06);
-  border: 1px solid #404040;
-  border-bottom: 0;
-}
-
-/* Fix IE. Hide from IE Mac */
-* html ul li { float: none; }
-* html ul li a { height: 1%; }
-/* End */
-
-li:hover ul {
-  display: block;
-}
-
-li:hover {
-  max-height: 1%;
-}
-
-#openbb_menu{
-  position: fixed;
-  top: 0;
-  left: 0;
-=======
 .loader {
   position: absolute;
   bottom: 6px;
@@ -905,5 +851,58 @@
   100% {
     transform: rotate(360deg);
   }
->>>>>>> 63d5a506
+}
+
+ul {
+  margin: 0;
+  padding: 0;
+  list-style: none;
+  width: 150px;
+  border-bottom: 1px solid #404040;
+  background: #0f0f0f;
+  box-shadow: 0px 4px 24px rgba(0, 0, 0, 0.06);
+  display: flex;
+  flex-direction: row;
+}
+
+
+ul li {
+  position: relative;
+}
+
+li ul {
+  position: relative;
+  left: 0px;
+  top: 0;
+  display: none;
+}
+
+ul li a {
+  display: block;
+  text-decoration: none;
+  color: #777;
+  background: #0f0f0f;
+  padding: 5px;
+  box-shadow: 0px 4px 24px rgba(0, 0, 0, 0.06);
+  border: 1px solid #404040;
+  border-bottom: 0;
+}
+
+/* Fix IE. Hide from IE Mac */
+* html ul li { float: none; }
+* html ul li a { height: 1%; }
+/* End */
+
+li:hover ul {
+  display: block;
+}
+
+li:hover {
+  max-height: 1%;
+}
+
+#openbb_menu{
+  position: fixed;
+  top: 0;
+  left: 0;
 }