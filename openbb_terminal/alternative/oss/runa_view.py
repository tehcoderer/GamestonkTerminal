"""Rekt view"""
import logging
import os

from matplotlib import pyplot as plt, ticker

from openbb_terminal.alternative.oss import runa_model
from openbb_terminal.config_plot import PLOT_DPI
from openbb_terminal.config_terminal import theme
from openbb_terminal.decorators import log_start_end
from openbb_terminal.helper_funcs import (
    export_data,
    lambda_long_number_format,
    plot_autoscale,
    print_rich_table,
)
from openbb_terminal.rich_config import console

logger = logging.getLogger(__name__)

# pylint: disable=too-many-arguments


@log_start_end(log=logger)
def display_rossindex(
    limit: int = 10,
    sortby: str = "Stars AGR [%]",
    ascend: bool = False,
    show_chart: bool = False,
    show_growth: bool = True,
    chart_type: str = "stars",
    export: str = "",
<<<<<<< HEAD
    external_axes: bool = False,
=======
    sheet_name: str = None,
    external_axes: Optional[List[plt.Axes]] = None,
>>>>>>> e28d12f3
) -> None:
    """Plots list of startups from ross index [Source: https://runacap.com/]

    Parameters
    ----------
    limit: int
        Number of startups to search
    sortby: str
        Key by which to sort data. Default: Stars AGR [%]
    ascend: bool
        Flag to sort data descending
    show_chart: bool
        Flag to show chart with startups
    show_growth: bool
        Flag to show growth line chart
    chart_type: str
        Chart type {stars,forks}
    export : str
        Export dataframe data to csv,json,xlsx file
    external_axes : bool, optional
        Whether to return the figure object or not, by default False
    """
    df = runa_model.get_startups()

    if df.empty:
        console.print("\nError in runa request\n")
    else:
        if sortby in runa_model.SORT_COLUMNS:
            df = df.sort_values(by=sortby, ascending=ascend)
        df = df.head(limit)
        if show_chart:
            _, ax1 = plt.subplots(figsize=plot_autoscale(), dpi=PLOT_DPI)

            for _, row in df[::-1].iterrows():
                ax1.barh(
                    y=row["GitHub"],
                    width=row["Forks" if chart_type == "forks" else "Stars"],
                )
            ax1.set_xlabel("Forks" if chart_type == "forks" else "Stars")
            ax1.get_xaxis().set_major_formatter(
                ticker.FuncFormatter(lambda x, _: lambda_long_number_format(x))
            )
            ax1.grid(axis="y")
            ax1.yaxis.set_label_position("left")
            ax1.yaxis.set_ticks_position("left")
            ax1.set_ylabel("Company")
            ax1.yaxis.set_tick_params(labelsize=8)
            title = "Total Forks" if chart_type == "forks" else "Total Stars"
            ax1.set_title(f"ROSS Index - {title}")
            if external_axes is None:
                theme.visualize_output()
        if show_growth:
            fig, ax = plt.subplots(figsize=plot_autoscale(), dpi=PLOT_DPI)

            for _, row in df[::-1].iterrows():
                ax.barh(
                    y=row["GitHub"],
                    width=row["FG" if chart_type == "forks" else "SG"],
                )
            ax.yaxis.set_label_position("left")
            ax.yaxis.set_ticks_position("left")
            ax.set_ylabel("Company")
            ax.set_xlabel("Annual Growth [times]")
            ax.yaxis.set_tick_params(labelsize=8)
            title = (
                "Forks Annual Growth"
                if chart_type == "forks"
                else "Stars Annual Growth"
            )
            ax.set_title(f"ROSS Index - {title}")
            fig.tight_layout()
            if external_axes is None:
                theme.visualize_output()
        show_df = df.drop(["SG", "FG"], axis=1)
        show_df = show_df.fillna("")
        show_df["GitHub"] = show_df["GitHub"].str.wrap(10)
        print_rich_table(
            show_df.head(limit),
            headers=list(show_df.columns),
            floatfmt=".1f",
            show_index=False,
            title="ROSS Index - the fastest-growing open-source startups",
        )

        export_data(
            export,
            os.path.dirname(os.path.abspath(__file__)),
            "runaidx",
            df,
            sheet_name,
        )<|MERGE_RESOLUTION|>--- conflicted
+++ resolved
@@ -30,12 +30,8 @@
     show_growth: bool = True,
     chart_type: str = "stars",
     export: str = "",
-<<<<<<< HEAD
+    sheet_name: str = None,
     external_axes: bool = False,
-=======
-    sheet_name: str = None,
-    external_axes: Optional[List[plt.Axes]] = None,
->>>>>>> e28d12f3
 ) -> None:
     """Plots list of startups from ross index [Source: https://runacap.com/]
 
