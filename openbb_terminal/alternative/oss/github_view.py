--- conflicted
+++ resolved
@@ -3,31 +3,17 @@
 
 import logging
 import os
-<<<<<<< HEAD
 
-from matplotlib import pyplot as plt, ticker
-=======
-from typing import List, Optional
-
-from matplotlib import pyplot as plt
-from matplotlib import ticker
->>>>>>> 6df17efa
+from matplotlib import (
+    pyplot as plt,
+    ticker,
+)
 
 from openbb_terminal.alternative.oss import github_model
 from openbb_terminal.config_plot import PLOT_DPI
 from openbb_terminal.config_terminal import theme
 from openbb_terminal.cryptocurrency.dataframe_helpers import (
     lambda_long_number_format_with_type_check,
-<<<<<<< HEAD
-=======
-)
-from openbb_terminal.decorators import log_start_end
-from openbb_terminal.helper_funcs import (
-    export_data,
-    is_valid_axes_count,
-    plot_autoscale,
-    print_rich_table,
->>>>>>> 6df17efa
 )
 from openbb_terminal.decorators import log_start_end
 from openbb_terminal.helper_funcs import export_data, plot_autoscale, print_rich_table
