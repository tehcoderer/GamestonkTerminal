--- conflicted
+++ resolved
@@ -3,11 +3,7 @@
 
 import contextlib
 import logging
-<<<<<<< HEAD
-from typing import Dict, Any, Tuple
-=======
 from typing import Dict, Any, Tuple, Union
->>>>>>> abc6bd1e
 import datetime
 
 import numpy as np
@@ -1207,11 +1203,7 @@
 
 
 @log_start_end(log=logger)
-<<<<<<< HEAD
-def get_gaintopain_ratio(portfolio: PortfolioModel) -> pd.DataFrame:
-=======
 def get_gaintopain_ratio(portfolio_engine: PortfolioEngine):
->>>>>>> abc6bd1e
     """Get Pain-to-Gain ratio based on historical data
 
     Parameters
@@ -1242,13 +1234,7 @@
 
 
 @log_start_end(log=logger)
-<<<<<<< HEAD
-def get_tracking_error(
-    portfolio: PortfolioModel, window: int = 252
-) -> Tuple[pd.DataFrame, pd.Series]:
-=======
 def get_tracking_error(portfolio_engine: PortfolioEngine, window: int = 252):
->>>>>>> abc6bd1e
     """Get tracking error
 
     Parameters
@@ -1262,9 +1248,6 @@
     Returns
     -------
     pd.DataFrame
-<<<<<<< HEAD
-        DataFrame of tracking errors during different time windows, Series of rolling tracking error
-=======
         DataFrame of tracking errors during different time windows
     pd.Series
         Series of rolling tracking error
@@ -1274,7 +1257,6 @@
     >>> from openbb_terminal.sdk import openbb
     >>> P = openbb.portfolio.load("openbb_terminal/miscellaneous/portfolio_examples/holdings/example.csv")
     >>> openbb.portfolio.metric.trackerr(P)
->>>>>>> abc6bd1e
     """
 
     trackr_period_df, trackr_rolling = portfolio_helper.get_tracking_error(
@@ -1285,11 +1267,7 @@
 
 
 @log_start_end(log=logger)
-<<<<<<< HEAD
-def get_information_ratio(portfolio: PortfolioModel) -> pd.DataFrame:
-=======
 def get_information_ratio(portfolio_engine: PortfolioEngine):
->>>>>>> abc6bd1e
     """Get information ratio
 
     Parameters
@@ -1321,13 +1299,7 @@
 
 
 @log_start_end(log=logger)
-<<<<<<< HEAD
-def get_tail_ratio(
-    portfolio: PortfolioModel, window: int = 252
-) -> Tuple[pd.DataFrame, pd.Series, pd.Series]:
-=======
 def get_tail_ratio(portfolio_engine: PortfolioEngine, window: int = 252):
->>>>>>> abc6bd1e
     """Get tail ratio
 
     Parameters
@@ -1340,10 +1312,6 @@
 
     Returns
     -------
-<<<<<<< HEAD
-    Tuple[pd.DataFrame, pd.Series, pd.Series]
-        DataFrame of the portfolios and the benchmarks tail ratio during different time windows, Series of the portfolios rolling tail ratio, Series of the benchmarks rolling tail ratio
-=======
     pd.DataFrame
         DataFrame of the portfolios and the benchmarks tail ratio during different time windows
     pd.Series
@@ -1356,7 +1324,6 @@
     >>> from openbb_terminal.sdk import openbb
     >>> P = openbb.portfolio.load("openbb_terminal/miscellaneous/portfolio_examples/holdings/example.csv")
     >>> openbb.portfolio.metric.tail(P)
->>>>>>> abc6bd1e
     """
 
     tailr_period_df, portfolio_tr, benchmark_tr = portfolio_helper.get_tail_ratio(
@@ -1367,11 +1334,7 @@
 
 
 @log_start_end(log=logger)
-<<<<<<< HEAD
-def get_common_sense_ratio(portfolio: PortfolioModel) -> pd.DataFrame:
-=======
 def get_common_sense_ratio(portfolio_engine: PortfolioEngine):
->>>>>>> abc6bd1e
     """Get common sense ratio
 
     Parameters
@@ -1404,13 +1367,8 @@
 
 @log_start_end(log=logger)
 def get_jensens_alpha(
-<<<<<<< HEAD
-    portfolio: PortfolioModel, risk_free_rate: float = 0, window: str = "1y"
-) -> Tuple[pd.DataFrame, pd.Series]:
-=======
     portfolio_engine: PortfolioEngine, risk_free_rate: float = 0, window: str = "1y"
 ):
->>>>>>> abc6bd1e
     """Get jensen's alpha
 
     Parameters
@@ -1425,10 +1383,6 @@
 
     Returns
     -------
-<<<<<<< HEAD
-    Tuple[pd.DataFrame, pd.Series]
-        DataFrame of jensens's alpha during different time windows, Series of jensens's alpha data
-=======
     pd.DataFrame
         DataFrame of jensens's alpha during different time windows
     pd.Series
@@ -1439,7 +1393,6 @@
     >>> from openbb_terminal.sdk import openbb
     >>> P = openbb.portfolio.load("openbb_terminal/miscellaneous/portfolio_examples/holdings/example.csv")
     >>> openbb.portfolio.metric.jensens(P)
->>>>>>> abc6bd1e
     """
 
     ja_period_df, ja_rolling = portfolio_helper.jensens_alpha(
@@ -1455,13 +1408,7 @@
 
 
 @log_start_end(log=logger)
-<<<<<<< HEAD
-def get_calmar_ratio(
-    portfolio: PortfolioModel, window: int = 756
-) -> Tuple[pd.DataFrame, pd.Series]:
-=======
 def get_calmar_ratio(portfolio_engine: PortfolioEngine, window: int = 756):
->>>>>>> abc6bd1e
     """Get calmar ratio
 
     Parameters
@@ -1474,10 +1421,6 @@
 
     Returns
     -------
-<<<<<<< HEAD
-    Tuple[pd.DataFrame, pd.Series]
-        DataFrame of calmar ratio of the benchmark and portfolio during different time periods, Series of calmar ratio data
-=======
     pd.DataFrame
         DataFrame of calmar ratio of the benchmark and portfolio during different time periods
     pd.Series
@@ -1488,7 +1431,6 @@
     >>> from openbb_terminal.sdk import openbb
     >>> P = openbb.portfolio.load("openbb_terminal/miscellaneous/portfolio_examples/holdings/example.csv")
     >>> openbb.portfolio.metric.calmar(P)
->>>>>>> abc6bd1e
     """
 
     cr_period_df, cr_rolling = portfolio_helper.get_calmar_ratio(
@@ -1503,11 +1445,7 @@
 
 
 @log_start_end(log=logger)
-<<<<<<< HEAD
-def get_kelly_criterion(portfolio: PortfolioModel) -> pd.DataFrame:
-=======
 def get_kelly_criterion(portfolio_engine: PortfolioEngine):
->>>>>>> abc6bd1e
     """Gets kelly criterion
 
     Parameters
@@ -1536,11 +1474,7 @@
 
 
 @log_start_end(log=logger)
-<<<<<<< HEAD
-def get_payoff_ratio(portfolio: PortfolioModel) -> pd.DataFrame:
-=======
 def get_payoff_ratio(portfolio_engine: PortfolioEngine):
->>>>>>> abc6bd1e
     """Gets payoff ratio
 
     Returns
@@ -1563,11 +1497,7 @@
 
 
 @log_start_end(log=logger)
-<<<<<<< HEAD
-def get_profit_factor(portfolio: PortfolioModel) -> pd.DataFrame:
-=======
 def get_profit_factor(portfolio_engine: PortfolioEngine):
->>>>>>> abc6bd1e
     """Gets profit factor
 
     Parameters
@@ -1657,13 +1587,8 @@
 
 @log_start_end(log=logger)
 def get_maximum_drawdown(
-<<<<<<< HEAD
-    portfolio: PortfolioModel, is_returns: bool = False
-) -> Tuple[pd.Series, pd.Series]:
-=======
     portfolio_engine: PortfolioEngine, is_returns: bool = False
 ) -> pd.Series:
->>>>>>> abc6bd1e
     """Calculate the drawdown (MDD) of historical series.  Note that the calculation is done
      on cumulative returns (or prices).  The definition of drawdown is
 
@@ -1679,9 +1604,6 @@
     Returns
     -------
     pd.Series
-<<<<<<< HEAD
-        Holdings series, Drawdown series
-=======
         Holdings series
     pd.Series
         Drawdown series
@@ -1691,7 +1613,6 @@
     >>> from openbb_terminal.sdk import openbb
     >>> P = openbb.portfolio.load("openbb_terminal/miscellaneous/portfolio_examples/holdings/example.csv")
     >>> openbb.portfolio.maxdd(P)
->>>>>>> abc6bd1e
     """
 
     holdings: pd.Series = portfolio_engine.portfolio_value
@@ -1926,9 +1847,6 @@
     Returns
     -------
     pd.DataFrame
-<<<<<<< HEAD
-        DataFrame of the portfolio's performance vs the benchmark
-=======
         DataFrame with portfolio performance vs the benchmark
 
     Examples
@@ -1936,7 +1854,6 @@
     >>> from openbb_terminal.sdk import openbb
     >>> P = openbb.portfolio.load("openbb_terminal/miscellaneous/portfolio_examples/holdings/example.csv")
     >>> openbb.portfolio.perf(P)
->>>>>>> abc6bd1e
     """
 
     portfolio_trades = portfolio_engine.portfolio_trades
@@ -2051,11 +1968,7 @@
     Returns
     -------
     pd.DataFrame
-<<<<<<< HEAD
-        DataFrame of the portfolio's VaR
-=======
         DataFrame with portfolio VaR
->>>>>>> abc6bd1e
 
     Examples
     --------
@@ -2098,11 +2011,7 @@
     Returns
     -------
     pd.DataFrame
-<<<<<<< HEAD
-        DataFrame of the portfolio's expected shortfall
-=======
         DataFrame with portfolio expected shortfall
->>>>>>> abc6bd1e
 
     Examples
     --------
@@ -2141,11 +2050,7 @@
     Returns
     -------
     pd.DataFrame
-<<<<<<< HEAD
-        DataFrame of the portfolio's omega ratio
-=======
         DataFrame with portfolio omega ratio
->>>>>>> abc6bd1e
 
     Examples
     --------
@@ -2181,11 +2086,7 @@
     Returns
     -------
     pd.DataFrame
-<<<<<<< HEAD
-        DataFrame of the portfolio's summary
-=======
         DataFrame with portfolio and benchmark returns summary
->>>>>>> abc6bd1e
 
     Examples
     --------
@@ -2324,11 +2225,7 @@
     Returns
     -------
     pd.DataFrame
-<<<<<<< HEAD
-        DataFrame of the portfolio's monthly returns
-=======
         DataFrame with monthly returns
->>>>>>> abc6bd1e
 
     Examples
     --------
@@ -2434,11 +2331,7 @@
     Returns
     -------
     pd.DataFrame
-<<<<<<< HEAD
-        DataFrame of the portfolio's daily returns
-=======
         DataFrame with daily returns
->>>>>>> abc6bd1e
 
     Examples
     --------
