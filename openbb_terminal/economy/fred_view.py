--- conflicted
+++ resolved
@@ -4,7 +4,7 @@
 import logging
 import os
 import textwrap
-from typing import List, Optional, Tuple, Union
+from typing import List, Optional, Tuple
 
 import numpy as np
 import pandas as pd
@@ -157,70 +157,4 @@
 
     data_to_plot.index = pd.to_datetime(data_to_plot.index)
 
-<<<<<<< HEAD
-    return data_to_plot, title
-
-
-@log_start_end(log=logger)
-@check_api_key(["API_FRED_KEY"])
-def display_yield_curve(
-    date: str = "",
-    external_axes: bool = False,
-    raw: bool = False,
-    export: str = "",
-    sheet_name: Optional[str] = None,
-) -> Union[OpenBBFigure, None]:
-    """Display yield curve based on US Treasury rates for a specified date.
-
-    Parameters
-    ----------
-    date: str
-        Date to get curve for. If None, gets most recent date (format yyyy-mm-dd)
-    external_axes : bool, optional
-        Whether to return the figure object or not, by default False
-    raw : bool
-        Output only raw data
-    export : str
-        Export data to csv,json,xlsx or png,jpg,pdf,svg file
-    """
-    rates, date_of_yield = fred_model.get_yield_curve(date, True)
-    if rates.empty:
-        return console.print(f"[red]Yield data not found for {date_of_yield}.[/red]\n")
-
-    fig = OpenBBFigure()
-
-    fig.add_scatter(
-        x=rates["Maturity"].values,
-        y=rates["Rate"].values,
-        mode="lines+markers",
-        name="Rates",
-    )
-    fig.update_layout(
-        title=f"US Yield Curve for {date_of_yield}",
-        xaxis_title="Maturity (Years)",
-        yaxis_title="Rate (%)",
-    )
-
-    if raw:
-        print_rich_table(
-            rates,
-            headers=list(rates.columns),
-            show_index=False,
-            title=f"United States Yield Curve for {date_of_yield}",
-            floatfmt=".3f",
-            export=bool(export),
-        )
-
-    export_data(
-        export,
-        os.path.dirname(os.path.abspath(__file__)),
-        "ycrv",
-        rates,
-        sheet_name,
-        fig,
-    )
-
-    return fig.show(external=external_axes)
-=======
-    return data_to_plot, title
->>>>>>> 07aaefe8
+    return data_to_plot, title