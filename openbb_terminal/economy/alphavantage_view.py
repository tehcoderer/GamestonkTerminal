""" Alpha Vantage View """
__docformat__ = "numpy"

import logging
import os
from typing import Union

# from openbb_terminal import config_plot as cfp
from openbb_terminal.config_terminal import theme
from openbb_terminal.core.plots.plotly_helper import OpenBBFigure
from openbb_terminal.decorators import check_api_key, log_start_end
from openbb_terminal.economy import alphavantage_model
from openbb_terminal.helper_funcs import (
    export_data,
    print_rich_table,
)  # is_valid_axes_count,; plot_autoscale,
from openbb_terminal.rich_config import console

# import matplotlib


logger = logging.getLogger(__name__)

# pylint: disable=C0302,unused-argument


@log_start_end(log=logger)
@check_api_key(["API_KEY_ALPHAVANTAGE"])
def realtime_performance_sector(
    raw: bool = False,
    export: str = "",
    sheet_name: str = None,
    external_axes: bool = False,
) -> Union[OpenBBFigure, None]:
    """Display Real-Time Performance sector. [Source: AlphaVantage]

    Parameters
    ----------
    raw : bool
        Output only raw data
    export : str
        Export dataframe data to csv,json,xlsx file
    external_axes : bool, optional
        Whether to return the figure object or not, by default False
    """
    df_rtp = alphavantage_model.get_sector_data()

    # pylint: disable=E1101
    if df_rtp.empty:
        return

    if raw:
        print_rich_table(
            df_rtp,
            show_index=False,
            headers=df_rtp.columns,
            title="Real-Time Performance",
        )

    else:
<<<<<<< HEAD
=======
        if external_axes is None:
            _, ax = plt.subplots(figsize=plot_autoscale(), dpi=cfp.PLOT_DPI)
        elif is_valid_axes_count(external_axes, 1):
            (ax,) = external_axes
        else:
            return

>>>>>>> f70d3bbc
        df_rtp.set_index("Sector", inplace=True)
        df_rtp = df_rtp.squeeze(axis=1)
        colors = [theme.up_color if x > 0 else theme.down_color for x in df_rtp.values]

        fig = OpenBBFigure(
            title="Real Time Performance (%) per Sector",
            yaxis=dict(side="right", dtick=1, title="Sector"),
        )
        fig.add_bar(
            orientation="h",
            x=df_rtp.values,
            y=df_rtp.index,
            name="Performance (%)",
            marker_color=colors,
            showlegend=False,
        )
        fig.update_layout(xaxis=dict(nticks=10))

    export_data(
        export,
        os.path.dirname(os.path.abspath(__file__)),
        "rtps",
        df_rtp,
        sheet_name,
    )

    return fig.show(external=external_axes) if not raw else None


@log_start_end(log=logger)
@check_api_key(["API_KEY_ALPHAVANTAGE"])
def display_real_gdp(
    interval: str = "q",
    start_year: int = 2010,
    raw: bool = False,
    export: str = "",
    sheet_name: str = None,
    external_axes: bool = False,
) -> Union[OpenBBFigure, None]:
    """Display US GDP from AlphaVantage

    Parameters
    ----------
    interval : str
        Interval for GDP.  Either "a" or "q", by default "q"
    start_year : int, optional
        Start year for plot, by default 2010
    raw : bool, optional
        Flag to show raw data, by default False
    export : str, optional
        Format to export data, by default ""
    external_axes : bool, optional
        Whether to return the figure object or not, by default False
    """
    gdp = alphavantage_model.get_real_gdp(interval, start_year)

    if gdp.empty:
        return

    int_string = "Annual" if interval == "a" else "Quarterly"
    year_str = str(start_year) if interval == "a" else str(list(gdp["date"])[-1].year)

    fig = OpenBBFigure(
        title=f"{int_string} US GDP ($B) from {year_str}",
        yaxis=dict(side="right", title="US GDP ($B) "),
    )

    fig.add_scatter(
        x=gdp["date"],
        y=gdp["GDP"],
    )

    export_data(
        export,
        os.path.dirname(os.path.abspath(__file__)),
        "gdp",
        gdp,
        sheet_name,
    )
    if raw:
        print_rich_table(
            gdp.head(20), headers=["Date", "GDP"], show_index=False, title="US GDP"
        )

    return fig.show(external=external_axes)


@log_start_end(log=logger)
@check_api_key(["API_KEY_ALPHAVANTAGE"])
def display_gdp_capita(
    start_year: int = 2010,
    raw: bool = False,
    export: str = "",
    sheet_name: str = None,
    external_axes: bool = False,
) -> Union[OpenBBFigure, None]:
    """Display US GDP per Capita from AlphaVantage

    Parameters
    ----------
    start_year : int, optional
        Start year for plot, by default 2010
    raw : bool, optional
        Flag to show raw data, by default False
    export : str, optional
        Format to export data, by default
    external_axes : bool, optional
        Whether to return the figure object or not, by default False
    """
    gdp = alphavantage_model.get_gdp_capita(start_year)
    if gdp.empty:
        console.print("Error getting data.  Check API Key")
        return

    fig = OpenBBFigure(
        title=f"US GDP per Capita (Chained 2012 USD) from {start_year}",
        yaxis=dict(side="right", title="US GDP (Chained 2012 USD) "),
    )

    fig.add_scatter(
        x=gdp["date"],
        y=gdp["GDP"],
    )

    export_data(
        export,
        os.path.dirname(os.path.abspath(__file__)),
        "gdpc",
        gdp,
        sheet_name,
    )
    if raw:
        print_rich_table(
            gdp.head(20),
            headers=["Date", "GDP"],
            show_index=False,
            title="US GDP Per Capita",
        )

    return fig.show(external=external_axes)


@log_start_end(log=logger)
@check_api_key(["API_KEY_ALPHAVANTAGE"])
def display_inflation(
    start_year: int = 2010,
    raw: bool = False,
    export: str = "",
    sheet_name: str = None,
    external_axes: bool = False,
) -> Union[OpenBBFigure, None]:
    """Display US Inflation from AlphaVantage

    Parameters
    ----------
    start_year : int, optional
        Start year for plot, by default 2010
    raw : bool, optional
        Flag to show raw data, by default False
    export : str, optional
        Format to export data, by default ""
    external_axes : bool, optional
        Whether to return the figure object or not, by default False
    """
    inf = alphavantage_model.get_inflation(start_year)
    if inf.empty:
        console.print("Error getting data.  Check API Key")
        return

    fig = OpenBBFigure(
        title=f"US Inflation from {list(inf['date'])[-1].year}",
        yaxis=dict(side="right", title="Inflation (%)"),
    )

    fig.add_scatter(
        x=inf["date"],
        y=inf["Inflation"],
    )

    export_data(
        export,
        os.path.dirname(os.path.abspath(__file__)),
        "inf",
        inf,
        sheet_name,
    )
    if raw:
        print_rich_table(
            inf.head(20),
            headers=["Date", "Inflation"],
            show_index=False,
            title="US Inflation",
        )

    return fig.show(external=external_axes)


@log_start_end(log=logger)
@check_api_key(["API_KEY_ALPHAVANTAGE"])
def display_cpi(
    interval: str = "m",
    start_year: int = 2010,
    raw: bool = False,
    export: str = "",
    sheet_name: str = None,
    external_axes: bool = False,
) -> Union[OpenBBFigure, None]:
    """Display US consumer price index (CPI) from AlphaVantage

    Parameters
    ----------
    interval : str
        Interval for GDP.  Either "m" or "s"
    start_year : int, optional
        Start year for plot, by default 2010
    raw : bool, optional
        Flag to show raw data, by default False
    export : str, optional
        Format to export data, by default ""
    external_axes : bool, optional
        Whether to return the figure object or not, by default False
    """
    cpi = alphavantage_model.get_cpi(interval, start_year)
    if cpi.empty:
        console.print("Error getting data.  Check API Key")
        return

    int_string = "Semi-Annual" if interval == "s" else "Monthly"
    year_str = str(list(cpi["date"])[-1].year)

    fig = OpenBBFigure(
        title=f"{int_string} Consumer Price Index from {year_str}",
        yaxis=dict(side="right", title="CPI"),
    )

    fig.add_scatter(
        x=cpi["date"],
        y=cpi["CPI"],
    )

    export_data(
        export,
        os.path.dirname(os.path.abspath(__file__)),
        "cpi",
        cpi,
        sheet_name,
    )
    if raw:
        print_rich_table(
            cpi.head(20), headers=["Date", "CPI"], show_index=False, title="US CPI"
        )

    return fig.show(external=external_axes)


@log_start_end(log=logger)
@check_api_key(["API_KEY_ALPHAVANTAGE"])
def display_treasury_yield(
    interval: str = "m",
    maturity: str = "10y",
    start_date: str = "2010-01-01",
    raw: bool = False,
    export: str = "",
    sheet_name: str = None,
    external_axes: bool = False,
) -> Union[OpenBBFigure, None]:
    """Display historical treasury yield for given maturity

    Parameters
    ----------
    interval : str
        Interval for data.  Can be "d","w","m" for daily, weekly or monthly, by default "m"
    maturity : str
        Maturity timeline.  Can be "3mo","5y","10y" or "30y", by default "10y"
    start_date: str
        Start date for data.  Should be in YYYY-MM-DD format, by default "2010-01-01"
    raw : bool, optional
        Flag to display raw data, by default False
    export : str, optional
        Format to export data, by default ""
    external_axes : bool, optional
        Whether to return the figure object or not, by default False
    """
    d_maturity = {"3m": "3month", "5y": "5year", "10y": "10year", "30y": "30year"}
    yld = alphavantage_model.get_treasury_yield(interval, maturity, start_date)
    if yld.empty:
        console.print("Error getting data.  Check API Key")
        return

    fig = OpenBBFigure(
        title=f"{d_maturity[maturity]} Treasury Yield",
        yaxis=dict(side="right", title="Yield (%)"),
    )

    fig.add_scatter(
        x=yld["date"],
        y=yld["Yield"],
    )

    export_data(
        export,
        os.path.dirname(os.path.abspath(__file__)),
        "tyld",
        yld,
        sheet_name,
    )
    if raw:
        print_rich_table(
            yld.head(20),
            headers=["Date", "Yield"],
            title="Historical Treasury Yield",
            show_index=False,
        )

    return fig.show(external=external_axes)


@log_start_end(log=logger)
@check_api_key(["API_KEY_ALPHAVANTAGE"])
def display_unemployment(
    start_year: int = 2010,
    raw: bool = False,
    export: str = "",
    sheet_name: str = None,
    external_axes: bool = False,
) -> Union[OpenBBFigure, None]:
    """Display US unemployment AlphaVantage

    Parameters
    ----------
    start_year : int, optional
        Start year for plot, by default 2010
    raw : bool, optional
        Flag to show raw data, by default False
    export : str, optional
        Format to export data, by default ""
    external_axes : bool, optional
        Whether to return the figure object or not, by default False
    """

    un = alphavantage_model.get_unemployment(start_year)

    if un.empty:
        console.print("Error getting data. Check API Key")
        return

    fig = OpenBBFigure(
        title=f"US Unemployment from {start_year}",
        yaxis=dict(side="right", title="US Unemployment (%)"),
    )

    fig.add_scatter(
        x=un["date"],
        y=un["unemp"],
    )

    export_data(
        export,
        os.path.dirname(os.path.abspath(__file__)),
        "unemp",
        un,
        sheet_name,
    )

    if raw:
        print_rich_table(
            un.head(20),
            headers=["Date", "GDP"],
            title="US Unemployment",
            show_index=False,
        )

    return fig.show(external=external_axes)<|MERGE_RESOLUTION|>--- conflicted
+++ resolved
@@ -58,16 +58,7 @@
         )
 
     else:
-<<<<<<< HEAD
-=======
-        if external_axes is None:
-            _, ax = plt.subplots(figsize=plot_autoscale(), dpi=cfp.PLOT_DPI)
-        elif is_valid_axes_count(external_axes, 1):
-            (ax,) = external_axes
-        else:
-            return
-
->>>>>>> f70d3bbc
+    
         df_rtp.set_index("Sector", inplace=True)
         df_rtp = df_rtp.squeeze(axis=1)
         colors = [theme.up_color if x > 0 else theme.down_color for x in df_rtp.values]
