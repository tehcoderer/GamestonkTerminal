--- conflicted
+++ resolved
@@ -11,15 +11,12 @@
 import sys
 import types
 import urllib.parse
-<<<<<<< HEAD
 from collections.abc import Iterable
-from datetime import date as d, datetime, timedelta
-=======
-import webbrowser
-from collections.abc import Iterable
-from datetime import date as d
-from datetime import datetime, timedelta
->>>>>>> 6df17efa
+from datetime import (
+    date as d,
+    datetime,
+    timedelta,
+)
 from difflib import SequenceMatcher
 from functools import lru_cache
 from pathlib import Path
@@ -42,17 +39,11 @@
 from rich.table import Table
 from screeninfo import get_monitors
 
-<<<<<<< HEAD
 from openbb_terminal import (
     config_plot as cfgPlot,
     config_terminal as cfg,
     feature_flags as obbff,
 )
-=======
-from openbb_terminal import config_plot as cfgPlot
-from openbb_terminal import config_terminal as cfg
-from openbb_terminal import feature_flags as obbff
->>>>>>> 6df17efa
 from openbb_terminal.core.config import paths
 from openbb_terminal.core.config.paths import (
     HOME_DIRECTORY,
@@ -60,11 +51,8 @@
     USER_EXPORTS_DIRECTORY,
     load_dotenv_with_priority,
 )
-<<<<<<< HEAD
 from openbb_terminal.core.plots.backend import plots_backend
 from openbb_terminal.core.plots.plotly_helper import OpenBBFigure
-=======
->>>>>>> 6df17efa
 from openbb_terminal.rich_config import console
 
 logger = logging.getLogger(__name__)
